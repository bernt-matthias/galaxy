--- conflicted
+++ resolved
@@ -353,11 +353,7 @@
         admin_body = string.Template(template).safe_substitute(host=host,
                                                                sharable_link=sharable_link,
                                                                repository_name=repository.name,
-<<<<<<< HEAD
-                                                               revision='{}:{}'.format(str(ctx.rev()), ctx),
-=======
                                                                revision=revision,
->>>>>>> ed6d781c
                                                                display_date=display_date,
                                                                description=description,
                                                                username=username,
@@ -365,11 +361,7 @@
         body = string.Template(template).safe_substitute(host=host,
                                                          sharable_link=sharable_link,
                                                          repository_name=repository.name,
-<<<<<<< HEAD
-                                                         revision='{}:{}'.format(str(ctx.rev()), ctx),
-=======
                                                          revision=revision,
->>>>>>> ed6d781c
                                                          display_date=display_date,
                                                          description=description,
                                                          username=username,
