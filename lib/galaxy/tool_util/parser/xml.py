import json
import logging
import math
import re
import uuid
from typing import Optional

import packaging.version

from galaxy.tool_util.deps import requirements
from galaxy.tool_util.parser.util import (
    DEFAULT_DELTA,
    DEFAULT_DELTA_FRAC,
)
from galaxy.util import (
    string_as_bool,
    xml_text,
    xml_to_string,
)
from .interface import (
    InputSource,
    PageSource,
    PagesSource,
    RequiredFiles,
    TestCollectionDef,
    TestCollectionOutputDef,
    ToolSource,
)
from .output_actions import ToolOutputActionGroup
from .output_collection_def import dataset_collector_descriptions_from_elem
from .output_objects import (
    ToolExpressionOutput,
    ToolOutput,
    ToolOutputCollection,
    ToolOutputCollectionStructure,
)
from .stdio import (
    aggressive_error_checks,
    error_on_exit_code,
    StdioErrorLevel,
    ToolStdioExitCode,
    ToolStdioRegex,
)

log = logging.getLogger(__name__)


class XmlToolSource(ToolSource):
    """Responsible for parsing a tool from classic Galaxy representation."""

    language = "xml"

    def __init__(self, xml_tree, source_path=None, macro_paths=None):
        self.xml_tree = xml_tree
        self.root = xml_tree.getroot()
        self._source_path = source_path
        self._macro_paths = macro_paths or []
        self.legacy_defaults = self.parse_profile() == "16.01"

    def to_string(self):
        return xml_to_string(self.root)

    def parse_version(self):
        return self.root.get("version", None)

    def parse_id(self):
        return self.root.get("id")

    def parse_tool_module(self):
        root = self.root
        if root.find("type") is not None:
            type_elem = root.find("type")
            module = type_elem.get("module", "galaxy.tools")
            cls = type_elem.get("class")
            return module, cls

        return None

    def parse_action_module(self):
        root = self.root
        action_elem = root.find("action")
        if action_elem is not None:
            module = action_elem.get("module")
            cls = action_elem.get("class")
            return module, cls
        else:
            return None

    def parse_tool_type(self):
        root = self.root
        if root.get("tool_type", None) is not None:
            return root.get("tool_type")

    def parse_name(self):
        return self.root.get("name")

    def parse_edam_operations(self):
        edam_ops = self.root.find("edam_operations")
        if edam_ops is None:
            return []
        return [edam_op.text for edam_op in edam_ops.findall("edam_operation")]

    def parse_edam_topics(self):
        edam_topics = self.root.find("edam_topics")
        if edam_topics is None:
            return []
        return [edam_topic.text for edam_topic in edam_topics.findall("edam_topic")]

    def parse_xrefs(self):
        xrefs = self.root.find("xrefs")
        if xrefs is None:
            return []
        return [
            dict(value=xref.text.strip(), reftype=xref.attrib["type"])
            for xref in xrefs.findall("xref")
            if xref.get("type")
        ]

    def parse_description(self):
        return xml_text(self.root, "description")

    def parse_display_interface(self, default):
        return self._get_attribute_as_bool("display_interface", default)

    def parse_require_login(self, default):
        return self._get_attribute_as_bool("require_login", default)

    def parse_request_param_translation_elem(self):
        return self.root.find("request_param_translation")

    def parse_command(self):
        command_el = self._command_el
        return ((command_el is not None) and command_el.text) or None

    def parse_expression(self):
        """Return string containing command to run."""
        expression_el = self.root.find("expression")
        if expression_el is not None:
            expression_type = expression_el.get("type")
            if expression_type != "ecma5.1":
                raise Exception(f"Unknown expression type [{expression_type}] encountered")
            return expression_el.text
        return None

    def parse_environment_variables(self):
        environment_variables_el = self.root.find("environment_variables")
        if environment_variables_el is None:
            return []

        environment_variables = []
        for environment_variable_el in environment_variables_el.findall("environment_variable"):
            template = environment_variable_el.text
            inject = environment_variable_el.get("inject")
            if inject:
                assert not template, "Cannot specify inject and environment variable template."
                assert inject in ["api_key"]
            if template:
                assert not inject, "Cannot specify inject and environment variable template."
            definition = {
                "name": environment_variable_el.get("name"),
                "template": template,
                "inject": inject,
                "strip": string_as_bool(environment_variable_el.get("strip", False)),
            }
            environment_variables.append(definition)
        return environment_variables

    def parse_home_target(self):
        target = "job_home" if self.parse_profile() >= "18.01" else "shared_home"
        command_el = self._command_el
        command_legacy = (command_el is not None) and command_el.get("use_shared_home", None)
        if command_legacy is not None:
            target = "shared_home" if string_as_bool(command_legacy) else "job_home"
        return target

    def parse_tmp_target(self):
        # Default to not touching TMPDIR et. al. but if job_tmp is set
        # in job_conf then do. This is a very conservative approach that shouldn't
        # break or modify any configurations by default.
        return "job_tmp_if_explicit"

    def parse_interpreter(self):
        interpreter = None
        command_el = self._command_el
        if command_el is not None:
            interpreter = command_el.get("interpreter", None)
        if interpreter and not self.legacy_defaults:
            log.warning("Deprecated interpreter attribute on command element is now ignored.")
            interpreter = None
        return interpreter

    def parse_version_command(self):
        version_cmd = self.root.find("version_command")
        if version_cmd is not None:
            return version_cmd.text
        else:
            return None

    def parse_version_command_interpreter(self):
        if self.parse_version_command() is not None:
            version_cmd = self.root.find("version_command")
            version_cmd_interpreter = version_cmd.get("interpreter", None)
            if version_cmd_interpreter:
                return version_cmd_interpreter
        return None

    def parse_parallelism(self):
        parallelism = self.root.find("parallelism")
        parallelism_info = None
        if parallelism is not None and parallelism.get("method"):
            return ParallelismInfo(parallelism)
        return parallelism_info

    def parse_interactivetool(self):
        interactivetool_el = self.root.find("entry_points")
        rtt = []
        if interactivetool_el is None:
            return rtt
        for ep_el in interactivetool_el.findall("entry_point"):
            port = ep_el.find("port")
            assert port is not None, ValueError("A port is required for InteractiveTools")
            port = port.text.strip()
            url = ep_el.find("url")
            if url is not None:
                url = url.text.strip()
            name = ep_el.get("name", None)
            if name:
                name = name.strip()
            requires_domain = string_as_bool(ep_el.attrib.get("requires_domain", False))
            rtt.append(dict(port=port, url=url, name=name, requires_domain=requires_domain))
        return rtt

    def parse_hidden(self):
        hidden = xml_text(self.root, "hidden")
        if hidden:
            hidden = string_as_bool(hidden)
        return hidden

    def parse_redirect_url_params_elem(self):
        return self.root.find("redirect_url_params")

    def parse_sanitize(self):
        return self._get_option_value("sanitize", True)

    def parse_refresh(self):
        return self._get_option_value("refresh", False)

    def _get_option_value(self, key, default):
        root = self.root
        for option_elem in root.findall("options"):
            if key in option_elem.attrib:
                return string_as_bool(option_elem.get(key))
        return default

    @property
    def _command_el(self):
        return self.root.find("command")

    def _get_attribute_as_bool(self, attribute, default, elem=None):
        if elem is None:
            elem = self.root
        return string_as_bool(elem.get(attribute, default))

    def parse_required_files(self) -> Optional[RequiredFiles]:
        required_files = self.root.find("required_files")
        if required_files is None:
            return None

        def parse_include_exclude_list(tag_name):
            as_list = []
            for ref in required_files.findall(tag_name):
                path = ref.get("path")
                assert path is not None, f'"path" must be specified in {tag_name}'
                path_type = ref.get("type", "literal")
                as_list.append({"path": path, "path_type": path_type})
            return as_list

        as_dict = {}
        as_dict["extend_default_excludes"] = self._get_attribute_as_bool(
            "extend_default_excludes", True, elem=required_files
        )
        as_dict["includes"] = parse_include_exclude_list("include")
        as_dict["excludes"] = parse_include_exclude_list("exclude")
        return RequiredFiles.from_dict(as_dict)

    def parse_requirements_and_containers(self):
        return requirements.parse_requirements_from_xml(self.root)

    def parse_input_pages(self):
        return XmlPagesSource(self.root)

    def parse_provided_metadata_style(self):
        style = None
        out_elem = self.root.find("outputs")
        if out_elem is not None and "provided_metadata_style" in out_elem.attrib:
            style = out_elem.attrib["provided_metadata_style"]

        if style is None:
            style = "legacy" if self.parse_profile() < "17.09" else "default"

        assert style in ["legacy", "default"]
        return style

    def parse_provided_metadata_file(self):
        provided_metadata_file = "galaxy.json"
        out_elem = self.root.find("outputs")
        if out_elem is not None and "provided_metadata_file" in out_elem.attrib:
            provided_metadata_file = out_elem.attrib["provided_metadata_file"]

        return provided_metadata_file

    def parse_outputs(self, tool):
        out_elem = self.root.find("outputs")
        outputs = {}
        output_collections = {}
        if out_elem is None:
            return outputs, output_collections

        data_dict = {}

        def _parse(data_elem, **kwds):
            output_def = self._parse_output(data_elem, tool, **kwds)
            data_dict[output_def.name] = output_def
            return output_def

        for _ in out_elem.findall("data"):
            _parse(_)

        def _parse_expression(output_elem, **kwds):
            output_def = self._parse_expression_output(output_elem, tool, **kwds)
            output_def.filters = output_elem.findall("filter")
            data_dict[output_def.name] = output_def
            return output_def

        def _parse_collection(collection_elem):
            name = collection_elem.get("name")
            label = xml_text(collection_elem, "label")
            default_format = collection_elem.get("format", "data")
            collection_type = collection_elem.get("type", None)
            collection_type_source = collection_elem.get("type_source", None)
            collection_type_from_rules = collection_elem.get("type_from_rules", None)
            structured_like = collection_elem.get("structured_like", None)
            inherit_format = False
            inherit_metadata = False
            if structured_like:
                inherit_format = string_as_bool(collection_elem.get("inherit_format", None))
                inherit_metadata = string_as_bool(collection_elem.get("inherit_metadata", None))
            default_format_source = collection_elem.get("format_source", None)
            default_metadata_source = collection_elem.get("metadata_source", "")
            filters = collection_elem.findall("filter")

            dataset_collector_descriptions = None
            if collection_elem.find("discover_datasets") is not None:
                dataset_collector_descriptions = dataset_collector_descriptions_from_elem(collection_elem, legacy=False)
            structure = ToolOutputCollectionStructure(
                collection_type=collection_type,
                collection_type_source=collection_type_source,
                collection_type_from_rules=collection_type_from_rules,
                structured_like=structured_like,
                dataset_collector_descriptions=dataset_collector_descriptions,
            )
            output_collection = ToolOutputCollection(
                name,
                structure,
                label=label,
                filters=filters,
                default_format=default_format,
                inherit_format=inherit_format,
                inherit_metadata=inherit_metadata,
                default_format_source=default_format_source,
                default_metadata_source=default_metadata_source,
            )
            outputs[output_collection.name] = output_collection

            for data_elem in collection_elem.findall("data"):
                _parse(
                    data_elem,
                    default_format=default_format,
                    default_format_source=default_format_source,
                    default_metadata_source=default_metadata_source,
                )

            for data_elem in collection_elem.findall("data"):
                output_name = data_elem.get("name")
                data = data_dict[output_name]
                assert data
                del data_dict[output_name]
                output_collection.outputs[output_name] = data
            output_collections[name] = output_collection

        for out_child in out_elem:
            if out_child.tag == "data":
                _parse(out_child)
            elif out_child.tag == "collection":
                _parse_collection(out_child)
            elif out_child.tag == "output":
                output_type = out_child.get("type")
                if output_type == "data":
                    _parse(out_child)
                elif output_type == "collection":
                    out_child.attrib["type"] = out_child.get("collection_type")
                    out_child.attrib["type_source"] = out_child.get("collection_type_source")
                    _parse_collection(out_child)
                else:
                    _parse_expression(out_child)
            else:
                log.warning(f"Unknown output tag encountered [{out_child.tag}]")

        for output_def in data_dict.values():
            outputs[output_def.name] = output_def
        return outputs, output_collections

    def _parse_output(
        self,
        data_elem,
        tool,
        default_format="data",
        default_format_source=None,
        default_metadata_source="",
        expression_type=None,
    ):
        from_expression = data_elem.get("from")
        output = ToolOutput(data_elem.get("name"), from_expression=from_expression)
        output_format = data_elem.get("format", default_format)
        auto_format = string_as_bool(data_elem.get("auto_format", "false"))
        if auto_format and output_format != "data":
            raise ValueError("Setting format and auto_format is not supported at this time.")
        elif auto_format:
            output_format = "_sniff_"
        output.format = output_format
        output.change_format = data_elem.findall("change_format")
        output.format_source = data_elem.get("format_source", default_format_source)
        output.default_identifier_source = data_elem.get("default_identifier_source", "None")
        output.metadata_source = data_elem.get("metadata_source", default_metadata_source)
        output.parent = data_elem.get("parent", None)
        output.label = xml_text(data_elem, "label")
        output.count = int(data_elem.get("count", 1))
        output.filters = data_elem.findall("filter")
        output.tool = tool
        output.from_work_dir = data_elem.get("from_work_dir", None)
        if output.from_work_dir and getattr(tool, "profile", 0) < 21.09:
            # We started quoting from_work_dir outputs in 21.09.
            # Prior to quoting, trailing spaces had no effect.
            # This ensures that old tools continue to work.
            output.from_work_dir = output.from_work_dir.strip()
        output.hidden = string_as_bool(data_elem.get("hidden", ""))
        output.actions = ToolOutputActionGroup(output, data_elem.find("actions"))
        output.dataset_collector_descriptions = dataset_collector_descriptions_from_elem(
            data_elem, legacy=self.legacy_defaults
        )
        return output

    def _parse_expression_output(self, output_elem, tool, **kwds):
        output_type = output_elem.get("type")
        from_expression = output_elem.get("from")
        output = ToolExpressionOutput(
            output_elem.get("name"),
            output_type,
            from_expression,
        )
        output.path = output_elem.get("value")
        output.label = xml_text(output_elem, "label")

        output.hidden = string_as_bool(output_elem.get("hidden", ""))
        output.actions = ToolOutputActionGroup(output, output_elem.find("actions"))
        output.dataset_collector_descriptions = []
        return output

    def parse_stdio(self):
        """
        parse error handling from command and stdio tag

        returns list of exit codes, list of regexes

        - exit_codes contain all non-zero exit codes (:-1 and 1:) if
          detect_errors is default (if not legacy), exit_code, or aggressive
        - the oom_exit_code if given and detect_errors is exit_code
        - exit codes and regexes from the stdio tag
          these are prepended to the list, i.e. are evaluated prior to regexes
          and exit codes derived from the properties of the command tag.
          thus more specific regexes of the same or more severe error level
          are triggered first.

        """

        command_el = self._command_el
        detect_errors = None
        if command_el is not None:
            detect_errors = command_el.get("detect_errors")

        if detect_errors and detect_errors != "default":
            if detect_errors == "exit_code":
                oom_exit_code = None
                if command_el is not None:
                    oom_exit_code = command_el.get("oom_exit_code", None)
                if oom_exit_code is not None:
                    int(oom_exit_code)
                exit_codes, regexes = error_on_exit_code(out_of_memory_exit_code=oom_exit_code)
            elif detect_errors == "aggressive":
                exit_codes, regexes = aggressive_error_checks()
            else:
                raise ValueError(f"Unknown detect_errors value encountered [{detect_errors}]")
        elif len(self.root.findall("stdio")) == 0 and not self.legacy_defaults:
            exit_codes, regexes = error_on_exit_code()
        else:
            exit_codes = []
            regexes = []

        if len(self.root.findall("stdio")) > 0:
            parser = StdioParser(self.root)
            exit_codes = parser.stdio_exit_codes + exit_codes
            regexes = parser.stdio_regexes + regexes

        return exit_codes, regexes

    def parse_strict_shell(self):
        command_el = self._command_el
        if packaging.version.parse(self.parse_profile()) < packaging.version.parse("20.09"):
            default = "False"
        else:
            default = "True"
        if command_el is not None:
            return string_as_bool(command_el.get("strict", default))
        else:
            return string_as_bool(default)

    def parse_help(self):
        help_elem = self.root.find("help")
        return help_elem.text if help_elem is not None else None

    @property
    def macro_paths(self):
        return self._macro_paths

    @property
    def source_path(self):
        return self._source_path

    def parse_tests_to_dict(self):
        tests_elem = self.root.find("tests")
        tests = []
        rval = dict(tests=tests)

        if tests_elem is not None:
            for i, test_elem in enumerate(tests_elem.findall("test")):
                profile = self.parse_profile()
                tests.append(_test_elem_to_dict(test_elem, i, profile))

        return rval

    def parse_profile(self):
        # Pre-16.04 or default XML defaults
        # - Use standard error for error detection.
        # - Don't run shells with -e
        # - Auto-check for implicit multiple outputs.
        # - Auto-check for $param_file.
        # - Enable buggy interpreter attribute.
        return self.root.get("profile", "16.01")

    def parse_license(self):
        return self.root.get("license")

    def parse_python_template_version(self):
        python_template_version = self.root.get("python_template_version", None)
        if python_template_version is not None:
            python_template_version = packaging.version.parse(python_template_version)
        return python_template_version

    def parse_creator(self):
        creators_el = self.root.find("creator")
        if creators_el is None:
            return None

        creators = []
        for creator_el in creators_el:
            creator_as_dict = {}
            if creator_el.tag == "person":
                clazz = "Person"
            elif creator_el.tag == "organization":
                clazz = "Organization"
            else:
                continue
            creator_as_dict["class"] = clazz
            creator_as_dict.update(creator_el.attrib)
            creators.append(creator_as_dict)
        return creators


def _test_elem_to_dict(test_elem, i, profile=None):
    rval = dict(
        outputs=__parse_output_elems(test_elem),
        output_collections=__parse_output_collection_elems(test_elem, profile=profile),
        inputs=__parse_input_elems(test_elem, i),
        expect_num_outputs=test_elem.get("expect_num_outputs"),
        command=__parse_assert_list_from_elem(test_elem.find("assert_command")),
        command_version=__parse_assert_list_from_elem(test_elem.find("assert_command_version")),
        stdout=__parse_assert_list_from_elem(test_elem.find("assert_stdout")),
        stderr=__parse_assert_list_from_elem(test_elem.find("assert_stderr")),
        expect_exit_code=test_elem.get("expect_exit_code"),
        expect_failure=string_as_bool(test_elem.get("expect_failure", False)),
        expect_test_failure=string_as_bool(test_elem.get("expect_test_failure", False)),
        maxseconds=test_elem.get("maxseconds", None),
    )
    _copy_to_dict_if_present(test_elem, rval, ["num_outputs"])
    return rval


def __parse_input_elems(test_elem, i):
    __expand_input_elems(test_elem)
    return __parse_inputs_elems(test_elem, i)


def __parse_output_elems(test_elem):
    outputs = []
    for output_elem in test_elem.findall("output"):
        name, file, attributes = __parse_output_elem(output_elem)
        outputs.append({"name": name, "value": file, "attributes": attributes})
    return outputs


def __parse_output_elem(output_elem):
    attrib = dict(output_elem.attrib)
    name = attrib.pop("name", None)
    if name is None:
        raise Exception("Test output does not have a 'name'")
    file, attributes = __parse_test_attributes(output_elem, attrib, parse_discovered_datasets=True)
    return name, file, attributes


def __parse_command_elem(test_elem):
    assert_elem = test_elem.find("command")
    return __parse_assert_list_from_elem(assert_elem)


def __parse_output_collection_elems(test_elem, profile=None):
    output_collections = []
    for output_collection_elem in test_elem.findall("output_collection"):
        output_collection_def = __parse_output_collection_elem(output_collection_elem, profile=profile)
        output_collections.append(output_collection_def)
    return output_collections


def __parse_output_collection_elem(output_collection_elem, profile=None):
    attrib = dict(output_collection_elem.attrib)
    name = attrib.pop("name", None)
    if name is None:
        raise Exception("Test output collection does not have a 'name'")
    element_tests = __parse_element_tests(output_collection_elem, profile=profile)
    return TestCollectionOutputDef(name, attrib, element_tests).to_dict()


def __parse_element_tests(parent_element, profile=None):
    element_tests = {}
    for idx, element in enumerate(parent_element.findall("element")):
        element_attrib = dict(element.attrib)
        identifier = element_attrib.pop("name", None)
        if identifier is None:
            raise Exception("Test primary dataset does not have a 'identifier'")
        element_tests[identifier] = __parse_test_attributes(
            element, element_attrib, parse_elements=True, profile=profile
        )
        if profile and profile >= "20.09":
            element_tests[identifier][1]["expected_sort_order"] = idx

    return element_tests


def __parse_test_attributes(output_elem, attrib, parse_elements=False, parse_discovered_datasets=False, profile=None):
    assert_list = __parse_assert_list(output_elem)

    # Allow either file or value to specify a target file to compare result with
    # file was traditionally used by outputs and value by extra files.
    file = attrib.pop("file", attrib.pop("value", None))

    # File no longer required if an list of assertions was present.
    attributes = {}

    if "value_json" in attrib:
        attributes["object"] = json.loads(attrib.pop("value_json"))

    # Method of comparison
    attributes["compare"] = attrib.pop("compare", "diff").lower()
    # Number of lines to allow to vary in logs (for dates, etc)
    attributes["lines_diff"] = int(attrib.pop("lines_diff", "0"))
    # Allow a file size to vary if sim_size compare
<<<<<<< HEAD
    attributes['delta'] = int(attrib.pop('delta', DEFAULT_DELTA))
    attributes['delta_frac'] = float(attrib['delta_frac']) if 'delta_frac' in attrib else DEFAULT_DELTA_FRAC
    attributes['sort'] = string_as_bool(attrib.pop('sort', False))
    attributes['decompress'] = string_as_bool(attrib.pop('decompress', False))
    try:
        attributes['count'] = int(attrib.pop('count'))
    except KeyError:
        attributes['count'] = None
=======
    attributes["delta"] = int(attrib.pop("delta", DEFAULT_DELTA))
    attributes["delta_frac"] = float(attrib["delta_frac"]) if "delta_frac" in attrib else DEFAULT_DELTA_FRAC
    attributes["sort"] = string_as_bool(attrib.pop("sort", False))
    attributes["decompress"] = string_as_bool(attrib.pop("decompress", False))
>>>>>>> 6b3c7d38
    extra_files = []
    if "ftype" in attrib:
        attributes["ftype"] = attrib["ftype"]
    for extra in output_elem.findall("extra_files"):
        extra_files.append(__parse_extra_files_elem(extra))
    metadata = {}
    for metadata_elem in output_elem.findall("metadata"):
        metadata[metadata_elem.get("name")] = metadata_elem.get("value")
    md5sum = attrib.get("md5", None)
    checksum = attrib.get("checksum", None)
    element_tests = {}
    if parse_elements:
        element_tests = __parse_element_tests(output_elem, profile=profile)

    primary_datasets = {}
    if parse_discovered_datasets:
        for primary_elem in output_elem.findall("discovered_dataset") or []:
            primary_attrib = dict(primary_elem.attrib)
            designation = primary_attrib.pop("designation", None)
            if designation is None:
                raise Exception("Test primary dataset does not have a 'designation'")
            primary_datasets[designation] = __parse_test_attributes(primary_elem, primary_attrib)

    has_checksum = md5sum or checksum
    has_nested_tests = extra_files or element_tests or primary_datasets
    has_object = "object" in attributes
    if not (assert_list or file or metadata or has_checksum or has_nested_tests or has_object):
        raise Exception(
            "Test output defines nothing to check (e.g. must have a 'file' check against, assertions to check, metadata or checksum tests, etc...)"
        )
    attributes["assert_list"] = assert_list
    attributes["extra_files"] = extra_files
    attributes["metadata"] = metadata
    attributes["md5"] = md5sum
    attributes["checksum"] = checksum
    attributes["elements"] = element_tests
    attributes["primary_datasets"] = primary_datasets
    return file, attributes


def __parse_assert_list(output_elem):
    assert_elem = output_elem.find("assert_contents")
    return __parse_assert_list_from_elem(assert_elem)


def __parse_assert_list_from_elem(assert_elem):
    assert_list = None

    def convert_elem(elem):
        """Converts and XML element to a dictionary format, used by assertion checking code."""
        tag = elem.tag
        attributes = dict(elem.attrib)
        converted_children = []
        for child_elem in elem:
            converted_children.append(convert_elem(child_elem))
        return {"tag": tag, "attributes": attributes, "children": converted_children}

    if assert_elem is not None:
        assert_list = []
        for assert_child in list(assert_elem):
            assert_list.append(convert_elem(assert_child))

    return assert_list


def __parse_extra_files_elem(extra):
    # File or directory, when directory, compare basename
    # by basename
    attrib = dict(extra.attrib)
    extra_type = attrib.pop("type", "file")
    extra_name = attrib.pop("name", None)
    assert (
        extra_type == "directory" or extra_name is not None
    ), f"extra_files type ({extra_type}) requires a name attribute"
    extra_value, extra_attributes = __parse_test_attributes(extra, attrib)
    return {"value": extra_value, "name": extra_name, "type": extra_type, "attributes": extra_attributes}


def __expand_input_elems(root_elem, prefix=""):
    __append_prefix_to_params(root_elem, prefix)

    repeat_elems = root_elem.findall("repeat")
    indices = {}
    for repeat_elem in repeat_elems:
        name = repeat_elem.get("name")
        if name not in indices:
            indices[name] = 0
            index = 0
        else:
            index = indices[name] + 1
            indices[name] = index

        new_prefix = __prefix_join(prefix, name, index=index)
        __expand_input_elems(repeat_elem, new_prefix)
        __pull_up_params(root_elem, repeat_elem)

    cond_elems = root_elem.findall("conditional")
    for cond_elem in cond_elems:
        new_prefix = __prefix_join(prefix, cond_elem.get("name"))
        __expand_input_elems(cond_elem, new_prefix)
        __pull_up_params(root_elem, cond_elem)

    section_elems = root_elem.findall("section")
    for section_elem in section_elems:
        new_prefix = __prefix_join(prefix, section_elem.get("name"))
        __expand_input_elems(section_elem, new_prefix)
        __pull_up_params(root_elem, section_elem)


def __append_prefix_to_params(elem, prefix):
    for param_elem in elem.findall("param"):
        param_elem.set("name", __prefix_join(prefix, param_elem.get("name")))


def __pull_up_params(parent_elem, child_elem):
    for param_elem in child_elem.findall("param"):
        parent_elem.append(param_elem)


def __prefix_join(prefix, name, index=None):
    name = name if index is None else "%s_%d" % (name, index)
    return name if not prefix else f"{prefix}|{name}"


def _copy_to_dict_if_present(elem, rval, attributes):
    for attribute in attributes:
        if attribute in elem.attrib:
            rval[attribute] = elem.get(attribute)
    return rval


def __parse_inputs_elems(test_elem, i):
    raw_inputs = []
    for param_elem in test_elem.findall("param"):
        raw_inputs.append(__parse_param_elem(param_elem, i))

    return raw_inputs


def __parse_param_elem(param_elem, i=0):
    attrib = dict(param_elem.attrib)
    if "values" in attrib:
        value = attrib["values"].split(",")
    elif "value" in attrib:
        value = attrib["value"]
    elif "value_json" in attrib:
        value = json.loads(attrib["value_json"])
    else:
        value = None

    children_elem = param_elem
    if children_elem is not None:
        # At this time, we can assume having children only
        # occurs on DataToolParameter test items but this could
        # change and would cause the below parsing to change
        # based upon differences in children items
        attrib["metadata"] = {}
        attrib["composite_data"] = []
        attrib["edit_attributes"] = []
        # Composite datasets need to be renamed uniquely
        composite_data_name = None
        for child in children_elem:
            if child.tag == "composite_data":
                file_name = child.get("value")
                attrib["composite_data"].append(file_name)
                if composite_data_name is None:
                    # Generate a unique name; each test uses a
                    # fresh history.
                    composite_data_name = "_COMPOSITE_RENAMED_t%d_%s" % (i, uuid.uuid1().hex)
            elif child.tag == "metadata":
                attrib["metadata"][child.get("name")] = child.get("value")
            elif child.tag == "edit_attributes":
                attrib["edit_attributes"].append(child)
            elif child.tag == "collection":
                attrib["collection"] = TestCollectionDef.from_xml(child, __parse_param_elem)
        if composite_data_name:
            # Composite datasets need implicit renaming;
            # inserted at front of list so explicit declarations
            # take precedence
            attrib["edit_attributes"].insert(0, {"type": "name", "value": composite_data_name})
    name = attrib.pop("name")
    return {"name": name, "value": value, "attributes": attrib}


class StdioParser:
    def __init__(self, root):
        try:
            self.stdio_exit_codes = list()
            self.stdio_regexes = list()

            # We should have a single <stdio> element, but handle the case for
            # multiples.
            # For every stdio element, add all of the exit_code and regex
            # subelements that we find:
            for stdio_elem in root.findall("stdio"):
                self.parse_stdio_exit_codes(stdio_elem)
                self.parse_stdio_regexes(stdio_elem)
        except Exception:
            log.exception("Exception in parse_stdio!")

    def parse_stdio_exit_codes(self, stdio_elem):
        """
        Parse the tool's <stdio> element's <exit_code> subelements.
        This will add all of those elements, if any, to self.stdio_exit_codes.
        """
        try:
            # Look for all <exit_code> elements. Each exit_code element must
            # have a range/value.
            # Exit-code ranges have precedence over a single exit code.
            # So if there are value and range attributes, we use the range
            # attribute. If there is neither a range nor a value, then print
            # a warning and skip to the next.
            for exit_code_elem in stdio_elem.findall("exit_code"):
                exit_code = ToolStdioExitCode()
                # Each exit code has an optional description that can be
                # part of the "desc" or "description" attributes:
                exit_code.desc = exit_code_elem.get("desc")
                if exit_code.desc is None:
                    exit_code.desc = exit_code_elem.get("description")
                # Parse the error level:
                exit_code.error_level = self.parse_error_level(exit_code_elem.get("level"))
                code_range = exit_code_elem.get("range")
                if code_range is None:
                    code_range = exit_code_elem.get("value")
                if code_range is None:
                    log.warning("Tool stdio exit codes must have a range or value")
                    continue
                # Parse the range. We look for:
                #   :Y
                #  X:
                #  X:Y   - Split on the colon. We do not allow a colon
                #          without a beginning or end, though we could.
                # Also note that whitespace is eliminated.
                # TODO: Turn this into a single match - it should be
                # more efficient.
                code_range = re.sub(r"\s", "", code_range)
                code_ranges = re.split(r":", code_range)
                if len(code_ranges) == 2:
                    if code_ranges[0] is None or "" == code_ranges[0]:
                        exit_code.range_start = -math.inf
                    else:
                        exit_code.range_start = int(code_ranges[0])
                    if code_ranges[1] is None or "" == code_ranges[1]:
                        exit_code.range_end = math.inf
                    else:
                        exit_code.range_end = int(code_ranges[1])
                # If we got more than one colon, then ignore the exit code.
                elif len(code_ranges) > 2:
                    log.warning(f"Invalid tool exit_code range {code_range} - ignored")
                    continue
                # Else we have a singular value. If it's not an integer, then
                # we'll just write a log message and skip this exit_code.
                else:
                    try:
                        exit_code.range_start = int(code_range)
                    except Exception:
                        log.error(code_range)
                        log.warning(f"Invalid range start for tool's exit_code {code_range}: exit_code ignored")
                        continue
                    exit_code.range_end = exit_code.range_start
                # TODO: Check if we got ">", ">=", "<", or "<=":
                # Check that the range, regardless of how we got it,
                # isn't bogus. If we have two infinite values, then
                # the start must be -inf and the end must be +inf.
                # So at least warn about this situation:
                if math.isinf(exit_code.range_start) and math.isinf(exit_code.range_end):
                    log.warning(f"Tool exit_code range {code_range} will match on all exit codes")
                self.stdio_exit_codes.append(exit_code)
        except Exception:
            log.exception("Exception in parse_stdio_exit_codes!")

    def parse_stdio_regexes(self, stdio_elem):
        """
        Look in the tool's <stdio> elem for all <regex> subelements
        that define how to look for warnings and fatal errors in
        stdout and stderr. This will add all such regex elements
        to the Tols's stdio_regexes list.
        """
        try:
            # Look for every <regex> subelement. The regular expression
            # will have "match" and "source" (or "src") attributes.
            for regex_elem in stdio_elem.findall("regex"):
                # TODO: Fill in ToolStdioRegex
                regex = ToolStdioRegex()
                # Each regex has an optional description that can be
                # part of the "desc" or "description" attributes:
                regex.desc = regex_elem.get("desc")
                if regex.desc is None:
                    regex.desc = regex_elem.get("description")
                # Parse the error level
                regex.error_level = self.parse_error_level(regex_elem.get("level"))
                regex.match = regex_elem.get("match")
                if regex.match is None:
                    log.warning(
                        f"Ignoring tool's stdio regex element with attributes {regex_elem.attrib} - "
                        "the 'match' attribute must exist"
                    )
                    continue
                # Parse the output sources. We look for the "src", "source",
                # and "sources" attributes, in that order. If there is no
                # such source, then the source defaults to stderr & stdout.
                # Look for a comma and then look for "err", "error", "out",
                # and "output":
                output_srcs = regex_elem.get("src")
                if output_srcs is None:
                    output_srcs = regex_elem.get("source")
                if output_srcs is None:
                    output_srcs = regex_elem.get("sources")
                if output_srcs is None:
                    output_srcs = "output,error"
                output_srcs = re.sub(r"\s", "", output_srcs)
                src_list = re.split(r",", output_srcs)
                # Just put together anything to do with "out", including
                # "stdout", "output", etc. Repeat for "stderr", "error",
                # and anything to do with "err". If neither stdout nor
                # stderr were specified, then raise a warning and scan both.
                for src in src_list:
                    if re.search("both", src, re.IGNORECASE):
                        regex.stdout_match = True
                        regex.stderr_match = True
                    if re.search("out", src, re.IGNORECASE):
                        regex.stdout_match = True
                    if re.search("err", src, re.IGNORECASE):
                        regex.stderr_match = True
                    if not regex.stdout_match and not regex.stderr_match:
                        log.warning(
                            "Tool id %s: unable to determine if tool "
                            "stream source scanning is output, error, "
                            "or both. Defaulting to use both." % self.id
                        )
                        regex.stdout_match = True
                        regex.stderr_match = True
                self.stdio_regexes.append(regex)
        except Exception:
            log.exception("Exception in parse_stdio_exit_codes!")

    # TODO: This method doesn't have to be part of the Tool class.
    def parse_error_level(self, err_level):
        """
        Parses error level and returns error level enumeration. If
        unparsable, returns 'fatal'
        """
        return_level = StdioErrorLevel.FATAL
        try:
            if err_level:
                if re.search("log", err_level, re.IGNORECASE):
                    return_level = StdioErrorLevel.LOG
                elif re.search("qc", err_level, re.IGNORECASE):
                    return_level = StdioErrorLevel.QC
                elif re.search("warning", err_level, re.IGNORECASE):
                    return_level = StdioErrorLevel.WARNING
                elif re.search("fatal_oom", err_level, re.IGNORECASE):
                    return_level = StdioErrorLevel.FATAL_OOM
                elif re.search("fatal", err_level, re.IGNORECASE):
                    return_level = StdioErrorLevel.FATAL
                else:
                    log.debug(f"Tool {self.id}: error level {err_level} did not match log/warning/fatal")
        except Exception:
            log.exception("Exception in parse_error_level")
        return return_level


class XmlPagesSource(PagesSource):
    def __init__(self, root):
        self.input_elem = root.find("inputs")
        page_sources = []
        if self.input_elem is not None:
            pages_elem = self.input_elem.findall("page")
            for page in pages_elem or [self.input_elem]:
                page_sources.append(XmlPageSource(page))
        super().__init__(page_sources)

    @property
    def inputs_defined(self):
        return self.input_elem is not None


class XmlPageSource(PageSource):
    def __init__(self, parent_elem):
        self.parent_elem = parent_elem

    def parse_display(self):
        display_elem = self.parent_elem.find("display")
        if display_elem is not None:
            display = xml_to_string(display_elem)
        else:
            display = None
        return display

    def parse_input_sources(self):
        return list(map(XmlInputSource, self.parent_elem))


class XmlInputSource(InputSource):
    def __init__(self, input_elem):
        self.input_elem = input_elem
        self.input_type = self.input_elem.tag

    def parse_input_type(self):
        return self.input_type

    def elem(self):
        return self.input_elem

    def get(self, key, value=None):
        return self.input_elem.get(key, value)

    def get_bool(self, key, default):
        return string_as_bool(self.get(key, default))

    def parse_label(self):
        return xml_text(self.input_elem, "label")

    def parse_help(self):
        return xml_text(self.input_elem, "help")

    def parse_sanitizer_elem(self):
        return self.input_elem.find("sanitizer")

    def parse_validator_elems(self):
        return self.input_elem.findall("validator")

    def parse_dynamic_options_elem(self):
        """Return a galaxy.tools.parameters.dynamic_options.DynamicOptions
        if appropriate.
        """
        options_elem = self.input_elem.find("options")
        return options_elem

    def parse_static_options(self):
        """
        >>> from galaxy.util import parse_xml_string_to_etree
        >>> xml = '<param><option value="a">A</option><option value="b">B</option></param>'
        >>> xis = XmlInputSource(parse_xml_string_to_etree(xml).getroot())
        >>> xis.parse_static_options()
        [('A', 'a', False), ('B', 'b', False)]
        >>> xml = '<param><option value="a"/><option value="b"/><option value="a" selected="true"/></param>'
        >>> xis = XmlInputSource(parse_xml_string_to_etree(xml).getroot())
        >>> xis.parse_static_options()
        [('a', 'a', True), ('b', 'b', False)]
        """
        static_options = list()
        elem = self.input_elem
        for option in elem.findall("option"):
            value = option.get("value")
            text = option.text or value
            selected = string_as_bool(option.get("selected", False))
            present = False
            for i, o in enumerate(static_options):
                if o[1] == value:
                    present = True
                    static_options[i] = (text, value, selected)
                    break
            if not present:
                static_options.append((text, value, selected))
        return static_options

    def parse_optional(self, default=None):
        """Return boolean indicating whether parameter is optional."""
        elem = self.input_elem
        if self.get("type") == "data_column":
            # Allow specifing force_select for backward compat., but probably
            # should use optional going forward for consistency with other
            # parameters.
            if "force_select" in elem.attrib:
                force_select = string_as_bool(elem.get("force_select"))
            else:
                force_select = not string_as_bool(elem.get("optional", False))
            return not force_select

        if default is None:
            default = self.default_optional
        return self.get_bool("optional", default)

    def parse_conversion_tuples(self):
        elem = self.input_elem
        conversions = []
        for conv_elem in elem.findall("conversion"):
            name = conv_elem.get("name")  # name for commandline substitution
            conv_extensions = conv_elem.get("type")  # target datatype extension
            conversions.append((name, conv_extensions))
        return conversions

    def parse_nested_inputs_source(self):
        elem = self.input_elem
        return XmlPageSource(elem)

    def parse_test_input_source(self):
        elem = self.input_elem
        input_elem = elem.find("param")
        assert input_elem is not None, "<conditional> must have a child <param>"
        return XmlInputSource(input_elem)

    def parse_when_input_sources(self):
        elem = self.input_elem

        sources = []
        for case_elem in elem.findall("when"):
            value = case_elem.get("value")
            case_page_source = XmlPageSource(case_elem)
            sources.append((value, case_page_source))
        return sources


class ParallelismInfo:
    """
    Stores the information (if any) for running multiple instances of the tool in parallel
    on the same set of inputs.
    """

    def __init__(self, tag):
        self.method = tag.get("method")
        if isinstance(tag, dict):
            items = tag.items()
        else:
            items = tag.attrib.items()
        self.attributes = dict([item for item in items if item[0] != "method"])
        if len(self.attributes) == 0:
            # legacy basic mode - provide compatible defaults
            self.attributes["split_size"] = 20
            self.attributes["split_mode"] = "number_of_parts"<|MERGE_RESOLUTION|>--- conflicted
+++ resolved
@@ -683,21 +683,14 @@
     # Number of lines to allow to vary in logs (for dates, etc)
     attributes["lines_diff"] = int(attrib.pop("lines_diff", "0"))
     # Allow a file size to vary if sim_size compare
-<<<<<<< HEAD
-    attributes['delta'] = int(attrib.pop('delta', DEFAULT_DELTA))
-    attributes['delta_frac'] = float(attrib['delta_frac']) if 'delta_frac' in attrib else DEFAULT_DELTA_FRAC
-    attributes['sort'] = string_as_bool(attrib.pop('sort', False))
-    attributes['decompress'] = string_as_bool(attrib.pop('decompress', False))
+    attributes["delta"] = int(attrib.pop("delta", DEFAULT_DELTA))
+    attributes["delta_frac"] = float(attrib["delta_frac"]) if "delta_frac" in attrib else DEFAULT_DELTA_FRAC
+    attributes["sort"] = string_as_bool(attrib.pop("sort", False))
+    attributes["decompress"] = string_as_bool(attrib.pop("decompress", False))
     try:
         attributes['count'] = int(attrib.pop('count'))
     except KeyError:
         attributes['count'] = None
-=======
-    attributes["delta"] = int(attrib.pop("delta", DEFAULT_DELTA))
-    attributes["delta_frac"] = float(attrib["delta_frac"]) if "delta_frac" in attrib else DEFAULT_DELTA_FRAC
-    attributes["sort"] = string_as_bool(attrib.pop("sort", False))
-    attributes["decompress"] = string_as_bool(attrib.pop("decompress", False))
->>>>>>> 6b3c7d38
     extra_files = []
     if "ftype" in attrib:
         attributes["ftype"] = attrib["ftype"]
