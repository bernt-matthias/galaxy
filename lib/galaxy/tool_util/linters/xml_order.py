--- conflicted
+++ resolved
@@ -7,25 +7,6 @@
 # https://github.com/galaxy-iuc/standards
 # https://github.com/galaxy-iuc/standards/pull/7/files
 TAG_ORDER = [
-<<<<<<< HEAD
-    'description',
-    'macros',
-    'edam_topics',
-    'edam_operations',
-    'parallelism',
-    'requirements',
-    'code',
-    'stdio',
-    'version_command',
-    'command',
-    'environment_variables',
-    'configfiles',
-    'inputs',
-    'outputs',
-    'tests',
-    'help',
-    'citations',
-=======
     "description",
     "macros",
     "edam_topics",
@@ -44,7 +25,6 @@
     "tests",
     "help",
     "citations",
->>>>>>> bc4f8041
 ]
 
 DATASOURCE_TAG_ORDER = [
