#!/usr/bin/env python

"""
searches for tests for packages in the bioconda-recipes repo and on Anaconda, looking in different file locations. If no test can be found for the specified version, it will look for tests for other versions of the same package.

A shallow search (default for singularity and conda generation scripts) just checks once on Anaconda for the specified version.
"""
import json
import logging
from glob import glob
from typing import (
    Any,
    Dict,
    Optional,
)

import requests
import yaml

try:
    from jinja2 import Template
    from jinja2.exceptions import UndefinedError
except ImportError:
    Template = None  # type: ignore[assignment,misc]
    UndefinedError = Exception  # type: ignore[assignment,misc]

<<<<<<< HEAD
from galaxy.util import check_github_api_response_rate_limit
=======
from galaxy.util import unicodify
>>>>>>> dd2468a6
from .util import (
    get_file_from_conda_package,
    MULLED_SOCKET_TIMEOUT,
    split_container_name,
)

INSTALL_JINJA_EXCEPTION = (
    "This mulled functionality required jinja2 but it is unavailable, install condatesting extras."
)


def get_commands_from_yaml(yaml_content: bytes) -> Optional[Dict[str, Any]]:
    """
    Parse tests from Conda's meta.yaml file contents
    """
    if Template is None:
        raise Exception(INSTALL_JINJA_EXCEPTION)
    package_tests = {}

    try:
        # we expect to get an input in bytes, so first decode to string; run the file through the jinja processing; load as yaml
        meta_yaml = yaml.safe_load(Template(yaml_content.decode("utf-8")).render())
    except (yaml.scanner.ScannerError, UndefinedError) as e:  # what about things like {{ compiler('cxx') }}
        logging.info(e, exc_info=True)
        return None
    try:
        if meta_yaml["test"]["commands"] != [None] and meta_yaml["test"]["commands"] is not None:
            package_tests["commands"] = meta_yaml["test"]["commands"]
    except (KeyError, TypeError):
        logging.info("Error reading commands")
    try:
        if meta_yaml["test"]["imports"] != [None] and meta_yaml["test"]["imports"] is not None:
            package_tests["imports"] = meta_yaml["test"]["imports"]
    except (KeyError, TypeError):
        logging.info("Error reading imports")

    if len(package_tests.get("commands", []) + package_tests.get("imports", [])) == 0:
        return None

    # need to know what scripting languages are needed to run the container
    try:
        requirements = list(meta_yaml["requirements"]["run"])
    except (KeyError, TypeError):
        logging.info("Error reading requirements", exc_info=True)
    else:
        for requirement in requirements:
            if requirement.split()[0] == "perl":
                package_tests["import_lang"] = "perl -e"
                break
            # elif ... :
            # other languages if necessary ... hopefully python and perl should suffice though
        else:  # python by default
            package_tests["import_lang"] = "python -c"
    return package_tests


def get_run_test(file: str) -> Dict[str, Any]:
    r"""
    Get tests from a run_test.sh file
    """
    package_tests = {}
    package_tests["commands"] = [file.replace("\n", " && ")]
    return package_tests


def get_anaconda_url(container, anaconda_channel="bioconda"):
    """
    Download tarball from anaconda for test
    """
    name = split_container_name(container)  # list consisting of [name, version, (build, if present)]
    return f"https://anaconda.org/{anaconda_channel}/{name[0]}/{name[1]}/download/linux-64/{'-'.join(name)}.tar.bz2"


def prepend_anaconda_url(url):
    """
    Take a partial url and prepend 'https://anaconda.org'
    """
    return f"https://anaconda.org{url}"


def get_test_from_anaconda(url: str) -> Optional[Dict[str, Any]]:
    """
    Given the URL of an anaconda tarball, return tests
    """
    name, content = get_file_from_conda_package(
        url, ["info/recipe/meta.yaml", "info/recipe/meta.yaml.template", "info/recipe/run_test.sh"]
    )
    if name and content and name.startswith("info/recipe/meta.yaml"):
        package_tests = get_commands_from_yaml(content)
        if package_tests:
            return package_tests
    if name and content and name == "info/recipe/run_test.sh":
        return get_run_test(unicodify(content))
    return None


def find_anaconda_versions(name, anaconda_channel="bioconda"):
    """
    Find a list of available anaconda versions for a given container name
    """
    r = requests.get(f"https://anaconda.org/{anaconda_channel}/{name}/files", timeout=MULLED_SOCKET_TIMEOUT)
    r.raise_for_status()
    urls = []
    for line in r.text.split("\n"):
        if "download/linux" in line:
            urls.append(line.split('"')[1])
    return urls


def open_recipe_file(file, recipes_path=None, github_repo="bioconda/bioconda-recipes"):
    """
    Open a file at a particular location and return contents as string
    """
    if recipes_path:
        return open(f"{recipes_path}/{file}").read()
    else:  # if no clone of the repo is available locally, download from GitHub
        r = requests.get(
            f"https://raw.githubusercontent.com/{github_repo}/master/{file}", timeout=MULLED_SOCKET_TIMEOUT
        )
        if r.status_code == 404:
            raise OSError
        else:
            return r.content


def get_alternative_versions(filepath, filename, recipes_path=None, github_repo="bioconda/bioconda-recipes"):
    """
    Return files that match ``filepath/*/filename`` in the bioconda-recipes repository
    """
    if recipes_path:
        return [n.replace(f"{recipes_path}/", "") for n in glob(f"{recipes_path}/{filepath}/*/{filename}")]
    # else use the GitHub API:
    versions = []
    r = requests.get(f"https://api.github.com/repos/{github_repo}/contents/{filepath}", timeout=MULLED_SOCKET_TIMEOUT)
    check_github_api_response_rate_limit(r)
    r.raise_for_status()
    for subfile in json.loads(r.text):
        if subfile["type"] == "dir":
            if (
                requests.get(
                    f"https://raw.githubusercontent.com/{github_repo}/master/{subfile['path']}/{filename}",
                    timeout=MULLED_SOCKET_TIMEOUT,
                ).status_code
                == 200
            ):
                versions.append(f"{subfile['path']}/{filename}")
    return versions


def try_a_func(func1, func2, param, container):
    """
    Try to perform a function (or actually a combination of two functions: first getting the file and then processing it)
    """
    try:
        result = func1(func2(*param))
    except OSError:
        return None
    if result:
        result["container"] = container
        return result


def deep_test_search(
    container, recipes_path=None, anaconda_channel="bioconda", github_repo="bioconda/bioconda-recipes"
):
    """
    Look in bioconda-recipes repo as well as anaconda for the tests, checking in multiple possible locations. If no test is found for the specified version, search if other package versions have a test available.
    """
    name = split_container_name(container)
    for f in [
        (
            get_commands_from_yaml,
            open_recipe_file,
            (f"recipes/{name[0]}/{name[1]}/meta.yaml", recipes_path, github_repo),
            container,
        ),
        (
            get_run_test,
            open_recipe_file,
            (f"recipes/{name[0]}/{name[1]}/run_test.sh", recipes_path, github_repo),
            container,
        ),
        (
            get_commands_from_yaml,
            open_recipe_file,
            (f"recipes/{name[0]}/meta.yaml", recipes_path, github_repo),
            container,
        ),
        (get_run_test, open_recipe_file, (f"recipes/{name[0]}/run_test.sh", recipes_path, github_repo), container),
        (get_test_from_anaconda, get_anaconda_url, (container, anaconda_channel), container),
    ]:
        result = try_a_func(*f)
        if result:
            return result

    versions = get_alternative_versions(f"recipes/{name[0]}", "meta.yaml", recipes_path, github_repo)
    for version in versions:
        result = try_a_func(get_commands_from_yaml, open_recipe_file, (version, recipes_path, github_repo), container)
        if result:
            return result

    versions = get_alternative_versions(f"recipes/{name[0]}", "run_test.sh", recipes_path, github_repo)
    for version in versions:
        result = try_a_func(get_run_test, open_recipe_file, (version, recipes_path, github_repo), container)
        if result:
            return result

    versions = find_anaconda_versions(name[0], anaconda_channel)
    for version in versions:
        result = try_a_func(get_test_from_anaconda, prepend_anaconda_url, (version,), container)
        if result:
            return result

    # if everything fails
    return {"container": container}


def main_test_search(
    container, recipes_path=None, deep=False, anaconda_channel="bioconda", github_repo="bioconda/bioconda-recipes"
):
    """
    Download tarball from anaconda for test
    """
    if deep:  # do a deep search
        return deep_test_search(container, recipes_path, anaconda_channel, github_repo)
    # else shallow
    result = try_a_func(get_test_from_anaconda, get_anaconda_url, (container, anaconda_channel), container)
    if result:
        return result
    return {"container": container}


def hashed_test_search(
    container, recipes_path=None, deep=False, anaconda_channel="bioconda", github_repo="bioconda/bioconda-recipes"
):
    """
    Get test for hashed containers
    """
    package_tests = {"commands": [], "imports": [], "container": container, "import_lang": "python -c"}

    githubpage = requests.get(
        f"https://raw.githubusercontent.com/BioContainers/multi-package-containers/master/combinations/{container}.tsv",
        timeout=MULLED_SOCKET_TIMEOUT,
    )
    if githubpage.status_code == 200:
        packages = githubpage.text.split(",")  # get names of packages from github
        packages = [package.split("=") for package in packages]
    else:
        packages = []

    containers = []
    for package in packages:
        r = requests.get(f"https://anaconda.org/bioconda/{package[0]}/files", timeout=MULLED_SOCKET_TIMEOUT)
        r.raise_for_status()
        p = "-".join(package)
        for line in r.text.split("\n"):
            if p in line:
                build = line.split(p)[1].split(".tar.bz2")[0]
                if build == "":
                    containers.append(f"{package[0]}:{package[1]}")
                else:
                    containers.append(f"{package[0]}:{package[1]}-{build}")
                break

    for container in containers:
        tests = main_test_search(container, recipes_path, deep, anaconda_channel, github_repo)
        package_tests["commands"] += tests.get("commands", [])  # not a very nice solution but probably the simplest
        for imp in tests.get("imports", []):
            package_tests["imports"].append(f"{tests['import_lang']} 'import {imp}'")

    return package_tests<|MERGE_RESOLUTION|>--- conflicted
+++ resolved
@@ -24,11 +24,10 @@
     Template = None  # type: ignore[assignment,misc]
     UndefinedError = Exception  # type: ignore[assignment,misc]
 
-<<<<<<< HEAD
-from galaxy.util import check_github_api_response_rate_limit
-=======
-from galaxy.util import unicodify
->>>>>>> dd2468a6
+from galaxy.util import (
+    check_github_api_response_rate_limit,
+    unicodify
+)
 from .util import (
     get_file_from_conda_package,
     MULLED_SOCKET_TIMEOUT,
