#!/usr/bin/env python

import argparse
import json
import logging
import sys
import tempfile

import requests

from .mulled_list import get_singularity_containers
from .util import (
    build_target,
    MULLED_SOCKET_TIMEOUT,
    v2_image_name,
)

try:
    from conda.cli.python_api import run_command
except ImportError:
    run_command = None  # type: ignore

try:
    from whoosh.fields import Schema
    from whoosh.fields import TEXT
    from whoosh.fields import STORED
    from whoosh.index import create_in
    from whoosh.qparser import QueryParser
except ImportError:
    Schema = TEXT = STORED = create_in = QueryParser = None  # type: ignore

QUAY_API_URL = 'https://quay.io/api/v1/repository'


class QuaySearch():
    """
    Tool to search within a quay organization for a given software name.
    """

    def __init__(self, organization):
        self.index = None
        self.organization = organization

    def build_index(self):
        """
        Create an index to quickly examine the repositories of a given quay.io organization.
        """
        # download all information about the repositories from the
        # given organization in self.organization

        parameters = {'public': 'true', 'namespace': self.organization}
        r = requests.get(QUAY_API_URL, headers={
                         'Accept-encoding': 'gzip'}, params=parameters, timeout=MULLED_SOCKET_TIMEOUT)
        tmp_dir = tempfile.mkdtemp()
        schema = Schema(title=TEXT(stored=True), content=STORED)
        self.index = create_in(tmp_dir, schema)

        json_decoder = json.JSONDecoder()
        decoded_request = json_decoder.decode(r.text)
        writer = self.index.writer()
        for repository in decoded_request['repositories']:
            writer.add_document(
                title=repository['name'], content=repository['description'])
        writer.commit()

    def search_repository(self, search_string, non_strict):
        """
        Search Docker containers on quay.io.
        Results are displayed with all available versions,
        including the complete image name.
        """
        # with statement closes searcher after usage.
        with self.index.searcher() as searcher:
            query = QueryParser(
                "title", self.index.schema).parse(search_string)
            results = searcher.search(query)
            if non_strict:
                # look for spelling errors and use suggestions as a search term too
                corrector = searcher.corrector("title")
                suggestions = corrector.suggest(search_string, limit=2)

                # get all repositories with suggested keywords
                for suggestion in suggestions:
                    search_string = f"*{suggestion}*"
                    query = QueryParser(
                        "title", self.index.schema).parse(search_string)
                    results_tmp = searcher.search(query)
                    results.extend(results_tmp)

            out = list()

            for result in results:
                title = result['title']
                for version in self.get_additional_repository_information(title):
                    out.append({'package': title, 'version': version, })

            return out

    def get_additional_repository_information(self, repository_string):
        """
        Function downloads additional information from quay.io to
        get the tag-field which includes the version number.
        """
        url = f"{QUAY_API_URL}/{self.organization}/{repository_string}"
        r = requests.get(url, headers={'Accept-encoding': 'gzip'}, timeout=MULLED_SOCKET_TIMEOUT)

        json_decoder = json.JSONDecoder()
        decoded_request = json_decoder.decode(r.text)
        return decoded_request['tags']


class CondaSearch():
    """
    Tool to search the bioconda channel
    """

    def __init__(self, channel):
        self.channel = channel

    def get_json(self, search_string):
        """
        Function takes search_string variable and returns results from the bioconda channel in JSON format

        """
        if run_command is None:
            raise Exception(f"Invalid search destination. {deps_error_message('conda')}")
        raw_out, err, exit_code = run_command(
            'search', '-c',
            self.channel,
            search_string,
            use_exception_handler=True)
        if exit_code != 0:
            logging.info(f'Search failed with: {err}')
            return []
        return [{'package': n.split()[0], 'version': n.split()[1], 'build': n.split()[2]} for n in raw_out.split('\n')[2:-1]]


class GitHubSearch():
    """
    Tool to search the GitHub bioconda-recipes repo
    """

    def get_json(self, search_string):
        """
        Takes search_string variable and return results from the bioconda-recipes github repository in JSON format
        """
        response = requests.get(
<<<<<<< HEAD
            f"https://api.github.com/search/code?q={search_string}+in:path+repo:bioconda/bioconda-recipes+path:recipes").json()
=======
            "https://api.github.com/search/code?q=%s+in:path+repo:bioconda/bioconda-recipes+path:recipes" % search_string, timeout=MULLED_SOCKET_TIMEOUT).json()
>>>>>>> 8503ab20
        return response

    def process_json(self, json, search_string):
        """
        Take JSON input and process it, returning the required data
        """
        json = json['items'][0:10]  # get top ten results

        results = []

        for result in json:
            results.append({'name': result['name'], 'path': result['path']})
        return results

    def recipe_present(self, search_string):
        """
        Check if a recipe exists in bioconda-recipes which matches search_string exactly
        """
<<<<<<< HEAD
        if requests.get(f"https://api.github.com/repos/bioconda/bioconda-recipes/contents/recipes/{search_string}").status_code == 200:
=======
        if requests.get("https://api.github.com/repos/bioconda/bioconda-recipes/contents/recipes/%s" % search_string, timeout=MULLED_SOCKET_TIMEOUT).status_code == 200:
>>>>>>> 8503ab20
            return True
        else:
            return False


def get_package_hash(packages, versions):
    """
    Take packages and versions (if the latter are given) and returns a hash for each. Also checks github to see if the container is already present.
    """
    hash_results = {}
    targets = []
    if versions:
        for p in packages:
            targets.append(build_target(p, version=versions[p]))
    else:  # if versions are not given only calculate the package hash
        for p in packages:
            targets.append(build_target(p))
    # make the hash from the processed targets
    package_hash = v2_image_name(targets)
    hash_results['package_hash'] = package_hash.split(':')[0]
    if versions:
        hash_results['version_hash'] = package_hash.split(':')[1]

<<<<<<< HEAD
    r = requests.get(f"https://quay.io/api/v1/repository/biocontainers/{hash_results['package_hash']}")
=======
    r = requests.get("https://quay.io/api/v1/repository/biocontainers/%s" % hash_results['package_hash'], timeout=MULLED_SOCKET_TIMEOUT)
>>>>>>> 8503ab20
    if r.status_code == 200:
        hash_results['container_present'] = True
        if versions:  # now test if the version hash is listed in the repository tags
            # remove -0, -1, etc from end of the tag
            tags = [n[:-2] for n in r.json()['tags']]
            if hash_results['version_hash'] in tags:
                hash_results['container_present_with_version'] = True
            else:
                hash_results['container_present_with_version'] = False
    else:
        hash_results['container_present'] = False
    return hash_results


def singularity_search(search_string):
    """
    Check if a singularity package is present and return the link.
    """
    results = []

    containers = get_singularity_containers()

    for container in containers:
        if search_string in container:
            name = container.split(':')[0]
            version = container.split(':')[1]
            results.append({'package': name, 'version': version})

    return results


def readable_output(json, organization='biocontainers', channel='bioconda'):

    # if json is empty:
    if sum([len(json[destination][results]) for destination in json for results in json[destination]]) == 0:
        sys.stdout.write('No results found for that query.\n')
        return

    # return results for quay, conda and singularity together
    if sum([len(json[destination][results]) for destination in ['quay', 'conda', 'singularity', ] for results in json.get(destination, [])]) > 0:
        sys.stdout.write("The query returned the following result(s).\n")
        # put quay, conda etc results as lists in lines
        lines = [['LOCATION', 'NAME', 'VERSION', 'COMMAND\n']]
        for results in json.get('quay', {}).values():
            for result in results:
                lines.append(['quay', result['package'], result['version'], 'docker pull quay.io/%s/%s:%s\n' %
                              (organization, result['package'], result['version'])])  # NOT a real solution
        for results in json.get('conda', {}).values():
            for result in results:
                lines.append(['conda', result['package'], f"{result['version']}--{result['build']}",
                              f"conda install -c {channel} {result['package']}={result['version']}={result['build']}\n"])
        for results in json.get('singularity', {}).values():
            for result in results:
                lines.append(['singularity', result['package'], result['version'],
                              f"wget https://depot.galaxyproject.org/singularity/{result['package']}:{result['version']}\n"])

        col_width0, col_width1, col_width2 = (max(len(
            line[n]) for line in lines) + 2 for n in (0, 1, 2))  # def max col widths for the output

        # create table
        for line in lines:
            sys.stdout.write("".join((line[0].ljust(col_width0), line[1].ljust(
                col_width1), line[2].ljust(col_width2), line[3])))  # output

    if json.get('github_recipe_present', False):
        sys.stdout.write('\n' if 'lines' in locals() else '')
        sys.stdout.write(
            'The following recipes were found in the bioconda-recipes repository which exactly matched one of the search terms:\n')
        lines = [['QUERY', 'LOCATION\n']]
        for recipe in json['github_recipe_present']['recipes']:
            lines.append(
                [recipe, f"https://api.github.com/repos/bioconda/bioconda-recipes/contents/recipes/{recipe}\n"])

        col_width0 = max(len(line[0]) for line in lines) + 2

        for line in lines:
            sys.stdout.write(
                "".join((line[0].ljust(col_width0), line[1])))  # output

    if sum([len(json['github'][results]) for results in json.get('github', [])]) > 0:
        sys.stdout.write('\n' if 'lines' in locals() else '')
        sys.stdout.write(
            "Other result(s) on the bioconda-recipes GitHub repository:\n")
        lines = [['QUERY', 'FILE', 'URL\n']]
        for search_string, results in json.get('github', {}).items():
            for result in results:
                lines.append([search_string, result['name'],
                              f"https://github.com/bioconda/bioconda-recipes/tree/master/{result['path']}\n"])

        # def max col widths for the output
        col_width0, col_width1 = (
            max(len(line[n]) for line in lines) + 2 for n in (0, 1))

        for line in lines:
            sys.stdout.write("".join(
                (line[0].ljust(col_width0), line[1].ljust(col_width1), line[2])))  # output


def deps_error_message(package):
    return f"Required dependency [{package}] is not installed. Run 'pip install galaxy-tool-util[mulled]'."


def main(argv=None):
    if Schema is None:
        sys.stdout.write(deps_error_message("Whoosh"))
        return

    destination_defaults = ['quay', 'singularity', 'github']
    if run_command is not None:
        destination_defaults.append('conda')

    parser = argparse.ArgumentParser(
        description='Searches in a given quay organization for a repository')
    parser.add_argument('-d', '--destination', dest='search_dest', nargs='+', default=destination_defaults,
                        help="Choose where to search. Options are 'conda', 'quay', 'singularity' and 'github'. If no option are given, all will be searched.")
    parser.add_argument('-o', '--organization', dest='organization_string', default="biocontainers",
                        help='Change quay organization to search; default is biocontainers.')
    parser.add_argument('-c', '--channel', dest='channel_string', default="bioconda",
                        help='Change conda channel to search; default is bioconda.')
    parser.add_argument('--non-strict', dest='non_strict', action="store_true",
                        help='Autocorrection of typos activated. Lists more results but can be confusing.\
                        For too many queries quay.io blocks the request and the results can be incomplete.')
    parser.add_argument('-j', '--json', dest='json',
                        action="store_true", help='Returns results as JSON.')
    parser.add_argument('-s', '--search', required=True, nargs='+',
                        help='The name of the tool(s) to search for.')

    args = parser.parse_args()
    json_results = {dest: {} for dest in args.search_dest}
    versions = {}

    if len(args.search) > 1:  # get hash if multiple packages are searched
        args.search.append(get_package_hash(
            args.search, versions)['package_hash'])

    if 'conda' in args.search_dest:
        conda_results = {}
        conda = CondaSearch(args.channel_string)

        for item in args.search:
            conda_results[item] = conda.get_json(item)
        json_results['conda'] = conda_results

    if 'github' in args.search_dest:
        github_results = {}
        github_recipe_present = []
        github = GitHubSearch()

        for item in args.search:
            github_json = github.get_json(item)
            github_results[item] = github.process_json(github_json, item)
            if github.recipe_present(item):
                github_recipe_present.append(item)

        json_results['github'] = github_results
        json_results['github_recipe_present'] = {
            'recipes': github_recipe_present}

    if 'quay' in args.search_dest:
        quay_results = {}
        quay = QuaySearch(args.organization_string)
        quay.build_index()

        for item in args.search:
            quay_results[item] = quay.search_repository(item, args.non_strict)

        json_results['quay'] = quay_results

    if 'singularity' in args.search_dest:
        singularity_results = {}
        for item in args.search:
            singularity_results[item] = singularity_search(item)
        json_results['singularity'] = singularity_results

    if args.json:
        print(json_results)
    else:
        readable_output(json_results, args.organization_string,
                        args.channel_string)


if __name__ == "__main__":
    main()<|MERGE_RESOLUTION|>--- conflicted
+++ resolved
@@ -145,11 +145,7 @@
         Takes search_string variable and return results from the bioconda-recipes github repository in JSON format
         """
         response = requests.get(
-<<<<<<< HEAD
-            f"https://api.github.com/search/code?q={search_string}+in:path+repo:bioconda/bioconda-recipes+path:recipes").json()
-=======
-            "https://api.github.com/search/code?q=%s+in:path+repo:bioconda/bioconda-recipes+path:recipes" % search_string, timeout=MULLED_SOCKET_TIMEOUT).json()
->>>>>>> 8503ab20
+            f"https://api.github.com/search/code?q={search_string}+in:path+repo:bioconda/bioconda-recipes+path:recipes", timeout=MULLED_SOCKET_TIMEOUT).json()
         return response
 
     def process_json(self, json, search_string):
@@ -168,11 +164,7 @@
         """
         Check if a recipe exists in bioconda-recipes which matches search_string exactly
         """
-<<<<<<< HEAD
-        if requests.get(f"https://api.github.com/repos/bioconda/bioconda-recipes/contents/recipes/{search_string}").status_code == 200:
-=======
-        if requests.get("https://api.github.com/repos/bioconda/bioconda-recipes/contents/recipes/%s" % search_string, timeout=MULLED_SOCKET_TIMEOUT).status_code == 200:
->>>>>>> 8503ab20
+        if requests.get(f"https://api.github.com/repos/bioconda/bioconda-recipes/contents/recipes/{search_string}", timeout=MULLED_SOCKET_TIMEOUT).status_code == 200:
             return True
         else:
             return False
@@ -196,11 +188,7 @@
     if versions:
         hash_results['version_hash'] = package_hash.split(':')[1]
 
-<<<<<<< HEAD
-    r = requests.get(f"https://quay.io/api/v1/repository/biocontainers/{hash_results['package_hash']}")
-=======
-    r = requests.get("https://quay.io/api/v1/repository/biocontainers/%s" % hash_results['package_hash'], timeout=MULLED_SOCKET_TIMEOUT)
->>>>>>> 8503ab20
+    r = requests.get(f"https://quay.io/api/v1/repository/biocontainers/{hash_results['package_hash']}", timeout=MULLED_SOCKET_TIMEOUT)
     if r.status_code == 200:
         hash_results['container_present'] = True
         if versions:  # now test if the version hash is listed in the repository tags
