<?xml version="1.0" encoding="UTF-8"?>
<xs:schema xmlns:xs="http://www.w3.org/2001/XMLSchema" xmlns:gxdocs="http://galaxyproject.org/xml/1.0" elementFormDefault="qualified" attributeFormDefault="unqualified">
  <xs:annotation>
    <xs:appinfo>Galaxy Schema</xs:appinfo>
    <xs:documentation xml:lang="en">A Galaxy XML tool wrapper</xs:documentation>
  </xs:annotation>
  <xs:element name="tool">
    <xs:annotation gxdocs:best_practices="tools">
      <xs:documentation xml:lang="en"><![CDATA[
The outer-most tag set of tool XML files. Attributes on this tag apply to the
tool as a whole.

### Tool profile

List of behavior changes associated with profile versions:

#### 16.04

- Disable implicit extra file collection. All dynamic extra file collection requires a `discover_datasets` tag.
- Disable `format="input"` and require explicit metadata targets (`metadata_source`, `format_source`).
- Disable `interpreter` use `$__tool_directory__`.
- Disable `$param_file` use `configfile`.
- Disable default tool version of 1.0.0.
- Use non zero exit code as default stdio error condition (before non-empty stderr).

#### 17.09

- Introduce `provided_metadata_style` with default `"default"`. Restore legacy behavior by setting
  this to `"legacy"`.

#### 18.01

- Use a separate home directory for each job.

#### 18.09

- References to other inputs need to be fully qualified by using `|`.
- Do not allow provided but illegal default values.
- Do not use Galaxy python environment for `manage_data` tools.

#### 19.05

- Change default Python version from 2.7 to 3.5

#### 20.05

- json config files:
   - unselected optional `select` and `data_column` parameters get `None` instead of `"None"`
   - multiple `select` and `data_column` parameters are lists (before comma separated string)

#### 20.09

- Exit immediately if a command exits with a non-zero status (`set -e`).
- Assume sort order for collection elements.

### 21.09

- Do not strip leading and trailing whitespaces in `from_work_dir` attribute.
- Do not use Galaxy Python virtual environment for `data_source` tools. `data_source` tools should explicitly use the `galaxy-util` package.

### 23.0

- Text parameters that are inferred to be optional (i.e the `optional` tag is not set, but the tool parameter accepts an empty string)
  are set to `None` for templating in Cheetah. Older tools receive the empty string `""` as the templated value.

### 24.0

- Do not use Galaxy python environment for `data_source_async` tools.
- Drop request parameters received by data source tools that are not declared in `<request_param_translation>` section.

### Examples

A normal tool:

```xml
<tool id="seqtk_seq"
      name="Convert FASTQ to FASTA"
      version="1.0.0"
      profile="16.04"
>
```

A ``data_source`` tool contains a few more relevant attributes.

```xml
<tool id="ucsc_table_direct1"
      name="UCSC Main"
      version="1.0.0"
      hidden="false"
      profile="16.01"
      tool_type="data_source"
      URL_method="post">
```
      ]]></xs:documentation>
    </xs:annotation>
    <xs:complexType>
      <xs:all>
        <!-- TODO: Move the anyType further into macros def... -->
        <xs:element name="macros" type="Macros" minOccurs="0"/>
        <xs:element name="edam_topics" type="EdamTopics" minOccurs="0"/>
        <xs:element name="edam_operations" type="EdamOperations" minOccurs="0"/>
        <xs:element name="xrefs" type="xrefs" minOccurs="0"/>
        <xs:element name="creator" type="Creator" minOccurs="0"/>
        <xs:element name="requirements" type="Requirements" minOccurs="0"/>
        <xs:element name="required_files" type="RequiredFiles" minOccurs="0"/>
        <xs:element name="entry_points" type="EntryPoints" minOccurs="0" maxOccurs="1"/>
        <xs:element name="description" type="xs:string" minOccurs="0">
          <xs:annotation gxdocs:best_practices="tool-descriptions">
            <xs:documentation xml:lang="en"><![CDATA[The value is displayed in
the tool menu immediately following the hyperlink for the tool (based on the
``name`` attribute of the ``<tool>`` tag set described above).

### Example

```xml
<description>table browser</description>
```
]]></xs:documentation>
          </xs:annotation>
        </xs:element>
        <xs:element name="parallelism" type="Parallelism" minOccurs="0"/>
        <xs:element name="version_command" type="VersionCommand" minOccurs="0"/>
        <xs:element name="action" type="ToolAction" minOccurs="0" maxOccurs="1"/>
        <xs:element name="environment_variables" type="EnvironmentVariables" minOccurs="0" maxOccurs="1"/>
        <xs:element name="command" type="Command" minOccurs="0" maxOccurs="1"/>
        <xs:element name="expression" type="Expression" minOccurs="0" maxOccurs="1"/>
        <xs:element name="request_param_translation" type="RequestParameterTranslation" minOccurs="0"/>
        <xs:element name="configfiles" type="ConfigFiles" minOccurs="0"/>
        <xs:element name="outputs" type="Outputs" minOccurs="0"/>
        <xs:element name="inputs" type="Inputs" minOccurs="0"/>
        <xs:element name="tests" type="Tests" minOccurs="0"/>
        <xs:element name="stdio" type="Stdio" minOccurs="0"/>
        <xs:element name="help" type="Help" minOccurs="0" maxOccurs="1"/>
        <xs:element name="code" type="Code" minOccurs="0"/>
        <xs:element name="uihints" type="UIhints" minOccurs="0"/>
        <xs:element name="options" type="Options" minOccurs="0"/>
        <xs:element name="trackster_conf" type="TracksterConf" minOccurs="0"/>
        <xs:element name="citations" type="Citations" minOccurs="0"/>
      </xs:all>
      <xs:attribute name="id" type="xs:string" use="required">
        <xs:annotation gxdocs:best_practices="tool-ids">
          <xs:documentation xml:lang="en">Must be unique across all tools;
should be lowercase and contain only letters, numbers, and underscores.
It allows for tool versioning and metrics of the number of times a tool is used,
among other things.</xs:documentation>
        </xs:annotation>
      </xs:attribute>
      <xs:attribute name="name" type="xs:string" use="required">
        <xs:annotation gxdocs:best_practices="tool-names">
          <xs:documentation xml:lang="en">This string is what is displayed as a
hyperlink in the tool menu.</xs:documentation>
        </xs:annotation>
      </xs:attribute>
      <xs:attribute name="version" type="xs:string" default="1.0.0">
        <xs:annotation gxdocs:best_practices="tool-versions">
          <xs:documentation xml:lang="en">This string allows for tool versioning
and should be increased with each new version of the tool. The value should
follow the [PEP 440](https://www.python.org/dev/peps/pep-0440/) specification.
It defaults to ``1.0.0`` if it is not included in the tag.</xs:documentation>
        </xs:annotation>
      </xs:attribute>
      <xs:attribute name="hidden" type="PermissiveBoolean" default="false">
        <xs:annotation>
          <xs:documentation xml:lang="en">Allows for tools to be loaded upon
server startup, but not displayed in the tool menu. This attribute should be
applied in the toolbox configuration instead and so should be considered
deprecated.
</xs:documentation>
        </xs:annotation>
      </xs:attribute>
      <xs:attribute name="display_interface" type="PermissiveBoolean">
        <xs:annotation>
          <xs:documentation xml:lang="en">Disable the display the tool's
graphical tool form by setting this to ``false``.</xs:documentation>
        </xs:annotation>
      </xs:attribute>
      <xs:attribute name="tool_type" type="ToolTypeType">
        <xs:annotation>
          <xs:documentation xml:lang="en">Allows for certain framework
functionality to be performed on certain types of tools. Normal tools that execute
typical command-line jobs do not need to specify this, special kinds of tools such
as [Data Source](https://docs.galaxyproject.org/en/latest/dev/data_source.html) and
[Data Manager](https://galaxyproject.org/admin/tools/data-managers/) tools should
set this to have values such as ``data_source``, ``data_source_async`` or
``manage_data``.</xs:documentation>
        </xs:annotation>
      </xs:attribute>
      <xs:attribute name="profile" type="xs:string">
        <xs:annotation gxdocs:best_practices="tool-profile">
          <xs:documentation xml:lang="en">This string specifies the minimum Galaxy
version that should be required to run this tool. Certain legacy behaviors such
as using standard error content to detect errors instead of exit code are disabled
automatically if profile is set to any version newer than ``16.01``. See above
for the list of behavior changes associated with profile versions.
          </xs:documentation>
        </xs:annotation>
      </xs:attribute>
      <xs:attribute name="license" type="xs:string">
        <xs:annotation>
          <xs:documentation xml:lang="en">This string specifies any full URI or a
a short [SPDX](https://spdx.org/licenses/) identifier for a license for this tool
wrapper. The tool wrapper version can be indepedent of the underlying tool. This
license covers the tool XML and associated scripts shipped with the tool.

This is interpreted as [schema.org/license](https://schema.org/license) property.
</xs:documentation>
        </xs:annotation>
      </xs:attribute>
      <xs:attribute name="python_template_version" type="xs:float">
        <xs:annotation>
          <xs:documentation xml:lang="en">This string specifies the minimum Python
version that is able to fill the Cheetah sections of the tool. If unset defaults
to 2.7 if the profile is older than 19.05, otherwise defaults to 3.5. Galaxy will
attempt to convert Python statements in Cheetah sections using [future](http://python-future.org/)
if Galaxy is run on Python 3 and ``python_template_version`` is below 3.</xs:documentation>
        </xs:annotation>
      </xs:attribute>
      <xs:attribute name="workflow_compatible" type="xs:boolean" default="true">
        <xs:annotation>
          <xs:documentation xml:lang="en">This attribute indicates if
this tool is usable within a workflow (defaults to ``true`` for normal tools and
``false`` for data sources).</xs:documentation>
        </xs:annotation>
      </xs:attribute>
      <xs:attribute name="URL_method" type="URLmethodType">
        <xs:annotation>
          <xs:documentation xml:lang="en">*Deprecated* and ignored,
use a [request_param](#tool-request-param-translation-request-param) element with ``galaxy_name="URL_method"`` instead.
Was only used if ``tool_type`` attribute value is ``data_source`` or ``data_source_async`` -
this attribute defined the HTTP request method to use when communicating with an external data source application
(default: ``get``).</xs:documentation>
        </xs:annotation>
      </xs:attribute>
      <xs:attribute name="require_login" type="xs:boolean">
        <xs:annotation>
          <xs:documentation xml:lang="en">Documentation needed</xs:documentation>
        </xs:annotation>
      </xs:attribute>
    </xs:complexType>
  </xs:element>
  <xs:complexType name="Macros">
    <xs:annotation>
      <xs:documentation xml:lang="en">Frequently, tools may require the same XML
fragments be repeated in a file (for instance similar conditional branches,
repeated options, etc...) or among tools in the same repository. Galaxy tools
have a macro system to address this problem.

For more information, see [planemo documentation](https://planemo.readthedocs.io/en/latest/writing_advanced.html#macros-reusable-elements)</xs:documentation>
    </xs:annotation>
    <xs:sequence>
      <xs:element name="import" type="MacroImportType" minOccurs="0" maxOccurs="unbounded">
        <xs:annotation>
          <xs:documentation xml:lang="en"><![CDATA[
The ``import`` element allows specifying an XML file containing shared macro definitions that can then
be reused by all the tools contained in the same directory/repository.

Example:
````
<macros>
    <import>macros.xml</import>
</macros>
````]]></xs:documentation>
        </xs:annotation>
      </xs:element>
      <xs:element name="token" type="xs:anyType" minOccurs="0" maxOccurs="unbounded">
        <xs:annotation>
          <xs:documentation xml:lang="en"><![CDATA[
The ``token`` element defines a value, like a constant, that can then be replaced anywhere in any tool importing the token.

Definition example:
````
<macros>
    <token name="@TOOL_VERSION@">1.0.0</token>
</macros>
````

Usage example:
````
<requirements>
    <requirement type="package" version="@TOOL_VERSION@">mypackage</requirement>
</requirements>
````]]></xs:documentation>
        </xs:annotation>
      </xs:element>
      <xs:element name="xml" type="xs:anyType" minOccurs="0" maxOccurs="unbounded">
        <xs:annotation>
          <xs:documentation xml:lang="en"><![CDATA[
The ``xml`` element, inside macros, allows defining a named XML fragment that can be reused (expanded) anywhere in the tool or tools that use the macro.

Definition example:
````
<macros>
    <xml name="citations">
        <citations>
            ....
        </citations>
    </xml>
</macros>
````

Usage example:
````
<expand macro="citations" />
````
       ]]></xs:documentation>
        </xs:annotation>
      </xs:element>
      <xs:element name="macro" type="xs:anyType" minOccurs="0" maxOccurs="unbounded">
        <xs:annotation>
          <xs:documentation xml:lang="en"><![CDATA[
A generalisation for macro tokens, templates and xml macros, i.e.
`<macro name="an_xml_macro" type="xml">` is identical to `<xml name="an_xml_macro">`,
`<macro name="a_template" type="template">` is identical to `<template name="a_template">`, and
`<macro name="a_token" type="xml">` is identical to `<token name="a_token">`.

Note that 
       ]]></xs:documentation>
        </xs:annotation>
      </xs:element>
    </xs:sequence>
  </xs:complexType>
  <xs:complexType name="EntryPoints">
    <xs:annotation>
      <xs:documentation xml:lang="en"><![CDATA[

This is a container tag set for the ``entry_point`` tag that contains ``port`` and ``url`` tags
described in greater detail below. ``entry_point``s describe InteractiveTool entry points
to a tool.

]]></xs:documentation>
    </xs:annotation>
    <xs:sequence>
      <xs:element name="entry_point" type="EntryPoint" minOccurs="0" maxOccurs="unbounded"/>
    </xs:sequence>
  </xs:complexType>
  <xs:complexType name="EntryPoint" mixed="true">
    <xs:annotation>
      <xs:documentation xml:lang="en"><![CDATA[

This tag set is contained within the ``<entry_point>`` tag set. Access to entry point
ports and urls are included in this tag set. These are used by InteractiveTools
to provide access to graphical tools in real-time.

```xml
<entry_points>
  <entry_point name="Example name" label="example">
    <port>80</port>
    <url>landing/${template_enabled}/index.html</url>
  </entry_point>
</entry_points>
```

]]></xs:documentation>
    </xs:annotation>
    <xs:sequence>
      <xs:element name="port" type="EntryPointPort" minOccurs="1" maxOccurs="1"/>
      <xs:element name="url" type="EntryPointURL" minOccurs="0" maxOccurs="1"/>
    </xs:sequence>
    <xs:attribute name="name" type="xs:string" use="required">
      <xs:annotation>
        <xs:documentation xml:lang="en">The name of the entry point.</xs:documentation>
      </xs:annotation>
    </xs:attribute>
    <xs:attribute name="label" type="xs:string" use="optional">
      <xs:annotation>
        <xs:documentation xml:lang="en">A unique label to identify the entry point. Used by interactive client tools to connect.</xs:documentation>
      </xs:annotation>
    </xs:attribute>
    <xs:attribute name="requires_domain" type="PermissiveBoolean" default="true">
      <xs:annotation>
        <xs:documentation xml:lang="en">Whether domain-based proxying is required for the entry point. Default is True.</xs:documentation>
      </xs:annotation>
    </xs:attribute>
    <xs:attribute name="requires_path_in_url" type="PermissiveBoolean" default="false">
      <xs:annotation>
        <xs:documentation xml:lang="en"><![CDATA[
Whether the InteractiveTool proxy will add the entry point path to the URL provided to the interactive tool. Only
relevant when path-based proxying is configured (``requires_domain=False``). A value of False implies that the web service
for the interactive tool fully operates with relative links. A value of True implies that the unique entry point path,
which is autogenerated each run, must be somehow provided to the web service. This can be done by injecting the path
into an environment variable by setting the attribute ``inject="entry_point_path_for_label"`` in the tool XML.
Alternatively, the attribute ``requires_path_in_header_named`` can be set to provide the path in the specified HTTP header.
The entry point path should in any case be used to configure the web service in the interactive tool to serve the content
from the provided URL path. Default value of ``requires_path_in_url`` is False.
]]></xs:documentation>
      </xs:annotation>
    </xs:attribute>
    <xs:attribute name="requires_path_in_header_named" type="xs:string" default="">
      <xs:annotation>
        <xs:documentation xml:lang="en"><![CDATA[
Whether the InteractiveTool proxy will add the entry point path to an HTTP header. An empty string as value (default) means
that the path will not be provided in an HTTP header. Any other string value will define the name of the HTTP header
where the path will be injected by the proxy. See the documentation of ``requires_path_in_url`` for more information.
Default value of ``requires_path_in_header_named`` is False.
]]></xs:documentation>
      </xs:annotation>
    </xs:attribute>
  </xs:complexType>
  <xs:complexType name="EntryPointPort" mixed="true">
    <xs:annotation>
      <xs:documentation xml:lang="en"><![CDATA[

This tag set is contained within the ``<entry_point>`` tag set. It contains the entry port.

]]></xs:documentation>
    </xs:annotation>
  </xs:complexType>
  <xs:complexType name="EntryPointURL" mixed="true">
    <xs:annotation>
      <xs:documentation xml:lang="en"><![CDATA[

This tag set is contained within the ``<entry_point>`` tag set. It contains the entry URL.

]]></xs:documentation>
    </xs:annotation>
  </xs:complexType>
  <xs:complexType name="ToolAction">
    <xs:annotation>
      <xs:documentation xml:lang="en">Describe the backend Python action to execute for this Galaxy tool.</xs:documentation>
    </xs:annotation>
    <xs:sequence>
    </xs:sequence>
    <xs:attribute name="module" type="xs:string" use="required">
    </xs:attribute>
    <xs:attribute name="class" type="xs:string" use="required">
    </xs:attribute>
  </xs:complexType>
  <xs:attributeGroup name="Thing">
    <xs:attribute name="name" type="xs:string" use="optional">
      <xs:annotation>
        <xs:documentation xml:lang="en">[schema.org/name](https://schema.org/name)</xs:documentation>
      </xs:annotation>
    </xs:attribute>
    <xs:attribute name="url" type="xs:string" use="optional">
      <xs:annotation>
        <xs:documentation xml:lang="en">[schema.org/url](https://schema.org/url)</xs:documentation>
      </xs:annotation>
    </xs:attribute>
    <xs:attribute name="identifier" type="xs:string" use="optional">
      <xs:annotation>
        <xs:documentation xml:lang="en">[schema.org/identifier](https://schema.org/identifier)</xs:documentation>
      </xs:annotation>
    </xs:attribute>
    <xs:attribute name="image" type="xs:string" use="optional">
      <xs:annotation>
        <xs:documentation xml:lang="en">[schema.org/image](https://schema.org/image)</xs:documentation>
      </xs:annotation>
    </xs:attribute>
    <xs:attribute name="address" type="xs:string" use="optional">
      <xs:annotation>
        <xs:documentation xml:lang="en">[schema.org/address](https://schema.org/address)</xs:documentation>
      </xs:annotation>
    </xs:attribute>
    <xs:attribute name="email" type="xs:string" use="optional">
      <xs:annotation>
        <xs:documentation xml:lang="en">[schema.org/email](https://schema.org/email)</xs:documentation>
      </xs:annotation>
    </xs:attribute>
    <xs:attribute name="telephone" type="xs:string" use="optional">
      <xs:annotation>
        <xs:documentation xml:lang="en">[schema.org/telephone](https://schema.org/telephone)</xs:documentation>
      </xs:annotation>
    </xs:attribute>
    <xs:attribute name="faxNumber" type="xs:string" use="optional">
      <xs:annotation>
        <xs:documentation xml:lang="en">[schema.org/faxNumber](https://schema.org/faxNumber)</xs:documentation>
      </xs:annotation>
    </xs:attribute>
    <xs:attribute name="alternateName" type="xs:string" use="optional">
      <xs:annotation>
        <xs:documentation xml:lang="en">[schema.org/alternateName](https://schema.org/alternateName)</xs:documentation>
      </xs:annotation>
    </xs:attribute>
  </xs:attributeGroup>
  <xs:complexType name="Person">
    <xs:annotation>
      <xs:documentation xml:lang="en"><![CDATA[
Describes a person. Tries to stay close to [schema.org/Person](https://schema.org/Person).
]]></xs:documentation>
    </xs:annotation>
    <xs:attributeGroup ref="Thing"/>
    <xs:attribute name="givenName" type="xs:string" use="optional">
      <xs:annotation>
        <xs:documentation xml:lang="en">[schema.org/givenName](https://schema.org/givenName)</xs:documentation>
      </xs:annotation>
    </xs:attribute>
    <xs:attribute name="familyName" type="xs:string" use="optional">
      <xs:annotation>
        <xs:documentation xml:lang="en">[schema.org/familyName](https://schema.org/familyName)</xs:documentation>
      </xs:annotation>
    </xs:attribute>
    <xs:attribute name="honorificPrefix" type="xs:string" use="optional">
      <xs:annotation>
        <xs:documentation xml:lang="en">[schema.org/honorificPrefix](https://schema.org/honorificPrefix)</xs:documentation>
      </xs:annotation>
    </xs:attribute>
    <xs:attribute name="honorificSuffix" type="xs:string" use="optional">
      <xs:annotation>
        <xs:documentation xml:lang="en">[schema.org/honorificSuffix](https://schema.org/honorificSuffix)</xs:documentation>
      </xs:annotation>
    </xs:attribute>
    <xs:attribute name="jobTitle" type="xs:string" use="optional">
      <xs:annotation>
        <xs:documentation xml:lang="en">[schema.org/jobTitle](https://schema.org/jobTitle)</xs:documentation>
      </xs:annotation>
    </xs:attribute>
  </xs:complexType>
  <xs:complexType name="Organization">
    <xs:annotation>
      <xs:documentation xml:lang="en"><![CDATA[
Describes an organization. Tries to stay close to [schema.org/Organization](https://schema.org/Organization).
]]></xs:documentation>
    </xs:annotation>
    <xs:attributeGroup ref="Thing"/>
  </xs:complexType>
  <xs:group name="PersonOrOrganization">
    <xs:choice>
      <xs:element name="person" type="Person"/>
      <xs:element name="organization" type="Organization"/>
    </xs:choice>
  </xs:group>
  <xs:complexType name="Creator">
    <xs:annotation>
      <xs:documentation xml:lang="en">The creator(s) of this work. See [schema.org/creator](https://schema.org/creator).</xs:documentation>
    </xs:annotation>
    <xs:sequence>
      <xs:group ref="PersonOrOrganization" minOccurs="0" maxOccurs="unbounded"/>
    </xs:sequence>
  </xs:complexType>
  <xs:complexType name="RequiredFiles">
    <xs:annotation>
      <xs:documentation xml:lang="en"><![CDATA[
This declaration is used to define files that must be shipped from the tool directory
for the tool to function properly in remote environments where the tool directory
is not available to the job.

All includes should be list before excludes. By default, the exclude list includes
the tool-data/**, test-data/**, and .hg/** glob patterns.

Pulsar hacks to implicitly find referenced files from the tool directory will be disabled
when this block is used. A future Galaxy tool profile version may disable these hacks
altogether and specifying this block for all referenced files should be considered a best
practice.
]]></xs:documentation>
    </xs:annotation>
    <xs:sequence>
      <xs:element name="include" type="RequiredFileInclude" minOccurs="0" maxOccurs="unbounded"/>
      <xs:element name="exclude" type="RequiredFileExclude" minOccurs="0" maxOccurs="unbounded"/>
    </xs:sequence>
    <xs:attribute name="extend_default_excludes" type="xs:boolean" default="true">
      <xs:annotation>
        <xs:documentation xml:lang="en">Set this to `false` to override the default excludes for mercurial, reference, and test data.</xs:documentation>
      </xs:annotation>
    </xs:attribute>
  </xs:complexType>
  <xs:simpleType name="RequiredFileReferenceType">
    <xs:annotation>
      <xs:documentation xml:lang="en">How are files referenced in RequiredFileIncludes and RequiredFileExcludes. Paths are matched relative to the tool directory. `literal` must match the filename exactly. `prefix` will match paths based on their start. `glob` and `regex` use patterns to match files.</xs:documentation>
    </xs:annotation>
    <xs:restriction base="xs:string">
      <xs:enumeration value="literal"/>
      <xs:enumeration value="prefix"/>
      <xs:enumeration value="glob"/>
      <xs:enumeration value="regex"/>
    </xs:restriction>
  </xs:simpleType>
  <xs:complexType name="RequiredFileInclude">
    <xs:annotation>
      <xs:documentation xml:lang="en">Describe files to include when relocating tool directory for remote execution.</xs:documentation>
    </xs:annotation>
    <xs:attribute name="type" type="RequiredFileReferenceType">
      <xs:annotation>
        <xs:documentation xml:lang="en">Type of file reference `path` is.</xs:documentation>
      </xs:annotation>
    </xs:attribute>
    <xs:attribute name="path" type="xs:string">
      <xs:annotation>
        <xs:documentation xml:lang="en">Path to referenced files - this should be relative to the tool's directory (this is the file the tool is located in not the repository directory if these conflict).</xs:documentation>
      </xs:annotation>
    </xs:attribute>
  </xs:complexType>
  <xs:complexType name="RequiredFileExclude">
    <xs:annotation>
      <xs:documentation xml:lang="en">Describe files to exclude when relocating tool directory for remote execution.</xs:documentation>
    </xs:annotation>
    <xs:attribute name="type" type="RequiredFileReferenceType">
      <xs:annotation>
        <xs:documentation xml:lang="en">Type of file reference `path` is.</xs:documentation>
      </xs:annotation>
    </xs:attribute>
    <xs:attribute name="path" type="xs:string">
      <xs:annotation>
        <xs:documentation xml:lang="en">Path to referenced files - this should be relative to the tool's directory (this is the file the tool is located in not the repository directory if these conflict).</xs:documentation>
      </xs:annotation>
    </xs:attribute>
  </xs:complexType>
  <xs:complexType name="Requirements">
    <xs:annotation>
      <xs:documentation xml:lang="en"><![CDATA[

This is a container tag set for the ``requirement``, ``resource`` and ``container`` tags
described in greater detail below. ``requirement``s describe software packages
and other individual computing requirements required to execute a tool, while
``container``s describe Docker or Singularity containers that should be able to
serve as complete descriptions of the runtime of a tool.

]]></xs:documentation>
    </xs:annotation>
    <xs:sequence>
      <xs:element name="requirement" type="Requirement" minOccurs="0" maxOccurs="unbounded"/>
      <xs:element name="container" type="Container" minOccurs="0" maxOccurs="unbounded"/>
      <xs:element name="resource" type="Resource" minOccurs="0" maxOccurs="unbounded"/>
    </xs:sequence>
  </xs:complexType>
  <xs:complexType name="Requirement">
    <xs:annotation>
      <xs:documentation xml:lang="en"><![CDATA[

This tag set is contained within the ``<requirements>`` tag set. Third party
programs or modules that the tool depends upon are included in this tag set.

When a tool runs, Galaxy attempts to *resolve* these requirements (also called
dependencies). ``requirement``s are meant to be abstract and resolvable by
multiple different [dependency resolvers](../admin/dependency_resolvers) (e.g. [conda](https://conda.io/), the
[Galaxy Tool Shed dependency management system](https://galaxyproject.org/toolshed/tool-features/),
or [environment modules](https://modules.sourceforge.net/)).

The current best practice for tool dependencies is to [target Conda](../admin/conda_faq).

### Examples

This example shows a tool that requires the samtools 0.0.18 package.

This package is available via the Tool Shed (see
[Tool Shed dependency management](https://galaxyproject.org/toolshed/tool-features/)
) as well as [Conda](../admin/conda_faq)
and can be configured locally to adapt to any other package management system.

```xml
<requirements>
    <requirement type="package" version="0.1.18">samtools</requirement>
</requirements>
```

This older example shows a tool that requires R version 2.15.1. The
``tool_dependencies.xml`` should contain matching declarations for Galaxy to
actually install the R runtime. The ``set_envirornment`` type is only respected
by the tool shed and is ignored by the newer and preferred conda dependency
resolver.

```xml
<requirements>
    <requirement type="set_environment">R_SCRIPT_PATH</requirement>
    <requirement type="package" version="2.15.1">R</requirement>
</requirements>
```

]]></xs:documentation>
    </xs:annotation>
    <xs:simpleContent>
      <xs:extension base="xs:string">
        <xs:attribute name="type" type="RequirementType" use="required">
          <xs:annotation>
            <xs:documentation xml:lang="en">Valid values are ``package``, ``set_environment``, ``python-module`` (deprecated), ``binary`` (deprecated)</xs:documentation>
          </xs:annotation>
        </xs:attribute>
        <xs:attribute name="version" type="xs:string">
          <xs:annotation>
            <xs:documentation xml:lang="en">For requirements of type ``package`` this value defines a specific version of the tool dependency.</xs:documentation>
          </xs:annotation>
        </xs:attribute>
      </xs:extension>
    </xs:simpleContent>
  </xs:complexType>
  <xs:complexType name="Resource">
    <xs:simpleContent>
      <xs:extension base="xs:string">
        <xs:attribute name="type" type="ResourceType" use="required">
          <xs:annotation>
            <xs:documentation xml:lang="en">This value describes the type of resource required by the tool at runtime. Not yet implemented in Galaxy.</xs:documentation>
          </xs:annotation>
        </xs:attribute>
      </xs:extension>
    </xs:simpleContent>
  </xs:complexType>
  <xs:complexType name="Container">
    <xs:annotation>
      <xs:documentation xml:lang="en"><![CDATA[
This tag set is contained within the 'requirements' tag set. Galaxy can be
configured to run tools within [Docker](https://www.docker.com/) or [Singularity](https://www.sylabs.io/singularity/)
containers - this tag allows the tool to suggest possible valid containers for this tool. The contents of the tag should
be a container image identifier appropriate for the particular container runtime being used, e.g.
``quay.io/biocontainers/fastqc:0.11.2--1`` for Docker or ``docker://quay.io/biocontainers/fastqc:0.11.2--1``
(or alternatively ``/opt/containers/fastqc.simg`` if your Galaxy installation will be loading the image from a filesystem path)
for Singularity. The ``requirements`` tag can contain multiple ``container`` tags describing suitable container options, in
which case the first container that is found by the Galaxy container resolver at runtime will be used.

Example:

```xml
<requirements>
  <container type="docker">quay.io/biocontainers/fastqc:0.11.2--1</container>
</requirements>
```

Read more about configuring Galaxy to run Docker jobs
[here](https://docs.galaxyproject.org/en/master/admin/container_resolvers.html).
]]></xs:documentation>
    </xs:annotation>
    <xs:simpleContent>
      <xs:extension base="xs:string">
        <xs:attribute name="type" type="ContainerType" use="required">
          <xs:annotation>
            <xs:documentation xml:lang="en">This value describes the type of container that the tool may be executed in and currently may be ``docker`` or ``singularity``.</xs:documentation>
          </xs:annotation>
        </xs:attribute>
      </xs:extension>
    </xs:simpleContent>
  </xs:complexType>
  <xs:simpleType name="HelpFormatType">
    <xs:annotation>
      <xs:documentation xml:lang="en">Document type of tool help</xs:documentation>
    </xs:annotation>
    <xs:restriction base="xs:string">
      <xs:enumeration value="restructuredtext"/>
      <xs:enumeration value="markdown"/>
    </xs:restriction>
  </xs:simpleType>
  <xs:complexType name="Help">
    <xs:annotation gxdocs:best_practices="help-tag">
      <xs:documentation xml:lang="en"><![CDATA[This tag set includes all of the necessary details of how to use the tool. This tag set should be included as the next to the last tag set, before citations, in the tool config. Tool help is written in reStructuredText. Included here is only an overview of a subset of features. For more information see [here](https://docutils.sourceforge.io/docs/ref/rst/restructuredtext.html).

tag | details
--- | -------
``.. class:: warningmark`` | a yellow warning symbol
``.. class:: infomark`` | a blue information symbol
``.. image:: path-of-the-file.png :height: 500 :width: 600`` | insert a png file of height 500 and width 600 at this position |
``**bold**`` | bold
``*italic*`` | italic
``*`` | list
``-`` | list
``::`` | paragraph
``-----`` | a horizontal line

### Examples

Show a warning sign to remind users that this tool accept fasta format files only, followed by an example of the query sequence and a figure.

```xml
<help>

.. class:: warningmark

'''TIP''' This tool requires *fasta* format.

----

'''Example'''

Query sequence::
    >seq1
    ATCG...

.. image:: my_figure.png
    :height: 500
    :width: 600

</help>
```

]]></xs:documentation>
    </xs:annotation>
    <xs:simpleContent>
      <xs:extension base="xs:string">
        <xs:attribute name="format" type="HelpFormatType">
          <xs:annotation>
            <xs:documentation xml:lang="en">Valid values are ``restructuredtext`` and ``markdown``</xs:documentation>
          </xs:annotation>
        </xs:attribute>
      </xs:extension>
    </xs:simpleContent>
  </xs:complexType>
  <xs:complexType name="Parallelism">
    <xs:annotation>
      <xs:documentation xml:lang="en">Documentation for Parallelism</xs:documentation>
    </xs:annotation>
    <xs:attribute name="method" type="MethodType">
      <xs:annotation>
        <xs:documentation xml:lang="en">Documentation for method</xs:documentation>
      </xs:annotation>
    </xs:attribute>
    <xs:attribute name="merge_outputs" type="xs:string">
      <xs:annotation>
        <xs:documentation xml:lang="en">Documentation for merge_outputs</xs:documentation>
      </xs:annotation>
    </xs:attribute>
    <xs:attribute name="split_inputs" type="xs:string">
      <xs:annotation>
        <xs:documentation xml:lang="en">A comma-separated list of data inputs to split for job parallelization.</xs:documentation>
      </xs:annotation>
    </xs:attribute>
    <xs:attribute name="split_size" type="xs:string">
      <xs:annotation>
        <xs:documentation xml:lang="en">Documentation for split_size</xs:documentation>
      </xs:annotation>
    </xs:attribute>
    <xs:attribute name="split_mode" type="xs:string">
      <xs:annotation>
        <xs:documentation xml:lang="en">Documentation for split_mode</xs:documentation>
      </xs:annotation>
    </xs:attribute>
    <xs:attribute name="shared_inputs" type="xs:string">
      <xs:annotation>
        <xs:documentation xml:lang="en">A comma-separated list of data inputs that should not be split for this tool, Galaxy will infer this if not present and so this potentially never needs to be set.</xs:documentation>
      </xs:annotation>
    </xs:attribute>
  </xs:complexType>
  <xs:complexType name="Code">
    <xs:annotation>
      <xs:documentation xml:lang="en"><![CDATA[
*Deprecated*. Do not use this unless absolutely necessary.

The extensions described here can cause problems using your tool with certain components
of Galaxy (like the workflow system). It is highly recommended to avoid these constructs
unless absolutely necessary.

This tag set provides detailed control of the way the tool is executed. This
(optional) code can be deployed in a separate file in the same directory as the
tool's config file. These hooks are being replaced by new tool config features
and methods in the [/lib/galaxy/tools/\__init__.py](https://github.com/galaxyproject/galaxy/blob/dev/lib/galaxy/tools/__init__.py) code file.

### Examples

#### Dynamic Options

Use associated dynamic select lists where selecting an option in the first
select list dynamically re-renders the options in the second select list. In
this example, we are populating both dynamic select lists from metadata elements
associated with a tool's single input dataset. The 2 metadata elements we're
using look like this.

```python
MetadataElement(name="field_names", default=[], desc="Field names", readonly=True, optional=True, visible=True, no_value=[])
# The keys in the field_components map to the list of field_names in the above element
# which ensures order for select list options that are built from it.
MetadataElement(name="field_components", default={}, desc="Field names and components", readonly=True, optional=True, visible=True, no_value={})
```

Our tool config includes a code file tag like this.

```xml
<code file="tool_form_utils.py" />
```

Here are the relevant input parameters in our tool config. The first parameter
is the input dataset that includes the above metadata elements.

```xml
<param name="input" type="data" format="vtkascii,vtkbinary" label="Shape with uncolored surface field">
    <validator type="expression" message="Shape must have an uncolored surface field.">value is not None and len(value.metadata.field_names) > 0</validator>
</param>
```

The following parameter dynamically renders a select list consisting of the
elements in the ``field_names`` metadata element associated with the selected
input dataset.

```xml
<param name="field_name" type="select" label="Field name" refresh_on_change="true">
    <options>
        <filter type="data_meta" ref="input" key="field_names"/>
    </options>
    <validator type="no_options" message="The selected shape has no uncolored surface fields." />
</param>
```

The following parameter calls the ``get_field_components_options()`` function in
the ``tool_form_utils.py`` code file discussed above. This function returns the
value of the input dataset's ``field_components`` metadata element dictionary
whose key is the currently selected ``field_name`` from the select list parameter
above.

```xml
<param name="field_component_index" type="select" label="Field component index" dynamic_options="get_field_components_options(input, field_name=field_name)" help="Color will be applied to the selected field's component associated with this index." />
```

Changing the selected option in the ``field_name`` select list will dynamically
re-render the options available in the associated ``field_component_index`` select
list, which is the behavior we want.

The ``get_field_components_options()`` method looks like this.

```python
def get_field_components_options(dataset, field_name):
    options = []
    if dataset.metadata is None:
        return options
    if not hasattr(dataset.metadata, 'field_names'):
        return options
    if dataset.metadata.field_names is None:
        return options
    if field_name is None:
        # The expression validator that helps populate the select list of input
        # datsets in the icqsol_color_surface_field tool does not filter out
        # datasets with no field field_names, so we need this check.
        if len(dataset.metadata.field_names) == 0:
            return options
        field_name = dataset.metadata.field_names[0]
    field_components = dataset.metadata.field_components.get(field_name, [])
    for i, field_component in enumerate(field_components):
        options.append((field_component, field_component, i == 0))
    return options
```

#### Parameter Validation

This function is called before the tool is executed. If it raises any exceptions the tool execution will be aborted and the exception's value will be displayed in an error message box. Here is an example:

```python
def validate(incoming):
    """Validator for the plotting program"""


    bins = incoming.get("bins","")
    col = incoming.get("col","")


    if not bins or not col:
        raise Exception, "You need to specify a number for bins and columns"


    try:
        bins = int(bins)
        col = int(col)
    except:
        raise Exception, "Parameters are not integers, columns:%s, bins:%s" % (col, bins)


    if not 1<bins<100:
        raise Exception, "The number of bins %s must be a number between 1 and 100" % bins
```

This code will intercept a number of parameter errors and return corresponding error messages. The parameter ``incoming`` contains a dictionary with all the parameters that were sent through the web.

#### Pre-job and pre-process code

The signature of both of these is the same:

```python
def exec_before_job(inp_data, out_data, param_dict, tool):
def exec_before_process(inp_data, out_data, param_dict, tool):
```

The ``param_dict`` is a dictionary that contains all the values in the ``incoming`` parameter above plus a number of keys and values generated internally by galaxy. The ``inp_data`` and the ``out_data`` are dictionaries keyed by parameter name containing the classes that represent the data.

Example:

```python
def exec_before_process(inp_data, out_data, param_dict, tool):
    for name, data in out_data.items():
        data.name = 'New name'
```

This custom code will change the name of the data that was created for this tool to **New name**. The difference between these two functions is that the ``exec_before_job`` executes before the page returns and the user will see the new name right away. If one were to use ``exec_before_process`` the new name would be set only once the job starts to execute.

#### Post-process code

This code executes after the background process running the tool finishes its run. The example below is more advanced one that replaces the type of the output data depending on the parameter named ``extension``:

```python
from galaxy import datatypes
def exec_after_process(app, inp_data, out_data, param_dict, tool, stdout, stderr):
    ext = param_dict.get('extension', 'text')
    items = out_data.items()
    for name, data in items:
        newdata = datatypes.factory(ext)(id=data.id)
        for key, value in data. __dict__.items():
            setattr(newdata, key, value)
        newdata.ext = ext
        out_data[name] = newdata
```

The content of ``stdout`` and ``stderr`` are strings containing the output of the process.

]]></xs:documentation>
    </xs:annotation>
    <xs:sequence>
      <xs:element name="hook" type="CodeHook" minOccurs="0" maxOccurs="unbounded"/>
    </xs:sequence>
    <xs:attribute name="file" type="xs:string" use="required">
      <xs:annotation>
        <xs:documentation xml:lang="en">This value is the name of the executable code file, and is called in the ``exec_before_process()``, ``exec_before_job()``, ``exec_after_process()`` and ``exec_after_job()`` methods.</xs:documentation>
      </xs:annotation>
    </xs:attribute>
  </xs:complexType>
  <xs:complexType name="CodeHook">
    <xs:annotation>
      <xs:documentation xml:lang="en">*Deprecated*. Map a hook to a function defined in the code file.</xs:documentation>
    </xs:annotation>
    <xs:attribute name="exec_after_process" type="xs:string">
      <xs:annotation>
        <xs:documentation xml:lang="en">Function defined in the code file to which the ``exec_after_process`` hook should be mapped</xs:documentation>
      </xs:annotation>
    </xs:attribute>
  </xs:complexType>
  <xs:complexType name="UIhints">
    <xs:annotation>
      <xs:documentation xml:lang="en">Used only for data source tools, this directive contains UI options (currently only ``minwidth`` is valid).</xs:documentation>
    </xs:annotation>
    <xs:attribute name="minwidth" type="xs:integer">
      <xs:annotation>
        <xs:documentation xml:lang="en">Documentation for minwidth</xs:documentation>
      </xs:annotation>
    </xs:attribute>
  </xs:complexType>
  <xs:complexType name="Options">
    <xs:annotation>
      <xs:documentation xml:lang="en">This directive is used to specify some rarely modified options.</xs:documentation>
    </xs:annotation>
    <xs:attribute name="refresh" type="PermissiveBoolean" gxdocs:deprecated="true">
      <xs:annotation>
        <xs:documentation xml:lang="en">*Deprecated*. Unused attribute.</xs:documentation>
      </xs:annotation>
    </xs:attribute>
    <xs:attribute name="sanitize" type="PermissiveBoolean" default="true">
      <xs:annotation>
        <xs:documentation xml:lang="en">This attribute can be used to turn off all input sanitization for a tool.</xs:documentation>
      </xs:annotation>
    </xs:attribute>
  </xs:complexType>
  <xs:complexType name="TracksterConf">
    <xs:annotation>
      <xs:documentation xml:lang="en">This directive is used to specify some rarely modified trackster options.</xs:documentation>
    </xs:annotation>
    <xs:sequence>
      <xs:element name="action" type="TracksterAction" minOccurs="0" maxOccurs="unbounded"/>
    </xs:sequence>
  </xs:complexType>
  <xs:complexType name="TracksterAction">
    <xs:annotation>
      <xs:documentation xml:lang="en"/>
    </xs:annotation>
    <xs:attribute name="name" type="xs:string">
      <xs:annotation>
        <xs:documentation xml:lang="en"/>
      </xs:annotation>
    </xs:attribute>
    <xs:attribute name="output_name" type="xs:string">
      <xs:annotation>
        <xs:documentation xml:lang="en"/>
      </xs:annotation>
    </xs:attribute>
  </xs:complexType>
  <xs:complexType name="Tests">
    <xs:annotation gxdocs:best_practices="tests">
      <xs:documentation xml:lang="en"><![CDATA[

Container tag set to specify tests via the ``<test>`` tag sets. Any number of tests can be included,
and each test is wrapped within separate ``<test>`` tag sets. Functional tests are
executed via [Planemo](https://planemo.readthedocs.io/) or the
[run_tests.sh](https://github.com/galaxyproject/galaxy/blob/dev/run_tests.sh)
shell script distributed with Galaxy.

The documentation contained here is mostly reference documentation, for
tutorials on writing tool tests please check out Planemo's
[Test-Driven Development](https://planemo.readthedocs.io/en/latest/writing_advanced.html#test-driven-development)
documentation or the much older wiki content for
[WritingTests](https://galaxyproject.org/admin/tools/writing-tests/).

]]></xs:documentation>
    </xs:annotation>
    <xs:sequence>
      <xs:element name="test" type="Test" minOccurs="0" maxOccurs="unbounded"/>
    </xs:sequence>
  </xs:complexType>
  <xs:complexType name="Test">
    <xs:annotation>
      <xs:documentation xml:lang="en"><![CDATA[

This tag set contains the necessary parameter values for executing the tool via
the functional test framework.

### Example

The following two tests will execute the
[/tools/filters/sorter.xml](https://github.com/galaxyproject/galaxy/blob/dev/tools/filters/sorter.xml)
tool. Notice the way that the tool's inputs and outputs are defined.

```xml
  <tests>
    <test>
      <param name="input" value="1.bed" ftype="bed" />
      <param name="column" value="1"/>
      <param name="order" value="ASC"/>
      <param name="style" value="num"/>
      <output name="out_file1" file="sort1_num.bed" ftype="bed" />
    </test>
    <test>
      <param name="input" value="7.bed" ftype="bed" />
      <param name="column" value="1"/>
      <param name="order" value="ASC"/>
      <param name="style" value="alpha"/>
      <output name="out_file1" file="sort1_alpha.bed" ftype="bed" />
    </test>
  </tests>
```

The following example, tests the execution of the MAF-to-FASTA converter
([/tools/maf/maf_to_fasta.xml](https://github.com/galaxyproject/galaxy/blob/dev/tools/maf/maf_to_fasta.xml)).

```xml
<tests>
    <test>
        <param name="input1" value="3.maf" ftype="maf"/>
        <param name="species" value="canFam1"/>
        <param name="fasta_type" value="concatenated"/>
        <output name="out_file1" file="cf_maf2fasta_concat.dat" ftype="fasta"/>
    </test>
</tests>
```

This test demonstrates verifying specific properties about a test output instead
of directly comparing it to another file. Here the file attribute is not
specified and instead a series of assertions is made about the output.

```xml
<test>
    <param name="input" value="maf_stats_interval_in.dat" />
    <param name="lineNum" value="99999"/>
    <output name="out_file1">
        <assert_contents>
            <has_text text="chr7" />
            <not_has_text text="chr8" />
            <has_text_matching expression="1274\d+53" />
            <has_line_matching expression=".*\s+127489808\s+127494553" />
            <!-- &#009; is XML escape code for tab -->
            <has_line line="chr7&#009;127471195&#009;127489808" />
            <has_n_columns n="3" />
            <has_n_lines n="3" />
        </assert_contents>
    </output>
</test>
```

]]></xs:documentation>
    </xs:annotation>
    <xs:sequence>
      <xs:group ref="TestParamElement" minOccurs="0" maxOccurs="unbounded"/>
    </xs:sequence>
    <xs:attribute name="expect_exit_code" type="xs:integer">
      <xs:annotation>
        <xs:documentation xml:lang="en">Describe the job's expected exit code.</xs:documentation>
      </xs:annotation>
    </xs:attribute>
    <xs:attribute name="expect_num_outputs" type="xs:integer">
      <xs:annotation>
        <xs:documentation xml:lang="en">Assert the number of statically defined items (datasets and collections) this test
should produce. Each `data` or `collection` tag that is listed in the
outputs section is a statically defined output and adds one to this count.  For
instance a statically defined pair adds a count of 3; 1 for the collection and 1 for each
of the two datasets.  Dynamically defined output datasets (using ``discover_datasets`` tag)
are not counted here, but note that the ``collection`` or ``data`` tag that
includes the ``discover_datasets`` still adds a count of one.  This is useful to
ensure ``filter`` directives are implemented correctly.  See
[here](https://github.com/galaxyproject/galaxy/blob/dev/test/functional/tools/expect_num_outputs.xml)
for examples.</xs:documentation>
      </xs:annotation>
    </xs:attribute>
    <xs:attribute name="expect_failure" type="PermissiveBoolean" default="false">
      <xs:annotation>
        <xs:documentation xml:lang="en">Setting this to ``true`` indicates
the expectation is for the job fail. If set to ``true`` no job output checks may
be present in ``test`` definition.</xs:documentation>
      </xs:annotation>
    </xs:attribute>
    <xs:attribute name="expect_test_failure" type="PermissiveBoolean" default="false">
      <xs:annotation>
        <xs:documentation xml:lang="en">Setting this to ``true`` indicates
that at least one of the assumptions of the test is not met. This is most useful for internal testing.</xs:documentation>
      </xs:annotation>
    </xs:attribute>
    <xs:attribute name="maxseconds" type="xs:integer">
      <xs:annotation>
        <xs:documentation xml:lang="en">Maximum amount of time to let test run.</xs:documentation>
      </xs:annotation>
    </xs:attribute>
  </xs:complexType>
  <xs:group name="TestParamElement">
    <xs:choice>
      <xs:element name="param" type="TestParam"/>
      <xs:element name="repeat" type="TestRepeat"/>
      <xs:element name="conditional" type="TestConditional"/>
      <xs:element name="section" type="TestSection"/>
      <xs:element name="output" type="TestOutput" minOccurs="0" maxOccurs="unbounded"/>
      <xs:element name="output_collection" type="TestOutputCollection"/>
      <xs:element name="assert_command" type="TestAssertions">
        <xs:annotation>
          <xs:documentation xml:lang="en">Describe assertions about the job's
generated command-line.

$assertions
</xs:documentation>
        </xs:annotation>
      </xs:element>
      <xs:element name="assert_stdout" type="TestAssertions">
        <xs:annotation>
          <xs:documentation xml:lang="en">Describe assertions about the job's
standard output.

$assertions
</xs:documentation>
        </xs:annotation>
      </xs:element>
      <xs:element name="assert_stderr" type="TestAssertions">
        <xs:annotation>
          <xs:documentation xml:lang="en">Describe assertions about the job's
standard error.

$assertions
</xs:documentation>
        </xs:annotation>
      </xs:element>
      <xs:element name="assert_command_version" type="TestAssertions">
        <xs:annotation>
          <xs:documentation xml:lang="en">Describe assertions about the job's
command version.

$assertions
</xs:documentation>
        </xs:annotation>
      </xs:element>
    </xs:choice>
  </xs:group>
  <xs:complexType name="TestSection">
    <xs:annotation>
      <xs:documentation xml:lang="en"><![CDATA[

Specify test parameters below a named of a ``section`` block matching
one in ``inputs`` with this element.

``param`` elements in a ``test`` block can be arranged into nested ``repeat``,
``conditional``, and ``select`` structures to match the inputs. While this might
be overkill for simple tests, it helps prevent ambiguous definitions and keeps
things organized in large test cases. A future ``profile`` version of Galaxy
tools may require ``section`` blocks be explicitly defined with this
directive.

### Examples

The test tool demonstrating sections
([section.xml](https://github.com/galaxyproject/galaxy/blob/dev/test/functional/tools/section.xml))
contains a test case demonstrating this block. This test case appears below:

```xml
<test>
    <section name="int">
        <param name="inttest" value="12456" />
    </section>
    <section name="float">
        <param name="floattest" value="6.789" />
    </section>
    <output name="out_file1">
        <assert_contents>
            <has_line line="12456" />
            <has_line line="6.789" />
        </assert_contents>
    </output>
</test>
```

]]></xs:documentation>
    </xs:annotation>
    <xs:sequence>
      <xs:group ref="TestParamElement" minOccurs="0" maxOccurs="unbounded"/>
    </xs:sequence>
    <xs:attribute name="name" type="xs:string" use="required">
      <xs:annotation>
        <xs:documentation xml:lang="en">This value must match the name of the
associated input ``section``.</xs:documentation>
      </xs:annotation>
    </xs:attribute>
  </xs:complexType>
  <xs:complexType name="TestConditional">
    <xs:annotation>
      <xs:documentation xml:lang="en"><![CDATA[

Specify test parameters below a named of a ``conditional`` block matching
one in ``inputs`` with this element.

``param`` elements in a ``test`` block can be arranged into nested ``repeat``,
``conditional``, and ``select`` structures to match the inputs. While this might
be overkill for simple tests, it helps prevent ambiguous definitions and keeps
things organized in large test cases. A future ``profile`` version of Galaxy
tools may require ``conditional`` blocks be explicitly defined with this
directive.

### Examples

The following example demonstrates disambiguation of a parameter (named ``use``)
which appears in multiple ``param`` names in ``conditional``s in the ``inputs``
definition of the [disambiguate_cond.xml](https://github.com/galaxyproject/galaxy/blob/dev/test/functional/tools/disambiguate_cond.xml)
tool.

```xml
<!-- Can use nested conditional blocks as shown below to disambiguate
     various nested parameters. -->
<test>
    <conditional name="p1">
        <param name="use" value="False"/>
    </conditional>
    <conditional name="p2">
        <param name="use" value="True"/>
    </conditional>
    <conditional name="p3">
        <param name="use" value="False"/>
    </conditional>
    <conditional name="files">
        <param name="attach_files" value="True" />
        <conditional name="p4">
            <param name="use" value="True"/>
            <param name="file" value="simple_line_alternative.txt" />
        </conditional>
    </conditional>
    <output name="out_file1">
        <assert_contents>
            <has_line line="7 4 7" />
            <has_line line="This is a different line of text." />
        </assert_contents>
    </output>
</test>
```

The [tophat2](https://github.com/galaxyproject/tools-devteam/blob/main/tools/tophat2/tophat2_wrapper.xml)
tool demonstrates a real tool that benefits from more structured test cases
using the ``conditional`` test directive. One such test case from that tool is
shown below.

```xml
<!-- Test base-space paired-end reads with user-supplied reference fasta and full parameters -->
<test>
    <!-- TopHat commands:
    tophat2 -o tmp_dir -r 20 -p 1 -a 8 -m 0 -i 70 -I 500000 -g 40 +coverage-search +min-coverage-intron 50 +max-coverage-intro 20000 +segment-mismatches 2 +segment-length 25 +microexon-search +report_discordant_pairs tophat_in1 test-data/tophat_in2.fastqsanger test-data/tophat_in3.fastqsanger
    Replace the + with double-dash
    Rename the files in tmp_dir appropriately
    -->
    <conditional name="singlePaired">
      <param name="sPaired" value="paired"/>
      <param name="input1" ftype="fastqsanger" value="tophat_in2.fastqsanger"/>
      <param name="input2" ftype="fastqsanger" value="tophat_in3.fastqsanger"/>
      <param name="mate_inner_distance" value="20"/>
      <param name="report_discordant_pairs" value="Yes" />
    </conditional>
    <param name="genomeSource" value="indexed"/>
    <param name="index" value="tophat_test"/>
    <conditional name="params">
      <param name="settingsType" value="full"/>
      <param name="library_type" value="FR Unstranded"/>
      <param name="read_mismatches" value="5"/>
      <!-- Error: the read mismatches (5) and the read gap length (2) should be less than or equal to the read edit dist (2) -->
      <param name="read_edit_dist" value="5" />
      <param name="bowtie_n" value="Yes"/>
      <param name="mate_std_dev" value="20"/>
      <param name="anchor_length" value="8"/>
      <param name="splice_mismatches" value="0"/>
      <param name="min_intron_length" value="70"/>
      <param name="max_intron_length" value="500000"/>
      <param name="max_multihits" value="40"/>
      <param name="min_segment_intron" value="50" />
      <param name="max_segment_intron" value="500000" />
      <param name="seg_mismatches" value="2"/>
      <param name="seg_length" value="25"/>
      <conditional name="indel_search">
        <param name="allow_indel_search" value="No"/>
      </conditional>
      <conditional name="own_junctions">
        <param name="use_junctions" value="Yes" />
        <conditional name="gene_model_ann">
          <param name="use_annotations" value="No" />
        </conditional>
        <conditional name="raw_juncs">
          <param name="use_juncs" value="No" />
        </conditional>
        <conditional name="no_novel_juncs">
          <param name="no_novel_juncs" value="No" />
        </conditional>
      </conditional>
      <conditional name="coverage_search">
        <param name="use_search" value="No" />
      </conditional>
      <param name="microexon_search" value="Yes" />
      <conditional name="bowtie2_settings">
        <param name="b2_settings" value="No" />
      </conditional>
      <!-- Fusion search params -->
      <conditional name="fusion_search">
        <param name="do_search" value="Yes" />
        <param name="anchor_len" value="21" />
        <param name="min_dist" value="10000021" />
        <param name="read_mismatches" value="3" />
        <param name="multireads" value="4" />
        <param name="multipairs" value="5" />
        <param name="ignore_chromosomes" value="chrM"/>
      </conditional>
    </conditional>
    <conditional name="readGroup">
      <param name="specReadGroup" value="no" />
    </conditional>
    <output name="junctions" file="tophat2_out4j.bed" />
    <output name="accepted_hits" file="tophat_out4h.bam" compare="sim_size" />
</test>
```

]]></xs:documentation>
    </xs:annotation>
    <xs:sequence>
      <xs:group ref="TestParamElement" minOccurs="0" maxOccurs="unbounded"/>
    </xs:sequence>
    <xs:attribute name="name" type="xs:string" use="required">
      <xs:annotation>
        <xs:documentation xml:lang="en">This value must match the name of the
associated input ``conditional``.</xs:documentation>
      </xs:annotation>
    </xs:attribute>
  </xs:complexType>
  <xs:complexType name="TestRepeat">
    <xs:annotation>
      <xs:documentation xml:lang="en"><![CDATA[

Specify test parameters below an iteration of a ``repeat`` block with this
element.

``param`` elements in a ``test`` block can be arranged into nested ``repeat``,
``conditional``, and ``select`` structures to match the inputs. While this might
be overkill for simple tests, it helps prevent ambiguous definitions and keeps
things organized in large test cases. A future ``profile`` version of Galaxy
tools may require ``repeat`` blocks be explicitly defined with this directive.

### Examples

The test tool [disambiguate_repeats.xml](https://github.com/galaxyproject/galaxy/blob/dev/test/functional/tools/disambiguate_repeats.xml)
demonstrates the use of this directive.

This first test case demonstrates that this block allows different values for
the ``param`` named ``input`` to be tested even though this parameter name
appears in two different ``<repeat>`` elements in the ``<inputs>`` definition.

```xml
<!-- Can disambiguate repeats and specify multiple blocks using,
     nested structure. -->
<test>
    <repeat name="queries">
        <param name="input" value="simple_line.txt"/>
    </repeat>
    <repeat name="more_queries">
        <param name="input" value="simple_line_alternative.txt"/>
    </repeat>
    <output name="out_file1">
        <assert_contents>
            <has_line line="This is a line of text." />
            <has_line line="This is a different line of text." />
        </assert_contents>
    </output>
</test>
```

The second definition in that file demonstrates repeated ``<repeat>`` blocks
allowing multiple instances of a single repeat to be specified.

```xml
<!-- Multiple such blocks can be specified but only with newer API
     driven tests. -->
<test>
    <repeat name="queries">
        <param name="input" value="simple_line.txt"/>
    </repeat>
    <repeat name="queries">
        <param name="input" value="simple_line_alternative.txt"/>
    </repeat>
    <repeat name="more_queries">
        <param name="input" value="simple_line.txt"/>
    </repeat>
    <repeat name="more_queries">
        <param name="input" value="simple_line_alternative.txt"/>
    </repeat>
    <output name="out_file1" file="simple_lines_interleaved.txt"/>
</test>
```

]]></xs:documentation>
    </xs:annotation>
    <xs:sequence>
      <xs:group ref="TestParamElement" minOccurs="0" maxOccurs="unbounded"/>
    </xs:sequence>
    <xs:attribute name="name" type="xs:string" use="required">
      <xs:annotation>
        <xs:documentation xml:lang="en">This value must match the name of the
associated input ``repeat``.</xs:documentation>
      </xs:annotation>
    </xs:attribute>
  </xs:complexType>
  <xs:complexType name="TestParam">
    <xs:annotation>
      <xs:documentation xml:lang="en"><![CDATA[

This tag set defines the tool's input parameters for executing the tool via the
functional test framework. See [test](#tool-tests-test) documentation for
some simple examples of parameters.

### Parameter Types

#### ``text``, ``integer``, and ``float``

Values for these parameters are simply given by the desired value.

#### ``boolean``

The value of the test parameter should be set to `true` or `false` corresponding
to the cases that the parameter is checked or not. It is also possible, but
discouraged, to use the value specified as `truevalue` or `falsevalue`.

#### ``data``

Data input parameters can be given as a file name. The file should exist in the
`test-data` folder. Multiple files can be specified as comma separated list.

#### ``select``

The value of a select parameter should be specified as the value of one of the
legal options. If more than one option is selected (`multiple="true"`) they
should be given as comma separated list. For optional selects
(`optional="true"`) the case that no option is selected can be specified with
`value=""`.

While in general it is preferred to specify the selected cases by their values it
is also possible to specify them by their name (i.e. the content of the
`option` tag that is shown to the user). One use case is a dynamic select that is
generated from a data table with two columns: name and value where the value is
a path. Since the path changes with the test environment it can not be used to
select an option for a test.

]]></xs:documentation>
    </xs:annotation>
    <xs:sequence>
      <xs:element name="collection" type="TestCollection" minOccurs="0" maxOccurs="1"/>
      <xs:element name="composite_data" type="TestCompositeData" minOccurs="0" maxOccurs="unbounded"/>
      <xs:element name="metadata" type="TestParamMetadata" minOccurs="0" maxOccurs="unbounded"/>
    </xs:sequence>
    <xs:attribute name="name" type="xs:string" use="required">
      <xs:annotation>
        <xs:documentation xml:lang="en">This value must match the name of the
associated input parameter (``param``).</xs:documentation>
      </xs:annotation>
    </xs:attribute>
    <xs:attribute name="value" type="xs:string">
      <xs:annotation>
        <xs:documentation xml:lang="en">This value must be one of the legal
values that can be assigned to an input parameter.</xs:documentation>
      </xs:annotation>
    </xs:attribute>
    <xs:attribute name="value_json" type="xs:string">
      <xs:annotation>
        <xs:documentation xml:lang="en">This variant of the value parameters can be
used to load typed parameters. This string will be loaded as JSON and its type will
attempt to be preserved through API requests to Galaxy.</xs:documentation>
      </xs:annotation>
    </xs:attribute>
    <xs:attribute name="ftype" type="Format">
      <xs:annotation>
        <xs:documentation xml:lang="en">This attribute name should be included
only with parameters of ``type`` ``data`` for the tool. If this
attribute name is not included, the functional test framework will attempt to
determine the data type for the input dataset using the data type sniffers.</xs:documentation>
      </xs:annotation>
    </xs:attribute>
    <xs:attribute name="dbkey" type="xs:string">
      <xs:annotation>
        <xs:documentation xml:lang="en">Specifies a ``dbkey`` value for the
referenced input dataset. This is only valid if the corresponding parameter is
of ``type`` ``data``.</xs:documentation>
      </xs:annotation>
    </xs:attribute>
    <xs:attribute name="tags" type="xs:string">
      <xs:annotation>
        <xs:documentation xml:lang="en">Comma separated list of tags to apply to the dataset (only works for elements of collections - e.g. ``element`` XML tags).</xs:documentation>
      </xs:annotation>
    </xs:attribute>
    <xs:attribute name="location" type="xs:anyURI" gxdocs:added="23.1">
      <xs:annotation>
        <xs:documentation xml:lang="en">URL that points to a remote input file that will be downloaded and used as input.
Please use this option only when is not possible to include the files in the `test-data` folder, since
this is more error prone due to external factors like remote availability.
You can use it in two ways:
- If only ``location`` is given (and `value` is absent), the input file will be uploaded directly to Galaxy from the URL specified by the ``location``  (same as regular pasted URL upload).
- If ``location`` as well as ``value`` are given, the input file specified in ``value`` will be used from the tes data directory, if it's not available on disk it will use the ``location`` to upload the input as the previous case.
</xs:documentation>
      </xs:annotation>
    </xs:attribute>
  </xs:complexType>
  <xs:complexType name="TestCompositeData">
    <xs:annotation>
      <xs:documentation xml:lang="en">Define extra composite input files for test
input. The specified ``ftype`` on the parent ``param`` should specify a composite
datatype with defined static composite files. The order of the defined composite
files on the datatype must match the order specified with these elements and All
non-optional composite inputs must be specified as part of the ``param``.
</xs:documentation>
    </xs:annotation>
    <xs:attribute name="value" type="xs:string" use="required">
      <xs:annotation>
        <xs:documentation xml:lang="en">Path relative to test-data of composite file.</xs:documentation>
      </xs:annotation>
    </xs:attribute>
  </xs:complexType>
  <xs:complexType name="TestCollection">
    <xs:annotation>
      <xs:documentation xml:lang="en">Definition of a collection for test input.</xs:documentation>
    </xs:annotation>
    <xs:sequence>
      <xs:element name="element" type="TestParam" minOccurs="0" maxOccurs="unbounded"/>
    </xs:sequence>
    <xs:attribute name="type" type="xs:string" use="required">
      <xs:annotation>
        <xs:documentation xml:lang="en">Type of collection to create.</xs:documentation>
      </xs:annotation>
    </xs:attribute>
    <xs:attribute name="name" type="xs:string">
      <xs:annotation>
        <xs:documentation xml:lang="en">The identifier of the collection. Default is ``"Unnamed Collection"``</xs:documentation>
      </xs:annotation>
    </xs:attribute>
    <xs:attribute name="tags" type="xs:string">
      <xs:annotation>
        <xs:documentation xml:lang="en">Comma separated list of tags to apply to the dataset (only works for elements of collections - e.g. ``element`` XML tags).</xs:documentation>
      </xs:annotation>
    </xs:attribute>
  </xs:complexType>
  <xs:complexType name="TestOutput">
    <xs:annotation>
      <xs:documentation xml:lang="en"><![CDATA[

This tag set defines the variable that names the output dataset for the
functional test framework. The functional test framework will execute the tool
using the parameters defined in the ``<param>`` tag sets and generate a
temporary file, which will either be compared with the file named in the
``file`` attribute value or checked against assertions made by a child
``assert_contents`` tag to verify that the tool is functionally correct.

Different methods can be chosen for the comparison with the local file specified
by ``file`` using the ``compare`` attribute:

- ``diff``: uses diff to compare the history data set and the file provided by
  ``file``. Compressed files are decompressed before the comparison if
  ``decompress`` is set to ``true``. BAM files are converted to SAM before the
  comparision and for pdf some special rules are implemented. The number of
  allowed differences can be set with ``lines_diff``.  If ``sort="true"`` history
  and local data is sorted before the comparison.
- ``re_match``: each line of the history data set is compared to the regular
  expression specified in the corresponding line of the ``file``. The allowed
  number of non matching lines can be set with ``lines_diff`` and the history
  dataset is sorted if ``sort`` is set to ``true``.
- ``re_match_multiline``: it is checked if the history data sets matches the
  multi line regular expression given in ``file``. The history dataset is sorted
  before the comparison if the ``sort`` atrribute is set to ``true``.
- ``contains``: check if each line in ``file`` is contained in the history data set.
  The allowed number of lines that are not contained in the history dataset
  can be set with ``lines_diff``.
- ``sim_size``: compares the size of the history dataset and the ``file`` subject to
  the values of the ``delta`` and ``delta_frac`` attributes. Note that a ``has_size``
  content assertion should be preferred, because this avoids storing the test file.
- ``image_diff``: compares the pixel data of the history data set and the file
  provided by ``file``. The difference of the images is quantified according to their
  pixel-wise distance with respect to a specific ``metric``. The check passes if the
  distance is not larger than the value set for ``eps``. Only 2-D images can be used.

        ]]></xs:documentation>
    </xs:annotation>
    <xs:sequence>
      <xs:group ref="TestOutputElement" minOccurs="0" maxOccurs="unbounded"/>
    </xs:sequence>
    <!-- TODO: This would be more percise if this was required if at the top-level. -->
    <xs:attribute name="name" type="xs:string">
      <xs:annotation>
        <xs:documentation xml:lang="en"><![CDATA[

This value is the same as the value of the ``name`` attribute of the ``<data>``
tag set contained within the tool's ``<outputs>`` tag set.

]]></xs:documentation>
      </xs:annotation>
    </xs:attribute>
    <xs:attribute name="file" type="xs:string">
      <xs:annotation>
        <xs:documentation xml:lang="en"><![CDATA[

If specified, this value is the name of the output file stored in the target
``test-data`` directory which will be used to compare the results of executing
the tool via the functional test framework.

]]></xs:documentation>
      </xs:annotation>
    </xs:attribute>
    <xs:attribute name="value_json" type="xs:string">
      <xs:annotation>
        <xs:documentation xml:lang="en"><![CDATA[

If specified, this value will be loaded as JSON and compared against the output
generated as JSON. This can be useful for testing tool outputs that are not files.

]]></xs:documentation>
      </xs:annotation>
    </xs:attribute>
    <xs:attribute name="ftype" type="Format">
      <xs:annotation>
        <xs:documentation xml:lang="en"><![CDATA[

If specified, this value will be checked against the corresponding output's
data type. If these do not match, the test will fail.

]]></xs:documentation>
      </xs:annotation>
    </xs:attribute>
    <xs:attribute name="sort" type="PermissiveBoolean">
      <xs:annotation>
        <xs:documentation xml:lang="en"><![CDATA[

Applies only if ``compare`` is ``diff``, ``re_match`` or ``re_match_multiline``. This flag causes the lines of the history data set to be sorted before the comparison. In case of ``diff`` and ``re_match`` also the local file is sorted. This could be
useful for non-deterministic output.

]]></xs:documentation>
      </xs:annotation>
    </xs:attribute>
    <xs:attribute name="value" type="xs:string">
      <xs:annotation>
        <xs:documentation xml:lang="en">An alias for ``file``.</xs:documentation>
      </xs:annotation>
    </xs:attribute>
    <xs:attribute name="md5" type="xs:string">
      <xs:annotation>
        <xs:documentation xml:lang="en"><![CDATA[

If specified, the target output's MD5 hash should match the value specified
here. For large static files it may be inconvenient to upload the entire file
and this can be used instead.

]]></xs:documentation>
      </xs:annotation>
    </xs:attribute>
    <xs:attribute name="checksum" type="xs:string">
      <xs:annotation>
        <xs:documentation xml:lang="en"><![CDATA[

If specified, the target output's checksum should match the value specified
here. This value should have the form ``hash_type$hash_value``
(e.g. ``sha1$8156d7ca0f46ed7abac98f82e36cfaddb2aca041``). For large static files
it may be inconvenient to upload the entire file and this can be used instead.

]]></xs:documentation>
      </xs:annotation>
    </xs:attribute>
    <xs:attribute name="compare" type="TestOutputCompareType">
    </xs:attribute>
    <xs:attribute name="lines_diff" type="xs:integer">
      <xs:annotation>
        <xs:documentation xml:lang="en">Applies only if ``compare`` is set to ``diff``, ``re_match``, and ``contains``. If ``compare`` is set to ``diff``, the number of lines of difference to allow (each line with a modification is a line added and a line removed so this counts as two lines).</xs:documentation>
      </xs:annotation>
    </xs:attribute>
    <xs:attribute name="decompress" type="PermissiveBoolean">
      <xs:annotation>
        <xs:documentation xml:lang="en"><![CDATA[
If this attribute is true then try to decompress files if needed. This applies to
test assertions expressed with ``assert_contents`` or ``compare`` set to anything
but ``sim_size``.
This flag is useful for testing compressed outputs that are non-deterministic
despite having deterministic decompressed contents. By default, only files compressed
with bz2, gzip and zip will be automatically decompressed.
Note, for specifying assertions for compressed as well as decompressed output
the corresponding output tag can be specified multiple times.
This is available in Galaxy since release 17.05 and was introduced in [pull request #3550](https://github.com/galaxyproject/galaxy/pull/3550).
]]></xs:documentation>
      </xs:annotation>
    </xs:attribute>
    <xs:attribute name="delta" type="xs:integer" default="10000">
      <xs:annotation>
        <xs:documentation xml:lang="en">If ``compare`` is set to ``sim_size``, this is the maximum allowed absolute size difference (in bytes) between the data set that is generated in the test and the file in ``test-data/`` that is referenced by the ``file`` attribute. Default value is 10000 bytes. Can be combined with ``delta_frac``.</xs:documentation>
      </xs:annotation>
    </xs:attribute>
    <xs:attribute name="delta_frac" type="xs:float">
      <xs:annotation>
        <xs:documentation xml:lang="en">If ``compare`` is set to ``sim_size``, this is the maximum allowed relative size difference between the data set that is generated in the test and the file in ``test-data/`` that is referenced by the ``file`` attribute. A value of 0.1 means that the file that is generated in the test can differ by at most 10% of the file in ``test-data``. The default is not to check for  relative size difference. Can be combined with ``delta``.</xs:documentation>
      </xs:annotation>
    </xs:attribute>
    <xs:attribute name="count" type="xs:integer">
      <xs:annotation>
        <xs:documentation xml:lang="en">Number or datasets for this output. Should be used for outputs with ``discover_datasets``</xs:documentation>
      </xs:annotation>
    </xs:attribute>
    <xs:attribute name="location" type="xs:anyURI" gxdocs:added="23.1">
      <xs:annotation>
        <xs:documentation xml:lang="en">URL that points to a remote output file that will downloaded and used for output comparison.
Please use this option only when is not possible to include the files in the `test-data` folder, since
this is more error prone due to external factors like remote availability.
You can use it in two ways:
- In combination with `file` it will look for the output file in the `test-data` folder, if it's not available on disk it will
download the file pointed by `location` using the same name as in `file` (or `value`).
- Specifiying the `location` without a `file` (or `value`), it will download the file and use it as an alias of `file`. The name of the file
will be infered from the last component of the location URL. For example, `location="https://my_url/my_file.txt"` will be equivalent to `file="my_file.txt"`.
If you specify a `checksum`, it will be also used to check the integrity of the download.</xs:documentation>
      </xs:annotation>
    </xs:attribute>
    <xs:attribute name="metric" type="TestOutputMetricType" default="mae">
    </xs:attribute>
    <xs:attribute name="eps" type="xs:float" default="0.01">
      <xs:annotation>
        <xs:documentation xml:lang="en">If ``compare`` is set to ``image_diff``, this is the maximum allowed distance between the data set that is generated in the test and the file in ``test-data/`` that is referenced by the ``file`` attribute, with distances computed with respect to the specified ``metric``. Default value is 0.01.</xs:documentation>
      </xs:annotation>
    </xs:attribute>
    <xs:attribute name="pin_labels" type="xs:string" use="optional">
      <xs:annotation>
        <xs:documentation xml:lang="en">If ``compare`` is set to ``image_diff`` and ``metric`` is set to ``iou``, by default, object correspondances are established by maximizing the pairwise intersection over the union. If, however, the label of an object is listed in ``pin_labels``, then the corresponding object is determined according to the same label value (and that object cannot be the corresponding object of any other object with a different label).</xs:documentation>
      </xs:annotation>
    </xs:attribute>
  </xs:complexType>
  <xs:group name="TestOutputElement">
    <xs:choice>
      <xs:element name="element" type="TestOutput"/>
      <!-- TODO: This would be more precise if this was only allowed at the top-level. -->
      <xs:element name="discovered_dataset" type="TestDiscoveredDataset"/>
      <!-- TODO: To be more precise only one assert_contents is allowed - this should not be in here. -->
      <xs:element name="assert_contents" type="TestAssertions">
        <xs:annotation>
          <xs:documentation xml:lang="en"><![CDATA[
$assertions

### Examples

The following demonstrates a wide variety of text-based and tabular
assertion statements.

```xml
<output name="out_file1">
    <assert_contents>
        <has_text text="chr7" />
        <not_has_text text="chr8" />
        <has_text_matching expression="1274\d+53" />
        <has_line_matching expression=".*\s+127489808\s+127494553" />
        <!-- &#009; is XML escape code for tab -->
        <has_line line="chr7&#009;127471195&#009;127489808" />
        <has_n_columns n="3" />
    </assert_contents>
</output>
```

The following demonstrates a wide variety of XML assertion statements.

```xml
<output name="out_file1">
    <assert_contents>
        <is_valid_xml />
        <has_element_with_path path="BlastOutput_param/Parameters/Parameters_matrix" />
        <has_n_elements_with_path n="9" path="BlastOutput_iterations/Iteration/Iteration_hits/Hit/Hit_num" />
        <element_text_matches path="BlastOutput_version" expression="BLASTP\s+2\.2.*" />
        <element_text_is path="BlastOutput_program" text="blastp" />
        <element_text path="BlastOutput_iterations/Iteration/Iteration_hits/Hit/Hit_def">
            <not_has_text text="EDK72998.1" />
            <has_text_matching expression="ABK[\d\.]+" />
        </element_text>
    </assert_contents>
</output>
```

The following demonstrates verifying XML content with XPath-like expressions.

```xml
<output name="out_file1">
    <assert_contents>
        <attribute_is path="outerElement/innerElement1" attribute="foo" text="bar" />
        <attribute_matches path="outerElement/innerElement2" attribute="foo2" expression="bar\d+" />
    </assert_contents>
</output>
```

]]></xs:documentation>
        </xs:annotation>
      </xs:element>
      <!-- TODO: This would be more percise if this was only allowed at the top-level. -->
      <xs:element name="extra_files" type="TestExtraFile"/>
      <xs:element name="metadata" type="TestOutputMetadata"/>
    </xs:choice>
  </xs:group>
  <xs:complexType name="TestParamMetadata">
    <xs:annotation>
      <xs:documentation xml:lang="en"><![CDATA[
This directive specifies metadata that should be set for a test data parameter.

See [planemo documentation](https://planemo.readthedocs.io/en/latest/writing_how_do_i.html#test-metadata)
]]></xs:documentation>
    </xs:annotation>
    <xs:attribute name="name" type="xs:string" use="required">
      <xs:annotation>
        <xs:documentation xml:lang="en">Name of the metadata element of the data parameter</xs:documentation>
      </xs:annotation>
    </xs:attribute>
    <xs:attribute name="value" type="xs:string" use="required">
      <xs:annotation>
        <xs:documentation xml:lang="en">Value to set</xs:documentation>
      </xs:annotation>
    </xs:attribute>
  </xs:complexType>
  <xs:complexType name="TestOutputMetadata">
    <xs:annotation>
      <xs:documentation xml:lang="en"><![CDATA[

This directive specifies a test for an output's metadata as an expected key-value pair.

### Example

The functional test tool
[tool_provided_metadata_1.xml](https://github.com/galaxyproject/galaxy/blob/dev/test/functional/tools/tool_provided_metadata_1.xml)
provides a demonstration of using this tag.

```xml
<test>
  <param name="input1" value="simple_line.txt" />
  <output name="out1" file="simple_line.txt" ftype="txt">
    <metadata name="name" value="my dynamic name" />
    <metadata name="info" value="my dynamic info" />
    <metadata name="dbkey" value="cust1" />
  </output>
</test>
```
]]></xs:documentation>
    </xs:annotation>
    <xs:attribute name="name" type="xs:string" use="required">
      <xs:annotation>
        <xs:documentation xml:lang="en">Name of the metadata element to check.</xs:documentation>
      </xs:annotation>
    </xs:attribute>
    <xs:attribute name="value" type="xs:string" use="required">
      <xs:annotation>
        <xs:documentation xml:lang="en">Expected value (as a string) of metadata value.</xs:documentation>
      </xs:annotation>
    </xs:attribute>
  </xs:complexType>
  <xs:complexType name="TestDiscoveredDataset">
    <xs:annotation>
      <xs:documentation xml:lang="en"><![CDATA[

This directive specifies a test for an output's discovered dataset. It acts as an
``output`` test tag in many ways and can define any tests of that tag (e.g.
``assert_contents``, ``value``, ``compare``, ``md5``, ``checksum``, ``metadata``, etc...).

### Example

The functional test tool
[multi_output_assign_primary.xml](https://github.com/galaxyproject/galaxy/blob/dev/test/functional/tools/multi_output_assign_primary.xml)
provides a demonstration of using this tag.

```xml
<outputs>
    <data format="tabular" name="sample">
      <discover_datasets pattern="(?P&lt;designation&gt;.+)\.report\.tsv" ext="tabular" visible="true" assign_primary_output="true" />
    </data>
</outputs>
<test>
  <param name="num_param" value="7" />
  <param name="input" ftype="txt" value="simple_line.txt"/>
  <output name="sample">
    <assert_contents>
      <has_line line="1" />
    </assert_contents>
    <!-- no sample1 it was consumed by named output "sample" -->
    <discovered_dataset designation="sample2" ftype="tabular">
      <assert_contents><has_line line="2" /></assert_contents>
    </discovered_dataset>
    <discovered_dataset designation="sample3" ftype="tabular">
      <assert_contents><has_line line="3" /></assert_contents>
    </discovered_dataset>
  </output>
</test>
```

Note that this tool uses ``assign_primary_output="true"`` for ``<discover_datasets>``. Hence, the content of the first discovered dataset (which is the first in the alphabetically sorted list of discovered designations) is checked directly in the ``<output>`` tag of the test.
]]></xs:documentation>
    </xs:annotation>
    <xs:complexContent>
      <xs:extension base="TestOutput">
        <xs:attribute type="xs:string" name="designation">
          <xs:annotation>
            <xs:documentation xml:lang="en">The designation of the discovered dataset.</xs:documentation>
          </xs:annotation>
        </xs:attribute>
      </xs:extension>
    </xs:complexContent>
  </xs:complexType>
  <xs:complexType name="TestExtraFile">
    <xs:annotation>
      <xs:documentation xml:lang="en">Define test for extra files on corresponding output.</xs:documentation>
    </xs:annotation>
    <xs:complexContent>
      <xs:extension base="TestOutput">
        <xs:attribute type="xs:string" name="type">
          <xs:annotation>
            <xs:documentation xml:lang="en">Extra file type (either ``file`` or ``directory``).</xs:documentation>
          </xs:annotation>
        </xs:attribute>
      </xs:extension>
    </xs:complexContent>
  </xs:complexType>
  <xs:complexType name="TestOutputCollection">
    <xs:annotation>
      <xs:documentation xml:lang="en"><![CDATA[

Define tests for extra datasets and metadata corresponding to an output collection.

``output_collection`` directives should specify a ``name`` and ``type``
attribute to describe the expected output collection as a whole.

Expectations about collection contents are described using child ``element``
directives. For nested collections, these child ``element`` directives may
themselves contain children.

For tools marked as having profile 20.09 or newer, the order of elements within
an ``output_collection`` declaration are meaningful. The test definition may
omit any number of elements from a collection, but the ones that are specified
will be checked against the actual resulting collection from the tool run and the
order within the collection verified.

### Examples

The [genetrack](https://github.com/galaxyproject/tools-iuc/blob/main/tools/genetrack/genetrack.xml)
tool demonstrates basic usage of an ``output_collection`` test expectation.

```xml
<test>
    <param name="input" value="genetrack_input2.gff" ftype="gff" />
    <param name="input_format" value="gff" />
    <param name="sigma" value="5" />
    <param name="exclusion" value="20" />
    <param name="up_width" value="10" />
    <param name="down_width" value="10" />
    <param name="filter" value="3" />
    <output_collection name="genetrack_output" type="list">
        <element name="s5e20u10d10F3_on_data_1" file="genetrack_output2.gff" ftype="gff" />
    </output_collection>
</test>
```

The [CWPair2](https://github.com/galaxyproject/tools-iuc/blob/main/tools/cwpair2/cwpair2.xml)
tool demonstrates that ``element``s can specify a ``compare`` attribute just
like [output](#tool-tests-test-output).

```xml
<test>
    <param name="input" value="cwpair2_input1.gff" />
    <param name="up_distance" value="25" />
    <param name="down_distance" value="100" />
    <param name="method" value="all" />
    <param name="binsize" value="1" />
    <param name="threshold_format" value="relative_threshold" />
    <param name="relative_threshold" value="0.0" />
    <param name="output_files" value="matched_pair" />
    <output name="statistics_output" file="statistics1.tabular" ftype="tabular" />
    <output_collection name="MP" type="list">
        <element name="data_MP_closest_f0u25d100_on_data_1.gff" file="closest_mp_output1.gff" ftype="gff" compare="contains"/>
        <element name="data_MP_largest_f0u25d100_on_data_1.gff" file="largest_mp_output1.gff" ftype="gff" compare="contains"/>
        <element name="data_MP_mode_f0u25d100_on_data_1.gff" file="mode_mp_output1.gff" ftype="gff" compare="contains"/>
    </output_collection>
</test>
```

The
[collection_creates_dynamic_nested](https://github.com/galaxyproject/galaxy/blob/dev/test/functional/tools/collection_creates_dynamic_nested.xml)
test tool demonstrates the use of nested ``element`` directives as described
above. Notice also that it tests the output with ``assert_contents`` instead of
supplying a ``file`` attribute. Like hinted at with with ``compare`` attribute
above, the ``element`` tag can specify any of the test attributes that apply to
the [output](#tool-tests-test-output) (e.g. ``md5``, ``compare``, ``diff``,
etc...).

```xml
<test>
  <param name="foo" value="bar" />
  <output_collection name="list_output" type="list:list">
    <element name="oe1">
      <element name="ie1">
        <assert_contents>
          <has_text_matching expression="^A\n$" />
        </assert_contents>
      </element>
      <element name="ie2">
        <assert_contents>
          <has_text_matching expression="^B\n$" />
        </assert_contents>
      </element>
    </element>
    <element name="oe2">
      <element name="ie1">
        <assert_contents>
          <has_text_matching expression="^C\n$" />
        </assert_contents>
      </element>
      <element name="ie2">
        <assert_contents>
          <has_text_matching expression="^D\n$" />
        </assert_contents>
      </element>
    </element>
    <element name="oe3">
      <element name="ie1">
        <assert_contents>
          <has_text_matching expression="^E\n$" />
        </assert_contents>
      </element>
      <element name="ie2">
        <assert_contents>
          <has_text_matching expression="^F\n$" />
        </assert_contents>
      </element>
    </element>
  </output_collection>
</test>
```

]]></xs:documentation>
    </xs:annotation>
    <xs:sequence>
      <xs:element name="element" type="TestOutput" minOccurs="0" maxOccurs="unbounded"/>
    </xs:sequence>
    <xs:attribute name="name" type="xs:string" use="required">
      <xs:annotation>
        <xs:documentation xml:lang="en"><![CDATA[

This value is the same as the value of the ``name`` attribute of the
``<collection>`` tag set contained within the tool's ``<outputs>`` tag set.

]]></xs:documentation>
      </xs:annotation>
    </xs:attribute>
    <xs:attribute name="type" type="CollectionType">
      <xs:annotation>
        <xs:documentation xml:lang="en">Expected collection type (``list`` or ``paired``), nested collections are specified as colon separated list (the most common types are ``list``, ``paired``, ``list:paired``, or ``list:list``).</xs:documentation>
      </xs:annotation>
    </xs:attribute>
    <xs:attribute name="count" type="xs:integer">
      <xs:annotation>
        <xs:documentation xml:lang="en">Number of elements in output collection.</xs:documentation>
      </xs:annotation>
    </xs:attribute>
  </xs:complexType>
  <xs:complexType name="TestAssertions">
    <xs:annotation>
      <xs:documentation xml:lang="en"><![CDATA[
This tag set defines a sequence of checks or assertions to run against the
target output. This tag requires no attributes, but child tags should be used to
define the assertions to make about the output. The functional test framework
makes it easy to extend Galaxy with such tags, the following table summarizes
many of the default assertion tags that come with Galaxy and examples of each
can be found below.

The implementation of these tags are simply Python functions defined in the
[/lib/galaxy/tool_util/verify/asserts](https://github.com/galaxyproject/galaxy/tree/dev/lib/galaxy/tool_util/verify/asserts)
module.
]]></xs:documentation>
    </xs:annotation>
    <xs:choice minOccurs="0" maxOccurs="unbounded">
      <xs:group ref="TestAssertion"/>
    </xs:choice>
  </xs:complexType>
  <xs:group name="TestAssertion">
    <xs:annotation>
      <xs:documentation xml:lang="en">An individual test assertion definition.</xs:documentation>
    </xs:annotation>
    <xs:choice>
      <!--The following block and all children are auto-generated - please do not modify.-->
      <!-- XSD doc for element auto-generated from galaxy.tool_util.verify.asserts.text.assert_has_line-->
      <xs:element name="has_line">
        <xs:annotation>
          <xs:documentation xml:lang="en"><![CDATA[Asserts the specified output contains the line specified by the
argument line. The exact number of occurrences can be optionally
specified by the argument n

$attribute_list::5]]></xs:documentation>
        </xs:annotation>
        <xs:complexType>
          <xs:attribute name="line" type="xs:string" use="required">
            <xs:annotation>
              <xs:documentation xml:lang="en"><![CDATA[The full line of text to search for in the output.]]></xs:documentation>
            </xs:annotation>
          </xs:attribute>
          <xs:attribute name="n" type="Bytes" use="optional">
            <xs:annotation>
              <xs:documentation xml:lang="en"><![CDATA[Desired number, can be suffixed by ``(k|M|G|T|P|E)i?``]]></xs:documentation>
            </xs:annotation>
          </xs:attribute>
          <xs:attribute name="delta" type="Bytes" use="optional">
            <xs:annotation>
              <xs:documentation xml:lang="en"><![CDATA[Allowed difference with respect to n (default: 0), can be suffixed by ``(k|M|G|T|P|E)i?``]]></xs:documentation>
            </xs:annotation>
          </xs:attribute>
          <xs:attribute name="min" type="Bytes" use="optional">
            <xs:annotation>
              <xs:documentation xml:lang="en"><![CDATA[Minimum number (default: -infinity), can be suffixed by ``(k|M|G|T|P|E)i?``]]></xs:documentation>
            </xs:annotation>
          </xs:attribute>
          <xs:attribute name="max" type="Bytes" use="optional">
            <xs:annotation>
              <xs:documentation xml:lang="en"><![CDATA[Maximum number (default: infinity), can be suffixed by ``(k|M|G|T|P|E)i?``]]></xs:documentation>
            </xs:annotation>
          </xs:attribute>
          <xs:attribute name="negate" type="PermissiveBoolean" use="optional">
            <xs:annotation>
              <xs:documentation xml:lang="en"><![CDATA[A boolean that can be set to true to negate the outcome of the assertion.]]></xs:documentation>
            </xs:annotation>
          </xs:attribute>
        </xs:complexType>
      </xs:element>
      <!-- XSD doc for element auto-generated from galaxy.tool_util.verify.asserts.text.assert_has_line_matching-->
      <xs:element name="has_line_matching">
        <xs:annotation>
          <xs:documentation xml:lang="en"><![CDATA[Asserts the specified output contains a line matching the
regular expression specified by the argument expression. If n is given
the assertion checks for exactly n occurences.

$attribute_list::5]]></xs:documentation>
        </xs:annotation>
        <xs:complexType>
          <xs:attribute name="expression" type="xs:string" use="required">
            <xs:annotation>
              <xs:documentation xml:lang="en"><![CDATA[The regular expressions to attempt match in the output.]]></xs:documentation>
            </xs:annotation>
          </xs:attribute>
          <xs:attribute name="n" type="Bytes" use="optional">
            <xs:annotation>
              <xs:documentation xml:lang="en"><![CDATA[Desired number, can be suffixed by ``(k|M|G|T|P|E)i?``]]></xs:documentation>
            </xs:annotation>
          </xs:attribute>
          <xs:attribute name="delta" type="Bytes" use="optional">
            <xs:annotation>
              <xs:documentation xml:lang="en"><![CDATA[Allowed difference with respect to n (default: 0), can be suffixed by ``(k|M|G|T|P|E)i?``]]></xs:documentation>
            </xs:annotation>
          </xs:attribute>
          <xs:attribute name="min" type="Bytes" use="optional">
            <xs:annotation>
              <xs:documentation xml:lang="en"><![CDATA[Minimum number (default: -infinity), can be suffixed by ``(k|M|G|T|P|E)i?``]]></xs:documentation>
            </xs:annotation>
          </xs:attribute>
          <xs:attribute name="max" type="Bytes" use="optional">
            <xs:annotation>
              <xs:documentation xml:lang="en"><![CDATA[Maximum number (default: infinity), can be suffixed by ``(k|M|G|T|P|E)i?``]]></xs:documentation>
            </xs:annotation>
          </xs:attribute>
          <xs:attribute name="negate" type="PermissiveBoolean" use="optional">
            <xs:annotation>
              <xs:documentation xml:lang="en"><![CDATA[A boolean that can be set to true to negate the outcome of the assertion.]]></xs:documentation>
            </xs:annotation>
          </xs:attribute>
        </xs:complexType>
      </xs:element>
      <!-- XSD doc for element auto-generated from galaxy.tool_util.verify.asserts.text.assert_has_n_lines-->
      <xs:element name="has_n_lines">
        <xs:annotation>
          <xs:documentation xml:lang="en"><![CDATA[Asserts the specified output contains ``n`` lines allowing
for a difference in the number of lines (delta)
or relative differebce in the number of lines

$attribute_list::5]]></xs:documentation>
        </xs:annotation>
        <xs:complexType>
          <xs:attribute name="n" type="Bytes" use="optional">
            <xs:annotation>
              <xs:documentation xml:lang="en"><![CDATA[Desired number, can be suffixed by ``(k|M|G|T|P|E)i?``]]></xs:documentation>
            </xs:annotation>
          </xs:attribute>
          <xs:attribute name="delta" type="Bytes" use="optional">
            <xs:annotation>
              <xs:documentation xml:lang="en"><![CDATA[Allowed difference with respect to n (default: 0), can be suffixed by ``(k|M|G|T|P|E)i?``]]></xs:documentation>
            </xs:annotation>
          </xs:attribute>
          <xs:attribute name="min" type="Bytes" use="optional">
            <xs:annotation>
              <xs:documentation xml:lang="en"><![CDATA[Minimum number (default: -infinity), can be suffixed by ``(k|M|G|T|P|E)i?``]]></xs:documentation>
            </xs:annotation>
          </xs:attribute>
          <xs:attribute name="max" type="Bytes" use="optional">
            <xs:annotation>
              <xs:documentation xml:lang="en"><![CDATA[Maximum number (default: infinity), can be suffixed by ``(k|M|G|T|P|E)i?``]]></xs:documentation>
            </xs:annotation>
          </xs:attribute>
          <xs:attribute name="negate" type="PermissiveBoolean" use="optional">
            <xs:annotation>
              <xs:documentation xml:lang="en"><![CDATA[A boolean that can be set to true to negate the outcome of the assertion.]]></xs:documentation>
            </xs:annotation>
          </xs:attribute>
        </xs:complexType>
      </xs:element>
      <!-- XSD doc for element auto-generated from galaxy.tool_util.verify.asserts.text.assert_has_text-->
      <xs:element name="has_text">
        <xs:annotation>
          <xs:documentation xml:lang="en"><![CDATA[Asserts specified output contains the substring specified by
the argument text. The exact number of occurrences can be
optionally specified by the argument n

$attribute_list::5]]></xs:documentation>
        </xs:annotation>
        <xs:complexType>
          <xs:attribute name="text" type="xs:string" use="required">
            <xs:annotation>
              <xs:documentation xml:lang="en"><![CDATA[The text to search for in the output.]]></xs:documentation>
            </xs:annotation>
          </xs:attribute>
          <xs:attribute name="n" type="Bytes" use="optional">
            <xs:annotation>
              <xs:documentation xml:lang="en"><![CDATA[Desired number, can be suffixed by ``(k|M|G|T|P|E)i?``]]></xs:documentation>
            </xs:annotation>
          </xs:attribute>
          <xs:attribute name="delta" type="Bytes" use="optional">
            <xs:annotation>
              <xs:documentation xml:lang="en"><![CDATA[Allowed difference with respect to n (default: 0), can be suffixed by ``(k|M|G|T|P|E)i?``]]></xs:documentation>
            </xs:annotation>
          </xs:attribute>
          <xs:attribute name="min" type="Bytes" use="optional">
            <xs:annotation>
              <xs:documentation xml:lang="en"><![CDATA[Minimum number (default: -infinity), can be suffixed by ``(k|M|G|T|P|E)i?``]]></xs:documentation>
            </xs:annotation>
          </xs:attribute>
          <xs:attribute name="max" type="Bytes" use="optional">
            <xs:annotation>
              <xs:documentation xml:lang="en"><![CDATA[Maximum number (default: infinity), can be suffixed by ``(k|M|G|T|P|E)i?``]]></xs:documentation>
            </xs:annotation>
          </xs:attribute>
          <xs:attribute name="negate" type="PermissiveBoolean" use="optional">
            <xs:annotation>
              <xs:documentation xml:lang="en"><![CDATA[A boolean that can be set to true to negate the outcome of the assertion.]]></xs:documentation>
            </xs:annotation>
          </xs:attribute>
        </xs:complexType>
      </xs:element>
      <!-- XSD doc for element auto-generated from galaxy.tool_util.verify.asserts.text.assert_has_text_matching-->
      <xs:element name="has_text_matching">
        <xs:annotation>
          <xs:documentation xml:lang="en"><![CDATA[Asserts the specified output contains text matching the
regular expression specified by the argument expression.
If n is given the assertion checks for exacly n (nonoverlapping)
occurences.

$attribute_list::5]]></xs:documentation>
        </xs:annotation>
        <xs:complexType>
          <xs:attribute name="expression" type="xs:string" use="required">
            <xs:annotation>
              <xs:documentation xml:lang="en"><![CDATA[The regular expressions to attempt match in the output.]]></xs:documentation>
            </xs:annotation>
          </xs:attribute>
          <xs:attribute name="n" type="Bytes" use="optional">
            <xs:annotation>
              <xs:documentation xml:lang="en"><![CDATA[Desired number, can be suffixed by ``(k|M|G|T|P|E)i?``]]></xs:documentation>
            </xs:annotation>
          </xs:attribute>
          <xs:attribute name="delta" type="Bytes" use="optional">
            <xs:annotation>
              <xs:documentation xml:lang="en"><![CDATA[Allowed difference with respect to n (default: 0), can be suffixed by ``(k|M|G|T|P|E)i?``]]></xs:documentation>
            </xs:annotation>
          </xs:attribute>
          <xs:attribute name="min" type="Bytes" use="optional">
            <xs:annotation>
              <xs:documentation xml:lang="en"><![CDATA[Minimum number (default: -infinity), can be suffixed by ``(k|M|G|T|P|E)i?``]]></xs:documentation>
            </xs:annotation>
          </xs:attribute>
          <xs:attribute name="max" type="Bytes" use="optional">
            <xs:annotation>
              <xs:documentation xml:lang="en"><![CDATA[Maximum number (default: infinity), can be suffixed by ``(k|M|G|T|P|E)i?``]]></xs:documentation>
            </xs:annotation>
          </xs:attribute>
          <xs:attribute name="negate" type="PermissiveBoolean" use="optional">
            <xs:annotation>
              <xs:documentation xml:lang="en"><![CDATA[A boolean that can be set to true to negate the outcome of the assertion.]]></xs:documentation>
            </xs:annotation>
          </xs:attribute>
        </xs:complexType>
      </xs:element>
      <!-- XSD doc for element auto-generated from galaxy.tool_util.verify.asserts.text.assert_not_has_text-->
      <xs:element name="not_has_text">
        <xs:annotation>
          <xs:documentation xml:lang="en"><![CDATA[Asserts specified output does not contain the substring
specified by the argument text

$attribute_list::5]]></xs:documentation>
        </xs:annotation>
        <xs:complexType>
          <xs:attribute name="text" type="xs:string" use="required">
            <xs:annotation>
              <xs:documentation xml:lang="en"><![CDATA[The text to search for in the output.]]></xs:documentation>
            </xs:annotation>
          </xs:attribute>
        </xs:complexType>
      </xs:element>
      <!-- XSD doc for element auto-generated from galaxy.tool_util.verify.asserts.tabular.assert_has_n_columns-->
      <xs:element name="has_n_columns">
        <xs:annotation>
          <xs:documentation xml:lang="en"><![CDATA[Asserts tabular output  contains the specified
number (``n``) of columns.

For instance, ``<has_n_columns n="3"/>``. The assertion tests only the first line.
Number of columns can optionally also be specified with ``delta``. Alternatively the
range of expected occurences can be specified by ``min`` and/or ``max``.

Optionally a column separator (``sep``, default is ``       ``) `and comment character(s)
can be specified (``comment``, default is empty string). The first non-comment
line is used for determining the number of columns.

$attribute_list::5]]></xs:documentation>
        </xs:annotation>
        <xs:complexType>
          <xs:attribute name="n" type="Bytes" use="optional">
            <xs:annotation>
              <xs:documentation xml:lang="en"><![CDATA[Desired number, can be suffixed by ``(k|M|G|T|P|E)i?``]]></xs:documentation>
            </xs:annotation>
          </xs:attribute>
          <xs:attribute name="delta" type="Bytes" use="optional">
            <xs:annotation>
              <xs:documentation xml:lang="en"><![CDATA[Allowed difference with respect to n (default: 0), can be suffixed by ``(k|M|G|T|P|E)i?``]]></xs:documentation>
            </xs:annotation>
          </xs:attribute>
          <xs:attribute name="min" type="Bytes" use="optional">
            <xs:annotation>
              <xs:documentation xml:lang="en"><![CDATA[Minimum number (default: -infinity), can be suffixed by ``(k|M|G|T|P|E)i?``]]></xs:documentation>
            </xs:annotation>
          </xs:attribute>
          <xs:attribute name="max" type="Bytes" use="optional">
            <xs:annotation>
              <xs:documentation xml:lang="en"><![CDATA[Maximum number (default: infinity), can be suffixed by ``(k|M|G|T|P|E)i?``]]></xs:documentation>
            </xs:annotation>
          </xs:attribute>
          <xs:attribute name="sep" type="xs:string" use="optional">
            <xs:annotation>
              <xs:documentation xml:lang="en"><![CDATA[Separator defining columns, default: tab]]></xs:documentation>
            </xs:annotation>
          </xs:attribute>
          <xs:attribute name="comment" type="xs:string" use="optional">
            <xs:annotation>
              <xs:documentation xml:lang="en"><![CDATA[Comment character(s) used to skip comment lines (which should not be used for counting columns)]]></xs:documentation>
            </xs:annotation>
          </xs:attribute>
          <xs:attribute name="negate" type="PermissiveBoolean" use="optional">
            <xs:annotation>
              <xs:documentation xml:lang="en"><![CDATA[A boolean that can be set to true to negate the outcome of the assertion.]]></xs:documentation>
            </xs:annotation>
          </xs:attribute>
        </xs:complexType>
      </xs:element>
      <!-- XSD doc for element auto-generated from galaxy.tool_util.verify.asserts.xml.assert_attribute_is-->
      <xs:element name="attribute_is">
        <xs:annotation>
          <xs:documentation xml:lang="en"><![CDATA[Asserts the XML ``attribute`` for the element (or tag) with the specified
XPath-like ``path`` is the specified ``text``.

For example:

```xml
<attribute_is path="outerElement/innerElement1" attribute="foo" text="bar" />
```

The assertion implicitly also asserts that an element matching ``path`` exists.
With ``negate`` the result of the assertion (on the equality) can be inverted (the
implicit assertion on the existence of the path is not affected).

$attribute_list::5]]></xs:documentation>
        </xs:annotation>
        <xs:complexType>
          <xs:attribute name="path" type="xs:string" use="required">
            <xs:annotation>
              <xs:documentation xml:lang="en"><![CDATA[The Python xpath-like expression to find the target element.]]></xs:documentation>
            </xs:annotation>
          </xs:attribute>
          <xs:attribute name="attribute" type="xs:string" use="required">
            <xs:annotation>
              <xs:documentation xml:lang="en"><![CDATA[The XML attribute name to test against from the target XML element.]]></xs:documentation>
            </xs:annotation>
          </xs:attribute>
          <xs:attribute name="text" type="xs:string" use="required">
            <xs:annotation>
              <xs:documentation xml:lang="en"><![CDATA[The expected attribute value to test against on the target XML element]]></xs:documentation>
            </xs:annotation>
          </xs:attribute>
          <xs:attribute name="negate" type="PermissiveBoolean" use="optional">
            <xs:annotation>
              <xs:documentation xml:lang="en"><![CDATA[A boolean that can be set to true to negate the outcome of the assertion.]]></xs:documentation>
            </xs:annotation>
          </xs:attribute>
        </xs:complexType>
      </xs:element>
      <!-- XSD doc for element auto-generated from galaxy.tool_util.verify.asserts.xml.assert_attribute_matches-->
      <xs:element name="attribute_matches">
        <xs:annotation>
          <xs:documentation xml:lang="en"><![CDATA[Asserts the XML ``attribute`` for the element (or tag) with the specified
XPath-like ``path`` matches the regular expression specified by ``expression``.

For example:

```xml
<attribute_matches path="outerElement/innerElement2" attribute="foo2" expression="bar\d+" />
```

The assertion implicitly also asserts that an element matching ``path`` exists.
With ``negate`` the result of the assertion (on the matching) can be inverted (the
implicit assertion on the existence of the path is not affected).

$attribute_list::5]]></xs:documentation>
        </xs:annotation>
        <xs:complexType>
          <xs:attribute name="path" type="xs:string" use="required">
            <xs:annotation>
              <xs:documentation xml:lang="en"><![CDATA[The Python xpath-like expression to find the target element.]]></xs:documentation>
            </xs:annotation>
          </xs:attribute>
          <xs:attribute name="attribute" type="xs:string" use="required">
            <xs:annotation>
              <xs:documentation xml:lang="en"><![CDATA[The XML attribute name to test against from the target XML element.]]></xs:documentation>
            </xs:annotation>
          </xs:attribute>
          <xs:attribute name="expression" type="xs:string" use="required">
            <xs:annotation>
              <xs:documentation xml:lang="en"><![CDATA[The regular expressions to apply against the named attribute on the target XML element.]]></xs:documentation>
            </xs:annotation>
          </xs:attribute>
          <xs:attribute name="negate" type="PermissiveBoolean" use="optional">
            <xs:annotation>
              <xs:documentation xml:lang="en"><![CDATA[A boolean that can be set to true to negate the outcome of the assertion.]]></xs:documentation>
            </xs:annotation>
          </xs:attribute>
        </xs:complexType>
      </xs:element>
      <!-- XSD doc for element auto-generated from galaxy.tool_util.verify.asserts.xml.assert_element_text-->
      <xs:element name="element_text">
        <xs:annotation>
          <xs:documentation xml:lang="en"><![CDATA[This tag allows the developer to recurisively specify additional assertions as
child elements about just the text contained in the element specified by the
XPath-like ``path``, e.g.

```xml
<element_text path="BlastOutput_iterations/Iteration/Iteration_hits/Hit/Hit_def">
  <not_has_text text="EDK72998.1" />
</element_text>
```

The assertion implicitly also asserts that an element matching ``path`` exists.
With ``negate`` the result of the implicit assertions can be inverted.
The sub-assertions, which have their own ``negate`` attribute, are not affected
by ``negate``.

$attribute_list::5]]></xs:documentation>
        </xs:annotation>
        <xs:complexType>
          <xs:sequence>
            <xs:group ref="TestAssertion" minOccurs="1" maxOccurs="unbounded"/>
          </xs:sequence>
          <xs:attribute name="path" type="xs:string" use="required">
            <xs:annotation>
              <xs:documentation xml:lang="en"><![CDATA[The Python xpath-like expression to find the target element.]]></xs:documentation>
            </xs:annotation>
          </xs:attribute>
          <xs:attribute name="negate" type="PermissiveBoolean" use="optional">
            <xs:annotation>
              <xs:documentation xml:lang="en"><![CDATA[A boolean that can be set to true to negate the outcome of the assertion.]]></xs:documentation>
            </xs:annotation>
          </xs:attribute>
        </xs:complexType>
      </xs:element>
      <!-- XSD doc for element auto-generated from galaxy.tool_util.verify.asserts.xml.assert_element_text_is-->
      <xs:element name="element_text_is">
        <xs:annotation>
          <xs:documentation xml:lang="en"><![CDATA[Asserts the text of the XML element with the specified XPath-like ``path`` is
the specified ``text``.

For example:

```xml
<element_text_is path="BlastOutput_program" text="blastp" />
```

The assertion implicitly also asserts that an element matching ``path`` exists.
With ``negate`` the result of the assertion (on the equality) can be inverted (the
implicit assertion on the existence of the path is not affected).

$attribute_list::5]]></xs:documentation>
        </xs:annotation>
        <xs:complexType>
          <xs:attribute name="path" type="xs:string" use="required">
            <xs:annotation>
              <xs:documentation xml:lang="en"><![CDATA[The Python xpath-like expression to find the target element.]]></xs:documentation>
            </xs:annotation>
          </xs:attribute>
          <xs:attribute name="text" type="xs:string" use="required">
            <xs:annotation>
              <xs:documentation xml:lang="en"><![CDATA[The expected element text (body of the XML tag) to test against on the target XML element]]></xs:documentation>
            </xs:annotation>
          </xs:attribute>
          <xs:attribute name="negate" type="PermissiveBoolean" use="optional">
            <xs:annotation>
              <xs:documentation xml:lang="en"><![CDATA[A boolean that can be set to true to negate the outcome of the assertion.]]></xs:documentation>
            </xs:annotation>
          </xs:attribute>
        </xs:complexType>
      </xs:element>
      <!-- XSD doc for element auto-generated from galaxy.tool_util.verify.asserts.xml.assert_element_text_matches-->
      <xs:element name="element_text_matches">
        <xs:annotation>
          <xs:documentation xml:lang="en"><![CDATA[Asserts the text of the XML element with the specified XPath-like ``path``
matches the regular expression defined by ``expression``.

For example:

```xml
<element_text_matches path="BlastOutput_version" expression="BLASTP\s+2\.2.*"/>
```

The assertion implicitly also asserts that an element matching ``path`` exists.
With ``negate`` the result of the assertion (on the matching) can be inverted (the
implicit assertion on the existence of the path is not affected).

$attribute_list::5]]></xs:documentation>
        </xs:annotation>
        <xs:complexType>
          <xs:attribute name="path" type="xs:string" use="required">
            <xs:annotation>
              <xs:documentation xml:lang="en"><![CDATA[The Python xpath-like expression to find the target element.]]></xs:documentation>
            </xs:annotation>
          </xs:attribute>
          <xs:attribute name="expression" type="xs:string" use="required">
            <xs:annotation>
              <xs:documentation xml:lang="en"><![CDATA[The regular expressions to apply against the target element.]]></xs:documentation>
            </xs:annotation>
          </xs:attribute>
          <xs:attribute name="negate" type="PermissiveBoolean" use="optional">
            <xs:annotation>
              <xs:documentation xml:lang="en"><![CDATA[A boolean that can be set to true to negate the outcome of the assertion.]]></xs:documentation>
            </xs:annotation>
          </xs:attribute>
        </xs:complexType>
      </xs:element>
      <!-- XSD doc for element auto-generated from galaxy.tool_util.verify.asserts.xml.assert_has_element_with_path-->
      <xs:element name="has_element_with_path">
        <xs:annotation>
          <xs:documentation xml:lang="en"><![CDATA[Asserts the XML output contains at least one element (or tag) with the specified
XPath-like ``path``, e.g.

```xml
<has_element_with_path path="BlastOutput_param/Parameters/Parameters_matrix" />
```

With ``negate`` the result of the assertion can be inverted.

$attribute_list::5]]></xs:documentation>
        </xs:annotation>
        <xs:complexType>
          <xs:attribute name="path" type="xs:string" use="required">
            <xs:annotation>
              <xs:documentation xml:lang="en"><![CDATA[The Python xpath-like expression to find the target element.]]></xs:documentation>
            </xs:annotation>
          </xs:attribute>
          <xs:attribute name="negate" type="PermissiveBoolean" use="optional">
            <xs:annotation>
              <xs:documentation xml:lang="en"><![CDATA[A boolean that can be set to true to negate the outcome of the assertion.]]></xs:documentation>
            </xs:annotation>
          </xs:attribute>
        </xs:complexType>
      </xs:element>
      <!-- XSD doc for element auto-generated from galaxy.tool_util.verify.asserts.xml.assert_has_n_elements_with_path-->
      <xs:element name="has_n_elements_with_path">
        <xs:annotation>
          <xs:documentation xml:lang="en"><![CDATA[Asserts the XML output contains the specified number (``n``, optionally with ``delta``) of elements (or
tags) with the specified XPath-like ``path``.

For example:

```xml
<has_n_elements_with_path n="9" path="BlastOutput_iterations/Iteration/Iteration_hits/Hit/Hit_num" />
```

Alternatively to ``n`` and ``delta`` also the ``min`` and ``max`` attributes
can be used to specify the range of the expected number of occurences.
With ``negate`` the result of the assertion can be inverted.

$attribute_list::5]]></xs:documentation>
        </xs:annotation>
        <xs:complexType>
          <xs:attribute name="path" type="xs:string" use="required">
            <xs:annotation>
              <xs:documentation xml:lang="en"><![CDATA[The Python xpath-like expression to find the target element.]]></xs:documentation>
            </xs:annotation>
          </xs:attribute>
          <xs:attribute name="n" type="Bytes" use="optional">
            <xs:annotation>
              <xs:documentation xml:lang="en"><![CDATA[Desired number, can be suffixed by ``(k|M|G|T|P|E)i?``]]></xs:documentation>
            </xs:annotation>
          </xs:attribute>
          <xs:attribute name="delta" type="Bytes" use="optional">
            <xs:annotation>
              <xs:documentation xml:lang="en"><![CDATA[Allowed difference with respect to n (default: 0), can be suffixed by ``(k|M|G|T|P|E)i?``]]></xs:documentation>
            </xs:annotation>
          </xs:attribute>
          <xs:attribute name="min" type="Bytes" use="optional">
            <xs:annotation>
              <xs:documentation xml:lang="en"><![CDATA[Minimum number (default: -infinity), can be suffixed by ``(k|M|G|T|P|E)i?``]]></xs:documentation>
            </xs:annotation>
          </xs:attribute>
          <xs:attribute name="max" type="Bytes" use="optional">
            <xs:annotation>
              <xs:documentation xml:lang="en"><![CDATA[Maximum number (default: infinity), can be suffixed by ``(k|M|G|T|P|E)i?``]]></xs:documentation>
            </xs:annotation>
          </xs:attribute>
          <xs:attribute name="negate" type="PermissiveBoolean" use="optional">
            <xs:annotation>
              <xs:documentation xml:lang="en"><![CDATA[A boolean that can be set to true to negate the outcome of the assertion.]]></xs:documentation>
            </xs:annotation>
          </xs:attribute>
        </xs:complexType>
      </xs:element>
      <!-- XSD doc for element auto-generated from galaxy.tool_util.verify.asserts.xml.assert_is_valid_xml-->
      <xs:element name="is_valid_xml">
        <xs:annotation>
          <xs:documentation xml:lang="en"><![CDATA[Asserts the output is a valid XML file (e.g. ``<is_valid_xml />``).

$attribute_list::5]]></xs:documentation>
        </xs:annotation>
        <xs:complexType/>
      </xs:element>
      <!-- XSD doc for element auto-generated from galaxy.tool_util.verify.asserts.xml.assert_xml_element-->
      <xs:element name="xml_element">
        <xs:annotation>
          <xs:documentation xml:lang="en"><![CDATA[Assert if the XML file contains element(s) or tag(s) with the specified
[XPath-like ``path``](https://lxml.de/xpathxslt.html).  If ``n`` and ``delta``
or ``min`` and ``max`` are given also the number of occurences is checked.

```xml
<assert_contents>
  <xml_element path="./elem"/>
  <xml_element path="./elem/more[2]"/>
  <xml_element path=".//more" n="3" delta="1"/>
</assert_contents>
```

With ``negate="true"`` the outcome of the assertions wrt the precence and number
of ``path`` can be negated. If there are any sub assertions then check them against

- the content of the attribute ``attribute``
- the element's text if no attribute is given

```xml
<assert_contents>
  <xml_element path="./elem/more[2]" attribute="name">
    <has_text_matching expression="foo$"/>
  </xml_element>
</assert_contents>
```

Sub-assertions are not subject to the ``negate`` attribute of ``xml_element``.
If ``all`` is ``true`` then the sub assertions are checked for all occurences.

Note that all other XML assertions can be expressed by this assertion (Galaxy
also implements the other assertions by calling this one).

$attribute_list::5]]></xs:documentation>
        </xs:annotation>
        <xs:complexType>
          <xs:sequence>
            <xs:group ref="TestAssertion" minOccurs="0" maxOccurs="unbounded"/>
          </xs:sequence>
          <xs:attribute name="path" type="xs:string" use="required">
            <xs:annotation>
              <xs:documentation xml:lang="en"><![CDATA[The Python xpath-like expression to find the target element.]]></xs:documentation>
            </xs:annotation>
          </xs:attribute>
          <xs:attribute name="attribute" type="xs:string" use="optional">
            <xs:annotation>
              <xs:documentation xml:lang="en"><![CDATA[The XML attribute name to test against from the target XML element.]]></xs:documentation>
            </xs:annotation>
          </xs:attribute>
          <xs:attribute name="all" type="PermissiveBoolean" use="optional">
            <xs:annotation>
              <xs:documentation xml:lang="en"><![CDATA[Check the sub-assertions for all paths matching the path. Default: false, i.e. only the first ]]></xs:documentation>
            </xs:annotation>
          </xs:attribute>
          <xs:attribute name="n" type="Bytes" use="optional">
            <xs:annotation>
              <xs:documentation xml:lang="en"><![CDATA[Desired number, can be suffixed by ``(k|M|G|T|P|E)i?``]]></xs:documentation>
            </xs:annotation>
          </xs:attribute>
          <xs:attribute name="delta" type="Bytes" use="optional">
            <xs:annotation>
              <xs:documentation xml:lang="en"><![CDATA[Allowed difference with respect to n (default: 0), can be suffixed by ``(k|M|G|T|P|E)i?``]]></xs:documentation>
            </xs:annotation>
          </xs:attribute>
          <xs:attribute name="min" type="Bytes" use="optional">
            <xs:annotation>
              <xs:documentation xml:lang="en"><![CDATA[Minimum number (default: -infinity), can be suffixed by ``(k|M|G|T|P|E)i?``]]></xs:documentation>
            </xs:annotation>
          </xs:attribute>
          <xs:attribute name="max" type="Bytes" use="optional">
            <xs:annotation>
              <xs:documentation xml:lang="en"><![CDATA[Maximum number (default: infinity), can be suffixed by ``(k|M|G|T|P|E)i?``]]></xs:documentation>
            </xs:annotation>
          </xs:attribute>
          <xs:attribute name="negate" type="PermissiveBoolean" use="optional">
            <xs:annotation>
              <xs:documentation xml:lang="en"><![CDATA[A boolean that can be set to true to negate the outcome of the assertion.]]></xs:documentation>
            </xs:annotation>
          </xs:attribute>
        </xs:complexType>
      </xs:element>
      <!-- XSD doc for element auto-generated from galaxy.tool_util.verify.asserts.json.assert_has_json_property_with_text-->
      <xs:element name="has_json_property_with_text">
        <xs:annotation>
          <xs:documentation xml:lang="en"><![CDATA[Asserts the JSON document contains a property or key with the specified text (i.e. string) value.

```xml
<has_json_property_with_text property="color" text="red" />
```

$attribute_list::5]]></xs:documentation>
        </xs:annotation>
        <xs:complexType>
          <xs:attribute name="property" type="xs:string" use="required">
            <xs:annotation>
              <xs:documentation xml:lang="en"><![CDATA[The property name to search the JSON document for.]]></xs:documentation>
            </xs:annotation>
          </xs:attribute>
          <xs:attribute name="text" type="xs:string" use="required">
            <xs:annotation>
              <xs:documentation xml:lang="en"><![CDATA[The expected text value of the target JSON attribute.]]></xs:documentation>
            </xs:annotation>
          </xs:attribute>
        </xs:complexType>
      </xs:element>
      <!-- XSD doc for element auto-generated from galaxy.tool_util.verify.asserts.json.assert_has_json_property_with_value-->
      <xs:element name="has_json_property_with_value">
        <xs:annotation>
          <xs:documentation xml:lang="en"><![CDATA[Asserts the JSON document contains a property or key with the specified JSON value.

```xml
<has_json_property_with_value property="skipped_columns" value="[1, 3, 5]" />
```

$attribute_list::5]]></xs:documentation>
        </xs:annotation>
        <xs:complexType>
          <xs:attribute name="property" type="xs:string" use="required">
            <xs:annotation>
              <xs:documentation xml:lang="en"><![CDATA[The property name to search the JSON document for.]]></xs:documentation>
            </xs:annotation>
          </xs:attribute>
          <xs:attribute name="value" type="xs:string" use="required">
            <xs:annotation>
              <xs:documentation xml:lang="en"><![CDATA[The expected JSON value of the target JSON attribute (as a JSON encoded string).]]></xs:documentation>
            </xs:annotation>
          </xs:attribute>
        </xs:complexType>
      </xs:element>
      <!-- XSD doc for element auto-generated from galaxy.tool_util.verify.asserts.hdf5.assert_has_h5_attribute-->
      <xs:element name="has_h5_attribute">
        <xs:annotation>
          <xs:documentation xml:lang="en"><![CDATA[Asserts HDF5 output contains the specified ``value`` for an attribute (``key``), e.g.

```xml
<has_h5_attribute key="nchroms" value="15" />
```

$attribute_list::5]]></xs:documentation>
        </xs:annotation>
        <xs:complexType>
          <xs:attribute name="key" type="xs:string" use="required">
            <xs:annotation>
              <xs:documentation xml:lang="en"><![CDATA[HDF5 attribute to check value of.]]></xs:documentation>
            </xs:annotation>
          </xs:attribute>
          <xs:attribute name="value" type="xs:string" use="required">
            <xs:annotation>
              <xs:documentation xml:lang="en"><![CDATA[Expected value of HDF5 attribute to check.]]></xs:documentation>
            </xs:annotation>
          </xs:attribute>
        </xs:complexType>
      </xs:element>
      <!-- XSD doc for element auto-generated from galaxy.tool_util.verify.asserts.hdf5.assert_has_h5_keys-->
      <xs:element name="has_h5_keys">
        <xs:annotation>
          <xs:documentation xml:lang="en"><![CDATA[Asserts the specified HDF5 output has the given keys.

$attribute_list::5]]></xs:documentation>
        </xs:annotation>
        <xs:complexType>
          <xs:attribute name="keys" type="xs:string" use="required">
            <xs:annotation>
              <xs:documentation xml:lang="en"><![CDATA[HDF5 attributes to check value of as a comma-separated string.]]></xs:documentation>
            </xs:annotation>
          </xs:attribute>
        </xs:complexType>
      </xs:element>
      <!-- XSD doc for element auto-generated from galaxy.tool_util.verify.asserts.archive.assert_has_archive_member-->
      <xs:element name="has_archive_member">
        <xs:annotation>
          <xs:documentation xml:lang="en"><![CDATA[This tag allows to check if ``path`` is contained in a compressed file.

The path is a regular expression that is matched against the full paths of the objects in
the compressed file (remember that "matching" means it is checked if a prefix of
the full path of an archive member is described by the regular expression).
Valid archive formats include ``.zip``, ``.tar``, and ``.tar.gz``. Note that
depending on the archive creation method:

- full paths of the members may be prefixed with ``./``
- directories may be treated as empty files

```xml
<has_archive_member path="./path/to/my-file.txt"/>
```

With ``n`` and ``delta`` (or ``min`` and ``max``) assertions on the number of
archive members matching ``path`` can be expressed. The following could be used,
e.g., to assert an archive containing n&plusmn;1 elements out of which at least
4 need to have a ``txt`` extension.

```xml
<has_archive_member path=".*" n="10" delta="1"/>
<has_archive_member path=".*\.txt" min="4"/>
```

In addition the tag can contain additional assertions as child elements about
the first member in the archive matching the regular expression ``path``. For
instance

```xml
<has_archive_member path=".*/my-file.txt">
  <not_has_text text="EDK72998.1"/>
</has_archive_member>
```

If the ``all`` attribute is set to ``true`` then all archive members are subject
to the assertions. Note that, archive members matching the ``path`` are sorted
alphabetically.

The ``negate`` attribute of the ``has_archive_member`` assertion only affects
the asserts on the presence and number of matching archive members, but not any
sub-assertions (which can offer the ``negate`` attribute on their own).  The
check if the file is an archive at all, which is also done by the function, is
not affected.

$attribute_list::5]]></xs:documentation>
        </xs:annotation>
        <xs:complexType>
          <xs:sequence>
            <xs:group ref="TestAssertion" minOccurs="0" maxOccurs="unbounded"/>
          </xs:sequence>
          <xs:attribute name="path" type="xs:string" use="required">
            <xs:annotation>
              <xs:documentation xml:lang="en"><![CDATA[The regular expression specifying the archive member.]]></xs:documentation>
            </xs:annotation>
          </xs:attribute>
          <xs:attribute name="all" type="PermissiveBoolean" use="optional">
            <xs:annotation>
              <xs:documentation xml:lang="en"><![CDATA[Check the sub-assertions for all paths matching the path. Default: false, i.e. only the first]]></xs:documentation>
            </xs:annotation>
          </xs:attribute>
          <xs:attribute name="n" type="Bytes" use="optional">
            <xs:annotation>
              <xs:documentation xml:lang="en"><![CDATA[Desired number, can be suffixed by ``(k|M|G|T|P|E)i?``]]></xs:documentation>
            </xs:annotation>
          </xs:attribute>
          <xs:attribute name="delta" type="Bytes" use="optional">
            <xs:annotation>
              <xs:documentation xml:lang="en"><![CDATA[Allowed difference with respect to n (default: 0), can be suffixed by ``(k|M|G|T|P|E)i?``]]></xs:documentation>
            </xs:annotation>
          </xs:attribute>
          <xs:attribute name="min" type="Bytes" use="optional">
            <xs:annotation>
              <xs:documentation xml:lang="en"><![CDATA[Minimum number (default: -infinity), can be suffixed by ``(k|M|G|T|P|E)i?``]]></xs:documentation>
            </xs:annotation>
          </xs:attribute>
          <xs:attribute name="max" type="Bytes" use="optional">
            <xs:annotation>
              <xs:documentation xml:lang="en"><![CDATA[Maximum number (default: infinity), can be suffixed by ``(k|M|G|T|P|E)i?``]]></xs:documentation>
            </xs:annotation>
          </xs:attribute>
          <xs:attribute name="negate" type="PermissiveBoolean" use="optional">
            <xs:annotation>
              <xs:documentation xml:lang="en"><![CDATA[A boolean that can be set to true to negate the outcome of the assertion.]]></xs:documentation>
            </xs:annotation>
          </xs:attribute>
        </xs:complexType>
      </xs:element>
      <!-- XSD doc for element auto-generated from galaxy.tool_util.verify.asserts.size.assert_has_size-->
      <xs:element name="has_size">
        <xs:annotation>
          <xs:documentation xml:lang="en"><![CDATA[Asserts the specified output has a size of the specified value

Attributes size and value or synonyms though value is considered deprecated.
The size optionally allows for absolute (``delta``) difference.

$attribute_list::5]]></xs:documentation>
        </xs:annotation>
        <xs:complexType>
          <xs:attribute name="value" type="Bytes" use="optional">
            <xs:annotation>
              <xs:documentation xml:lang="en"><![CDATA[Deprecated alias for `size`]]></xs:documentation>
            </xs:annotation>
          </xs:attribute>
          <xs:attribute name="size" type="Bytes" use="optional">
            <xs:annotation>
              <xs:documentation xml:lang="en"><![CDATA[Desired size of the output (in bytes), can be suffixed by ``(k|M|G|T|P|E)i?``]]></xs:documentation>
            </xs:annotation>
          </xs:attribute>
          <xs:attribute name="delta" type="Bytes" use="optional">
            <xs:annotation>
              <xs:documentation xml:lang="en"><![CDATA[Allowed difference with respect to n (default: 0), can be suffixed by ``(k|M|G|T|P|E)i?``]]></xs:documentation>
            </xs:annotation>
          </xs:attribute>
          <xs:attribute name="min" type="Bytes" use="optional">
            <xs:annotation>
              <xs:documentation xml:lang="en"><![CDATA[Minimum number (default: -infinity), can be suffixed by ``(k|M|G|T|P|E)i?``]]></xs:documentation>
            </xs:annotation>
          </xs:attribute>
          <xs:attribute name="max" type="Bytes" use="optional">
            <xs:annotation>
              <xs:documentation xml:lang="en"><![CDATA[Maximum number (default: infinity), can be suffixed by ``(k|M|G|T|P|E)i?``]]></xs:documentation>
            </xs:annotation>
          </xs:attribute>
          <xs:attribute name="negate" type="PermissiveBoolean" use="optional">
            <xs:annotation>
              <xs:documentation xml:lang="en"><![CDATA[A boolean that can be set to true to negate the outcome of the assertion.]]></xs:documentation>
            </xs:annotation>
          </xs:attribute>
        </xs:complexType>
      </xs:element>
      <!-- XSD doc for element auto-generated from galaxy.tool_util.verify.asserts.image.assert_has_image_center_of_mass-->
      <xs:element name="has_image_center_of_mass">
        <xs:annotation>
          <xs:documentation xml:lang="en"><![CDATA[Asserts the specified output is an image and has the specified center of mass.

Asserts the output is an image and has a specific center of mass,
or has an Euclidean distance of ``eps`` or less to that point (e.g.,
``<has_image_center_of_mass center_of_mass="511.07, 223.34" />``).

$attribute_list::5]]></xs:documentation>
        </xs:annotation>
        <xs:complexType>
          <xs:attribute name="center_of_mass" type="xs:string" use="required">
            <xs:annotation>
              <xs:documentation xml:lang="en"><![CDATA[The required center of mass of the image intensities (horizontal and vertical coordinate, separated by a comma).]]></xs:documentation>
            </xs:annotation>
          </xs:attribute>
          <xs:attribute name="channel" type="xs:integer" use="optional">
            <xs:annotation>
              <xs:documentation xml:lang="en"><![CDATA[Restricts the assertion to a specific channel of the image (where ``0`` corresponds to the first image channel).]]></xs:documentation>
            </xs:annotation>
          </xs:attribute>
          <xs:attribute name="slice" type="xs:integer" use="optional">
            <xs:annotation>
              <xs:documentation xml:lang="en"><![CDATA[Restricts the assertion to a specific slice of the image (where ``0`` corresponds to the first image slice).]]></xs:documentation>
            </xs:annotation>
          </xs:attribute>
          <xs:attribute name="frame" type="xs:integer" use="optional">
            <xs:annotation>
              <xs:documentation xml:lang="en"><![CDATA[Restricts the assertion to a specific frame of the image sequence (where ``0`` corresponds to the first image frame).]]></xs:documentation>
            </xs:annotation>
          </xs:attribute>
          <xs:attribute name="eps" type="xs:float" use="optional">
            <xs:annotation>
              <xs:documentation xml:lang="en"><![CDATA[The maximum allowed Euclidean distance to the required center of mass (defaults to ``0.01``).]]></xs:documentation>
            </xs:annotation>
          </xs:attribute>
        </xs:complexType>
      </xs:element>
      <!-- XSD doc for element auto-generated from galaxy.tool_util.verify.asserts.image.assert_has_image_channels-->
      <xs:element name="has_image_channels">
        <xs:annotation>
          <xs:documentation xml:lang="en"><![CDATA[Asserts the output is an image and has a specific number of channels.

The number of channels is plus/minus ``delta`` (e.g., ``<has_image_channels channels="3" />``).

Alternatively the range of the expected number of channels can be specified by ``min`` and/or ``max``.

$attribute_list::5]]></xs:documentation>
        </xs:annotation>
        <xs:complexType>
          <xs:attribute name="channels" type="xs:nonNegativeInteger" use="optional">
            <xs:annotation>
              <xs:documentation xml:lang="en"><![CDATA[Expected number of channels of the image.]]></xs:documentation>
            </xs:annotation>
          </xs:attribute>
          <xs:attribute name="delta" type="xs:nonNegativeInteger" use="optional">
            <xs:annotation>
              <xs:documentation xml:lang="en"><![CDATA[Maximum allowed difference of the number of channels (default is 0). The observed number of channels has to be in the range ``value +- delta``.]]></xs:documentation>
            </xs:annotation>
          </xs:attribute>
          <xs:attribute name="min" type="xs:nonNegativeInteger" use="optional">
            <xs:annotation>
              <xs:documentation xml:lang="en"><![CDATA[Minimum allowed number of channels.]]></xs:documentation>
            </xs:annotation>
          </xs:attribute>
          <xs:attribute name="max" type="xs:nonNegativeInteger" use="optional">
            <xs:annotation>
              <xs:documentation xml:lang="en"><![CDATA[Maximum allowed number of channels.]]></xs:documentation>
            </xs:annotation>
          </xs:attribute>
          <xs:attribute name="negate" type="PermissiveBoolean" use="optional">
            <xs:annotation>
              <xs:documentation xml:lang="en"><![CDATA[A boolean that can be set to true to negate the outcome of the assertion.]]></xs:documentation>
            </xs:annotation>
          </xs:attribute>
        </xs:complexType>
      </xs:element>
      <!-- XSD doc for element auto-generated from galaxy.tool_util.verify.asserts.image.assert_has_image_depth-->
      <xs:element name="has_image_depth">
        <xs:annotation>
          <xs:documentation xml:lang="en"><![CDATA[Asserts the output is an image and has a specific depth (number of slices).

The depth is plus/minus ``delta`` (e.g., ``<has_image_depth depth="512" delta="2" />``).
Alternatively the range of the expected depth can be specified by ``min`` and/or ``max``.

$attribute_list::5]]></xs:documentation>
        </xs:annotation>
        <xs:complexType>
          <xs:attribute name="depth" type="xs:nonNegativeInteger" use="optional">
            <xs:annotation>
              <xs:documentation xml:lang="en"><![CDATA[Expected depth of the image (number of slices).]]></xs:documentation>
            </xs:annotation>
          </xs:attribute>
          <xs:attribute name="delta" type="xs:nonNegativeInteger" use="optional">
            <xs:annotation>
              <xs:documentation xml:lang="en"><![CDATA[Maximum allowed difference of the image depth (number of slices, default is 0). The observed depth has to be in the range ``value +- delta``.]]></xs:documentation>
            </xs:annotation>
          </xs:attribute>
          <xs:attribute name="min" type="xs:nonNegativeInteger" use="optional">
            <xs:annotation>
              <xs:documentation xml:lang="en"><![CDATA[Minimum allowed depth of the image (number of slices).]]></xs:documentation>
            </xs:annotation>
          </xs:attribute>
          <xs:attribute name="max" type="xs:nonNegativeInteger" use="optional">
            <xs:annotation>
              <xs:documentation xml:lang="en"><![CDATA[Maximum allowed depth of the image (number of slices).]]></xs:documentation>
            </xs:annotation>
          </xs:attribute>
          <xs:attribute name="negate" type="PermissiveBoolean" use="optional">
            <xs:annotation>
              <xs:documentation xml:lang="en"><![CDATA[A boolean that can be set to true to negate the outcome of the assertion.]]></xs:documentation>
            </xs:annotation>
          </xs:attribute>
        </xs:complexType>
      </xs:element>
      <!-- XSD doc for element auto-generated from galaxy.tool_util.verify.asserts.image.assert_has_image_frames-->
      <xs:element name="has_image_frames">
        <xs:annotation>
          <xs:documentation xml:lang="en"><![CDATA[Asserts the output is an image and has a specific number of frames (number of time steps).

The number of frames is plus/minus ``delta`` (e.g., ``<has_image_frames depth="512" delta="2" />``).
Alternatively the range of the expected number of frames can be specified by ``min`` and/or ``max``.

$attribute_list::5]]></xs:documentation>
        </xs:annotation>
        <xs:complexType>
          <xs:attribute name="frames" type="xs:nonNegativeInteger" use="optional">
            <xs:annotation>
              <xs:documentation xml:lang="en"><![CDATA[Expected number of frames in the image sequence (number of time steps).]]></xs:documentation>
            </xs:annotation>
          </xs:attribute>
          <xs:attribute name="delta" type="xs:nonNegativeInteger" use="optional">
            <xs:annotation>
              <xs:documentation xml:lang="en"><![CDATA[Maximum allowed difference of the number of frames in the image sequence (number of time steps, default is 0). The observed number of frames has to be in the range ``value +- delta``.]]></xs:documentation>
            </xs:annotation>
          </xs:attribute>
          <xs:attribute name="min" type="xs:nonNegativeInteger" use="optional">
            <xs:annotation>
              <xs:documentation xml:lang="en"><![CDATA[Minimum allowed number of frames in the image sequence (number of time steps).]]></xs:documentation>
            </xs:annotation>
          </xs:attribute>
          <xs:attribute name="max" type="xs:nonNegativeInteger" use="optional">
            <xs:annotation>
              <xs:documentation xml:lang="en"><![CDATA[Maximum allowed number of frames in the image sequence (number of time steps).]]></xs:documentation>
            </xs:annotation>
          </xs:attribute>
          <xs:attribute name="negate" type="PermissiveBoolean" use="optional">
            <xs:annotation>
              <xs:documentation xml:lang="en"><![CDATA[A boolean that can be set to true to negate the outcome of the assertion.]]></xs:documentation>
            </xs:annotation>
          </xs:attribute>
        </xs:complexType>
      </xs:element>
      <!-- XSD doc for element auto-generated from galaxy.tool_util.verify.asserts.image.assert_has_image_height-->
      <xs:element name="has_image_height">
        <xs:annotation>
          <xs:documentation xml:lang="en"><![CDATA[Asserts the output is an image and has a specific height (in pixels).

The height is plus/minus ``delta`` (e.g., ``<has_image_height height="512" delta="2" />``).
Alternatively the range of the expected height can be specified by ``min`` and/or ``max``.

$attribute_list::5]]></xs:documentation>
        </xs:annotation>
        <xs:complexType>
          <xs:attribute name="height" type="xs:nonNegativeInteger" use="optional">
            <xs:annotation>
              <xs:documentation xml:lang="en"><![CDATA[Expected height of the image (in pixels).]]></xs:documentation>
            </xs:annotation>
          </xs:attribute>
          <xs:attribute name="delta" type="xs:nonNegativeInteger" use="optional">
            <xs:annotation>
              <xs:documentation xml:lang="en"><![CDATA[Maximum allowed difference of the image height (in pixels, default is 0). The observed height has to be in the range ``value +- delta``.]]></xs:documentation>
            </xs:annotation>
          </xs:attribute>
          <xs:attribute name="min" type="xs:nonNegativeInteger" use="optional">
            <xs:annotation>
              <xs:documentation xml:lang="en"><![CDATA[Minimum allowed height of the image (in pixels).]]></xs:documentation>
            </xs:annotation>
          </xs:attribute>
          <xs:attribute name="max" type="xs:nonNegativeInteger" use="optional">
            <xs:annotation>
              <xs:documentation xml:lang="en"><![CDATA[Maximum allowed height of the image (in pixels).]]></xs:documentation>
            </xs:annotation>
          </xs:attribute>
          <xs:attribute name="negate" type="PermissiveBoolean" use="optional">
            <xs:annotation>
              <xs:documentation xml:lang="en"><![CDATA[A boolean that can be set to true to negate the outcome of the assertion.]]></xs:documentation>
            </xs:annotation>
          </xs:attribute>
        </xs:complexType>
      </xs:element>
      <!-- XSD doc for element auto-generated from galaxy.tool_util.verify.asserts.image.assert_has_image_mean_intensity-->
      <xs:element name="has_image_mean_intensity">
        <xs:annotation>
          <xs:documentation xml:lang="en"><![CDATA[Asserts the output is an image and has a specific mean intensity value.

The mean intensity value is plus/minus ``eps`` (e.g., ``<has_image_mean_intensity mean_intensity="0.83" />``).
Alternatively the range of the expected mean intensity value can be specified by ``min`` and/or ``max``.

$attribute_list::5]]></xs:documentation>
        </xs:annotation>
        <xs:complexType>
          <xs:attribute name="channel" type="xs:integer" use="optional">
            <xs:annotation>
              <xs:documentation xml:lang="en"><![CDATA[Restricts the assertion to a specific channel of the image (where ``0`` corresponds to the first image channel).]]></xs:documentation>
            </xs:annotation>
          </xs:attribute>
          <xs:attribute name="slice" type="xs:integer" use="optional">
            <xs:annotation>
              <xs:documentation xml:lang="en"><![CDATA[Restricts the assertion to a specific slice of the image (where ``0`` corresponds to the first image slice).]]></xs:documentation>
            </xs:annotation>
          </xs:attribute>
          <xs:attribute name="frame" type="xs:integer" use="optional">
            <xs:annotation>
              <xs:documentation xml:lang="en"><![CDATA[Restricts the assertion to a specific frame of the image sequence (where ``0`` corresponds to the first image frame).]]></xs:documentation>
            </xs:annotation>
          </xs:attribute>
          <xs:attribute name="mean_intensity" type="xs:float" use="optional">
            <xs:annotation>
              <xs:documentation xml:lang="en"><![CDATA[The required mean value of the image intensities.]]></xs:documentation>
            </xs:annotation>
          </xs:attribute>
          <xs:attribute name="eps" type="xs:float" use="optional">
            <xs:annotation>
              <xs:documentation xml:lang="en"><![CDATA[The absolute tolerance to be used for ``value`` (defaults to ``0.01``). The observed mean value of the image intensities has to be in the range ``value +- eps``.]]></xs:documentation>
            </xs:annotation>
          </xs:attribute>
          <xs:attribute name="min" type="xs:float" use="optional">
            <xs:annotation>
              <xs:documentation xml:lang="en"><![CDATA[A lower bound of the required mean value of the image intensities.]]></xs:documentation>
            </xs:annotation>
          </xs:attribute>
          <xs:attribute name="max" type="xs:float" use="optional">
            <xs:annotation>
              <xs:documentation xml:lang="en"><![CDATA[An upper bound of the required mean value of the image intensities.]]></xs:documentation>
            </xs:annotation>
          </xs:attribute>
        </xs:complexType>
      </xs:element>
      <!-- XSD doc for element auto-generated from galaxy.tool_util.verify.asserts.image.assert_has_image_mean_object_size-->
      <xs:element name="has_image_mean_object_size">
        <xs:annotation>
          <xs:documentation xml:lang="en"><![CDATA[Asserts the output is an image with labeled objects which have the specified mean size (number of pixels),

The mean size is plus/minus ``eps`` (e.g., ``<has_image_mean_object_size mean_object_size="111.87" exclude_labels="0" />``).

The labels must be unique.

$attribute_list::5]]></xs:documentation>
        </xs:annotation>
        <xs:complexType>
          <xs:attribute name="channel" type="xs:integer" use="optional">
            <xs:annotation>
              <xs:documentation xml:lang="en"><![CDATA[Restricts the assertion to a specific channel of the image (where ``0`` corresponds to the first image channel).]]></xs:documentation>
            </xs:annotation>
          </xs:attribute>
          <xs:attribute name="slice" type="xs:integer" use="optional">
            <xs:annotation>
              <xs:documentation xml:lang="en"><![CDATA[Restricts the assertion to a specific slice of the image (where ``0`` corresponds to the first image slice).]]></xs:documentation>
            </xs:annotation>
          </xs:attribute>
          <xs:attribute name="frame" type="xs:integer" use="optional">
            <xs:annotation>
              <xs:documentation xml:lang="en"><![CDATA[Restricts the assertion to a specific frame of the image sequence (where ``0`` corresponds to the first image frame).]]></xs:documentation>
            </xs:annotation>
          </xs:attribute>
          <xs:attribute name="labels" type="xs:string" use="optional">
            <xs:annotation>
              <xs:documentation xml:lang="en"><![CDATA[List of labels, separated by a comma. Labels *not* on this list will be excluded from consideration. Cannot be used in combination with ``exclude_labels``.]]></xs:documentation>
            </xs:annotation>
          </xs:attribute>
          <xs:attribute name="exclude_labels" type="xs:string" use="optional">
            <xs:annotation>
              <xs:documentation xml:lang="en"><![CDATA[List of labels to be excluded from consideration, separated by a comma. The primary usage of this attribute is to exclude the background of a label image. Cannot be used in combination with ``labels``.]]></xs:documentation>
            </xs:annotation>
          </xs:attribute>
          <xs:attribute name="mean_object_size" type="xs:float" use="optional">
            <xs:annotation>
              <xs:documentation xml:lang="en"><![CDATA[The required mean size of the uniquely labeled objects.]]></xs:documentation>
            </xs:annotation>
          </xs:attribute>
          <xs:attribute name="eps" type="xs:float" use="optional">
            <xs:annotation>
              <xs:documentation xml:lang="en"><![CDATA[The absolute tolerance to be used for ``value`` (defaults to ``0.01``). The observed mean size of the uniquely labeled objects has to be in the range ``value +- eps``.]]></xs:documentation>
            </xs:annotation>
          </xs:attribute>
          <xs:attribute name="min" type="xs:float" use="optional">
            <xs:annotation>
              <xs:documentation xml:lang="en"><![CDATA[A lower bound of the required mean size of the uniquely labeled objects.]]></xs:documentation>
            </xs:annotation>
          </xs:attribute>
          <xs:attribute name="max" type="xs:float" use="optional">
            <xs:annotation>
              <xs:documentation xml:lang="en"><![CDATA[An upper bound of the required mean size of the uniquely labeled objects.]]></xs:documentation>
            </xs:annotation>
          </xs:attribute>
        </xs:complexType>
      </xs:element>
      <!-- XSD doc for element auto-generated from galaxy.tool_util.verify.asserts.image.assert_has_image_n_labels-->
      <xs:element name="has_image_n_labels">
        <xs:annotation>
          <xs:documentation xml:lang="en"><![CDATA[Asserts the output is an image and has the specified labels.

Labels can be a number of labels or unique values (e.g.,
``<has_image_n_labels n="187" exclude_labels="0" />``).

The primary usage of this assertion is to verify the number of objects in images with uniquely labeled objects.

$attribute_list::5]]></xs:documentation>
        </xs:annotation>
        <xs:complexType>
          <xs:attribute name="channel" type="xs:integer" use="optional">
            <xs:annotation>
              <xs:documentation xml:lang="en"><![CDATA[Restricts the assertion to a specific channel of the image (where ``0`` corresponds to the first image channel).]]></xs:documentation>
            </xs:annotation>
          </xs:attribute>
          <xs:attribute name="slice" type="xs:integer" use="optional">
            <xs:annotation>
              <xs:documentation xml:lang="en"><![CDATA[Restricts the assertion to a specific slice of the image (where ``0`` corresponds to the first image slice).]]></xs:documentation>
            </xs:annotation>
          </xs:attribute>
          <xs:attribute name="frame" type="xs:integer" use="optional">
            <xs:annotation>
              <xs:documentation xml:lang="en"><![CDATA[Restricts the assertion to a specific frame of the image sequence (where ``0`` corresponds to the first image frame).]]></xs:documentation>
            </xs:annotation>
          </xs:attribute>
          <xs:attribute name="labels" type="xs:string" use="optional">
            <xs:annotation>
              <xs:documentation xml:lang="en"><![CDATA[List of labels, separated by a comma. Labels *not* on this list will be excluded from consideration. Cannot be used in combination with ``exclude_labels``.]]></xs:documentation>
            </xs:annotation>
          </xs:attribute>
          <xs:attribute name="exclude_labels" type="xs:string" use="optional">
            <xs:annotation>
              <xs:documentation xml:lang="en"><![CDATA[List of labels to be excluded from consideration, separated by a comma. The primary usage of this attribute is to exclude the background of a label image. Cannot be used in combination with ``labels``.]]></xs:documentation>
            </xs:annotation>
          </xs:attribute>
          <xs:attribute name="n" type="xs:nonNegativeInteger" use="optional">
            <xs:annotation>
              <xs:documentation xml:lang="en"><![CDATA[Expected number of labels.]]></xs:documentation>
            </xs:annotation>
          </xs:attribute>
          <xs:attribute name="delta" type="xs:nonNegativeInteger" use="optional">
            <xs:annotation>
              <xs:documentation xml:lang="en"><![CDATA[Maximum allowed difference of the number of labels (default is 0). The observed number of labels has to be in the range ``value +- delta``.]]></xs:documentation>
            </xs:annotation>
          </xs:attribute>
          <xs:attribute name="min" type="xs:nonNegativeInteger" use="optional">
            <xs:annotation>
              <xs:documentation xml:lang="en"><![CDATA[Minimum allowed number of labels.]]></xs:documentation>
            </xs:annotation>
          </xs:attribute>
          <xs:attribute name="max" type="xs:nonNegativeInteger" use="optional">
            <xs:annotation>
              <xs:documentation xml:lang="en"><![CDATA[Maximum allowed number of labels.]]></xs:documentation>
            </xs:annotation>
          </xs:attribute>
          <xs:attribute name="negate" type="PermissiveBoolean" use="optional">
            <xs:annotation>
              <xs:documentation xml:lang="en"><![CDATA[A boolean that can be set to true to negate the outcome of the assertion.]]></xs:documentation>
            </xs:annotation>
          </xs:attribute>
        </xs:complexType>
      </xs:element>
      <!-- XSD doc for element auto-generated from galaxy.tool_util.verify.asserts.image.assert_has_image_width-->
      <xs:element name="has_image_width">
        <xs:annotation>
          <xs:documentation xml:lang="en"><![CDATA[Asserts the output is an image and has a specific width (in pixels).

The width is plus/minus ``delta`` (e.g., ``<has_image_width width="512" delta="2" />``).
Alternatively the range of the expected width can be specified by ``min`` and/or ``max``.

$attribute_list::5]]></xs:documentation>
        </xs:annotation>
        <xs:complexType>
          <xs:attribute name="width" type="xs:nonNegativeInteger" use="optional">
            <xs:annotation>
              <xs:documentation xml:lang="en"><![CDATA[Expected width of the image (in pixels).]]></xs:documentation>
            </xs:annotation>
          </xs:attribute>
          <xs:attribute name="delta" type="xs:nonNegativeInteger" use="optional">
            <xs:annotation>
              <xs:documentation xml:lang="en"><![CDATA[Maximum allowed difference of the image width (in pixels, default is 0). The observed width has to be in the range ``value +- delta``.]]></xs:documentation>
            </xs:annotation>
          </xs:attribute>
          <xs:attribute name="min" type="xs:nonNegativeInteger" use="optional">
            <xs:annotation>
              <xs:documentation xml:lang="en"><![CDATA[Minimum allowed width of the image (in pixels).]]></xs:documentation>
            </xs:annotation>
          </xs:attribute>
          <xs:attribute name="max" type="xs:nonNegativeInteger" use="optional">
            <xs:annotation>
              <xs:documentation xml:lang="en"><![CDATA[Maximum allowed width of the image (in pixels).]]></xs:documentation>
            </xs:annotation>
          </xs:attribute>
          <xs:attribute name="negate" type="PermissiveBoolean" use="optional">
            <xs:annotation>
              <xs:documentation xml:lang="en"><![CDATA[A boolean that can be set to true to negate the outcome of the assertion.]]></xs:documentation>
            </xs:annotation>
          </xs:attribute>
        </xs:complexType>
      </xs:element>
    </xs:choice>
  </xs:group>
  <xs:complexType name="Inputs">
    <xs:annotation>
      <xs:documentation xml:lang="en"><![CDATA[Consists of all elements that define the
tool's input parameters. Each [param](#tool-inputs-param) element contained in this element
can be used as a command line parameter within the [command](#tool-command) text content. Most
tools will not need to specify any attributes on this tag itself.]]></xs:documentation>
    </xs:annotation>
    <xs:sequence>
      <xs:group ref="InputElement" minOccurs="0" maxOccurs="unbounded"/>
    </xs:sequence>
    <xs:attribute name="action" type="xs:string">
      <xs:annotation>
        <xs:documentation xml:lang="en">URL used by data source tools.</xs:documentation>
      </xs:annotation>
    </xs:attribute>
    <xs:attribute name="check_values" type="PermissiveBoolean" default="true">
      <xs:annotation>
        <xs:documentation xml:lang="en">Set to ``false`` to disable parameter checking in data source tools.</xs:documentation>
      </xs:annotation>
    </xs:attribute>
    <xs:attribute name="method" type="URLmethodType">
      <xs:annotation>
        <xs:documentation xml:lang="en">*Deprecated* and ignored,
use a [request_param](#tool-request-param-translation-request-param) element with ``galaxy_name="URL_method"`` instead.
Data source HTTP action (e.g. ``get`` or ``put``) to use.</xs:documentation>
      </xs:annotation>
    </xs:attribute>
    <xs:attribute name="target" type="TargetType">
      <xs:annotation>
        <xs:documentation xml:lang="en">UI link target to use for data source tools (e.g. ``_top``).</xs:documentation>
      </xs:annotation>
    </xs:attribute>
    <xs:attribute name="nginx_upload" type="PermissiveBoolean" default="false">
      <xs:annotation>
        <xs:documentation xml:lang="en">This boolean indicates if this is an upload tool or not.</xs:documentation>
      </xs:annotation>
    </xs:attribute>
  </xs:complexType>
  <xs:group name="InputElement">
    <xs:choice>
      <xs:element name="param" type="Param"/>
      <xs:element name="repeat" type="Repeat"/>
      <xs:element name="conditional" type="Conditional"/>
      <xs:element name="section" type="Section"/>
      <xs:element name="upload_dataset" type="xs:anyType">
        <xs:annotation>
          <xs:documentation xml:lang="en">Internal, intentionally undocumented feature.</xs:documentation>
        </xs:annotation>
      </xs:element>
      <xs:element name="display" type="xs:string">
        <xs:annotation>
          <xs:documentation xml:lang="en">Documentation for display</xs:documentation>
        </xs:annotation>
      </xs:element>
    </xs:choice>
  </xs:group>
  <xs:complexType name="InputType" abstract="true">
    <xs:annotation>
      <xs:documentation xml:lang="en">Documentation for InputType</xs:documentation>
    </xs:annotation>
    <xs:sequence/>
  </xs:complexType>
  <xs:complexType name="Conditional">
    <xs:annotation>
      <xs:documentation xml:lang="en"><![CDATA[

This is a container for conditional parameters in the tool (must contain 'when'
tag sets) - the command line (or portions thereof) are then wrapped in an if-else
statement. A good example tool that demonstrates many conditional parameters is
[biom_convert.xml](https://github.com/galaxyproject/tools-iuc/blob/main/tools/biom_format/biom_convert.xml).

```xml
<conditional name="input_type">
    <param name="input_type_selector" type="select" label="Choose the source BIOM format">
        <option value="tsv" selected="true">Tabular File</option>
        <option value="biom">BIOM File</option>
    </param>
    <when value="tsv">
        <param name="input_table" type="data" format="tabular" label="Tabular File" argument="--input-fp"/>
        <param argument="--process-obs-metadata" type="select" label="Process metadata associated with observations when converting">
            <option value="" selected="true">Do Not process metadata</option>
            <option value="taxonomy">taxonomy</option>
            <option value="naive">naive</option>
            <option value="sc_separated">sc_separated</option>
        </param>
    </when>
    <when value="biom">
        <param name="input_table" type="data" format="biom1" label="Tabular File" argument="--input-fp"/>
    </when>
</conditional>
```

The first directive following the conditional is a [param](#tool-inputs-param),
this param must be of type ``select`` or ``boolean``. Depending on the value a
user selects for this "test" parameter - different UI elements will be shown.
These different paths are described by the following the ``when`` blocks shown
above.

The following Cheetah block demonstrates the use of the ``conditional``
shown above:

```
biom convert -i "${input_type.input_table}" -o "${output_table}"
#if str($input_type.input_type_selector) == "tsv":
    #if $input_type.process_obs_metadata:
        --process-obs-metadata "${input_type.process_obs_metadata}"
    #end if
#end if
```

Notice that the parameter ``input_table`` appears down both ``when`` clauses
so ``${input_type.input_table}`` appears unconditionally but we need to
conditionally reference ``${input_type.process_obs_metadata}`` with a Cheetah
``if`` statement.

A common use of the conditional wrapper is to select between reference data
managed by the Galaxy admins (for instance via
[data managers](https://galaxyproject.org/admin/tools/data-managers/)
) and
history files. A good example tool that demonstrates this is
the [Bowtie 2](https://github.com/galaxyproject/tools-iuc/blob/main/tools/bowtie2/bowtie2_wrapper.xml) wrapper.

```xml
<conditional name="reference_genome">
  <param name="source" type="select" label="Will you select a reference genome from your history or use a built-in index?" help="Built-ins were indexed using default options. See `Indexes` section of help below">
    <option value="indexed">Use a built-in genome index</option>
    <option value="history">Use a genome from the history and build index</option>
  </param>
  <when value="indexed">
    <param name="index" type="select" label="Select reference genome" help="If your genome of interest is not listed, contact the Galaxy team">
      <options from_data_table="bowtie2_indexes">
        <filter type="sort_by" column="2"/>
      </options>
      <validator type="no_options" message="No indexes are available for the selected input dataset"/>
    </param>
  </when>
  <when value="history">
    <param name="own_file" type="data" format="fasta" label="Select reference genome" />
  </when>
</conditional>
```

The Bowtie 2 wrapper also demonstrates other conditional paths - such as choosing
between paired inputs of single stranded inputs.
]]></xs:documentation>
    </xs:annotation>
    <xs:complexContent>
      <xs:extension base="InputType">
        <xs:sequence>
          <xs:element name="param" type="Param" minOccurs="1" maxOccurs="1"/>
          <xs:element name="when" type="ConditionalWhen" minOccurs="0" maxOccurs="unbounded"/>
        </xs:sequence>
        <xs:attribute name="name" type="xs:string" use="required">
          <xs:annotation>
            <xs:documentation xml:lang="en">Name for this element</xs:documentation>
          </xs:annotation>
        </xs:attribute>
        <xs:attribute name="value_from" type="xs:string">
          <xs:annotation>
            <xs:documentation xml:lang="en"><![CDATA[Infrequently used option to dynamically access Galaxy internals, this should be avoided.

Galaxy method to execute.]]></xs:documentation>
          </xs:annotation>
        </xs:attribute>
        <xs:attribute name="value_ref" type="xs:string">
          <xs:annotation>
            <xs:documentation xml:lang="en"><![CDATA[Infrequently used option to dynamically access Galaxy internals, this should be avoided.

Referenced parameter to pass method.]]></xs:documentation>
          </xs:annotation>
        </xs:attribute>
        <xs:attribute name="value_ref_in_group" type="PermissiveBoolean">
          <xs:annotation>
            <xs:documentation xml:lang="en"><![CDATA[Infrequently used option to dynamically access Galaxy internals, this should be avoided.

Is referenced parameter is the same group.]]></xs:documentation>
          </xs:annotation>
        </xs:attribute>
        <xs:attribute name="label" type="xs:string">
          <xs:annotation>
            <xs:documentation xml:lang="en">Human readable description for the conditional, unused in the Galaxy UI currently.</xs:documentation>
          </xs:annotation>
        </xs:attribute>
      </xs:extension>
    </xs:complexContent>
  </xs:complexType>
  <xs:complexType name="ConditionalWhen">
    <xs:annotation>
      <xs:documentation xml:lang="en">This directive describes one potential
set of input for the tool at this depth. See documentation for the
[conditional](#tool-inputs-conditional) block for more details and examples (XML
and corresponding Cheetah conditionals).</xs:documentation>
    </xs:annotation>
    <xs:sequence>
      <xs:group ref="InputElement" minOccurs="0" maxOccurs="unbounded"/>
    </xs:sequence>
    <xs:attribute name="value" type="xs:string" use="required">
      <xs:annotation>
        <xs:documentation xml:lang="en">Value for the tool form test parameter
corresponding to this ``when`` block.</xs:documentation>
      </xs:annotation>
    </xs:attribute>
  </xs:complexType>
  <xs:complexType name="Repeat">
    <xs:annotation>
      <xs:documentation xml:lang="en"><![CDATA[
See
[xy_plot.xml](https://github.com/galaxyproject/tools-devteam/blob/main/tools/xy_plot/xy_plot.xml)
for an example of how to use this tag set. This is a container for any tag sets
that can be contained within the ``<inputs>`` tag set. When this is used, the
tool will allow the user to add any number of additional sets of the contained
parameters (an option to add new iterations will be displayed on the tool form).
All input parameters contained within the ``<repeat>`` tag can be retrieved by
enumerating over ``$<name_of_repeat_tag_set>`` in the relevant Cheetah code.
This returns the rank and the parameter objects of the repeat container. See the
Cheetah code below.

### Example

This part is contained in the ``<inputs>`` tag set.

```xml
<repeat name="series" title="Series">
    <param name="input" type="data" format="tabular" label="Dataset"/>
    <param name="xcol" type="data_column" data_ref="input" label="Column for x axis"/>
    <param name="ycol" type="data_column" data_ref="input" label="Column for y axis"/>
</repeat>
```

This Cheetah code can be used in the ``<command>`` tag set or the
``<configfile>`` tag set.

```
#for $i, $s in enumerate($series)
    rank_of_series=$i
    input_path='${s.input}'
    x_colom=${s.xcol}
    y_colom=${s.ycol}
#end for
```

### Testing

This is an example test case with multiple repeat elements for the example above.

```xml
<test>
    <repeat name="series">
        <param name="input" value="tabular1.tsv" ftype="tabular"/>
        <param name="xcol" value="1"/>
        <param name="ycol" value="2"/>
    </repeat>
    <repeat name="series">
        <param name="input" value="tabular2.tsv" ftype="tabular"/>
        <param name="xcol" value="4"/>
        <param name="ycol" value="2"/>
    </repeat>
    <output name="out_file1" file="cool.pdf" ftype="pdf" />
</test>
```

See the documentation on the [repeat test directive](#tool-tests-test-repeat).

An older way to specify repeats in a test is by instances that are created by referring to names with a special format: ``<repeat name>_<repeat index>|<param name>``

```xml
<test>
    <param name="series_0|input" value="tabular1.tsv" ftype="tabular"/>
    <param name="series_0|xcol" value="1"/>
    <param name="series_0|ycol" value="2"/>
    <param name="series_1|input" value="tabular2.tsv" ftype="tabular"/>
    <param name="series_1|xcol" value="4"/>
    <param name="series_1|ycol" value="2"/>
    <output name="out_file1" file="cool.pdf" ftype="pdf" />
</test>
```

The test tool [disambiguate_repeats.xml](https://github.com/galaxyproject/galaxy/blob/dev/test/functional/tools/disambiguate_repeats.xml)
demonstrates both testing strategies.

]]></xs:documentation>
    </xs:annotation>
    <xs:complexContent>
      <xs:extension base="InputType">
        <xs:sequence>
          <xs:group ref="InputElement" minOccurs="0" maxOccurs="unbounded"/>
        </xs:sequence>
        <xs:attribute name="name" type="xs:string" use="required">
          <xs:annotation>
            <xs:documentation xml:lang="en">Name for this element</xs:documentation>
          </xs:annotation>
        </xs:attribute>
        <xs:attribute name="title" type="xs:string" use="required">
          <xs:annotation>
            <xs:documentation xml:lang="en">The title of the repeat section, which will be displayed on the tool form.</xs:documentation>
          </xs:annotation>
        </xs:attribute>
        <xs:attribute name="min" type="xs:integer">
          <xs:annotation>
            <xs:documentation xml:lang="en">The minimum number of repeat units.</xs:documentation>
          </xs:annotation>
        </xs:attribute>
        <xs:attribute name="max" type="xs:integer">
          <xs:annotation>
            <xs:documentation xml:lang="en">The maximum number of repeat units.</xs:documentation>
          </xs:annotation>
        </xs:attribute>
        <xs:attribute name="default" type="xs:integer" default="1">
          <xs:annotation>
            <xs:documentation xml:lang="en">The default number of repeat units.</xs:documentation>
          </xs:annotation>
        </xs:attribute>
        <xs:attribute name="help" type="xs:string">
          <xs:annotation>
            <xs:documentation xml:lang="en">Short help description for repeat element.</xs:documentation>
          </xs:annotation>
        </xs:attribute>
      </xs:extension>
    </xs:complexContent>
  </xs:complexType>
  <xs:complexType name="Section">
    <xs:annotation>
      <xs:documentation xml:lang="en"><![CDATA[
This tag is used to group parameters into sections of the interface. Sections
are implemented to replace the commonly used tactic of hiding advanced options
behind a conditional, with sections you can easily visually group a related set
of options.

### Example

The XML configuration is relatively trivial for sections:

```xml
<inputs>
    <section name="section_name" title="Section Title" >
        <param name="parameter_name" type="text" label="A parameter  label" />
    </section>
</inputs>
```

In your command template, you'll need to include the section name to access the
variable:

```
$section_name.parameter_name
```

In output filters sections are represented as dictionary with the same name as the section:

```
<filter>section_name['parameter_name']</filter>
```

In order to reference parameters in sections from tags in the `<outputs>` section, e.g. in the `format_source` attribute of `<data>` tags, the syntax is currently:

```
<data name="output" format_source="parameter_name" metadata_source="parameter_name"/>
```

Note that references to other parameters in the `<inputs>` section are only possible if the reference is in the same section or its parents (and is defined earlier), therefore only `parameter_name` is used.

```
    <param name="foo" type="data" format="tabular"/>
    <param name="bar" type="data_column" data_ref="foo"/>
    <section>
        <param name="qux" type="data_column" data_ref="foo"/>
        <param name="foo" type="data" format="tabular"/>
        <param name="baz" type="data_column" data_ref="foo"/>
    </section>
```

In the above example `bar` and `qux` will refer to the first foo outside of the section and `baz` to the `foo` inside the section. This illustrates why non-unique parameter names are strongly discouraged.

The following will not work:

```
    <section>
        <param name="foo" type="data" format="tabular"/>
    </section>
    <param name="bar" type="data_column" data_ref="foo"/>
```

Further examples can be found in the [test case](https://github.com/galaxyproject/galaxy/blob/dev/test/functional/tools/section.xml) from [pull request #35](https://github.com/galaxyproject/galaxy/pull/35).
]]></xs:documentation>
    </xs:annotation>
    <xs:sequence>
      <xs:group ref="InputElement" minOccurs="0" maxOccurs="unbounded"/>
    </xs:sequence>
    <xs:attribute name="name" type="xs:string" use="required">
      <xs:annotation>
        <xs:documentation xml:lang="en">The internal key used for the section.</xs:documentation>
      </xs:annotation>
    </xs:attribute>
    <xs:attribute name="title" type="xs:string" use="required">
      <xs:annotation>
        <xs:documentation xml:lang="en">Human readable label for the section.</xs:documentation>
      </xs:annotation>
    </xs:attribute>
    <xs:attribute name="expanded" type="PermissiveBoolean" default="false">
      <xs:annotation>
        <xs:documentation xml:lang="en">Whether the section should be expanded by default or not. If not, the default set values are used.</xs:documentation>
      </xs:annotation>
    </xs:attribute>
    <xs:attribute name="help" type="xs:string">
      <xs:annotation>
        <xs:documentation xml:lang="en">Short help description for section, rendered just below the section.</xs:documentation>
      </xs:annotation>
    </xs:attribute>
  </xs:complexType>
  <xs:complexType name="Param">
    <xs:annotation>
      <xs:documentation xml:lang="en"><![CDATA[

Contained within the ``<inputs>`` tag set - each of these specifies a field that
will be displayed on the tool form. Ultimately, the values of these form fields
will be passed as the command line parameters to the tool's executable.

### Common Attributes

The attributes valid for this tag vary wildly based on the ``type`` of the
parameter being described. All the attributes for the ``param`` element are
documented below for completeness, but here are the common ones for each
type are as follows:

$attribute_list:name,type,optional,label,help,argument,refresh_on_change:4

### Parameter Types

#### ``text``

When ``type="text"``, the parameter is free form text and appears as a text box
in the tool form.

##### Examples

Sometimes you need labels for data or graph axes, chart titles, etc. This can be
done using a text field. The following will create a text box with the default
value of "V1".

```xml
<param name="xlab" type="text" value="V1" label="Label for x axis" />
```

Unlike other types of parameters, type="text" parameters are always optional, and tool
author need to restrict the input with validator elements. By using a profile of at
least 23.0 text parameters that set ``optional="false"`` or define a validator are
indicated as required, but without validator the tool can be executed in any case.
That is a mandatory text parameter should be implemented as:

```
  <param name="mandatory" type="text" optional="false">
    <validator type="empty_field"/>
  </param>
```


The ``area`` boolean attribute can be used to change the ``text`` parameter to a
two-dimensional text area instead of a single line text box.

```xml
<param name="foo" type="text" area="true" />
```

Since release 17.01, ``text`` parameters can also supply a static list of preset
defaults options. The user **may** be presented with the option to select one of
these but will be allowed to supply an arbitrary text value.

```xml
<param name="foo" type="text" value="foo 1">
    <option value="foo 1">Foo 1 Display</option>
    <option value="foo 2">Foo 2 Display</option>
</param>
```

See [param_text_option.xml](https://github.com/galaxyproject/galaxy/blob/dev/test/functional/tools/param_text_option.xml)
for a demonstration of this.

$attribute_list:value,size,area:5

#### ``integer`` and ``float``

These parameters represent whole number and real numbers, respectively.

##### Example

```xml
<param name="region_size" type="integer" value="1" label="Size of the flanking regions" />
```

$attribute_list:value,min,max:5

#### ``boolean``

This represents a binary true or false value.

$attribute_list:checked,truevalue,falsevalue:5

#### ``data``

A dataset from the current history. Multiple types might be used for the param form.

##### Examples

The following will find all "coordinate interval files" contained within the
current history and dynamically populate a select list with them. If they are
selected, their destination and internal file name will be passed to the
appropriate command line variable.

```xml
<param name="interval_file" type="data" format="interval" label="near intervals in"/>
```

The following demonstrates a ``param`` which may accept multiple files and
multiple formats.

```xml
<param format="sam,bam" multiple="true" name="bamOrSamFile" type="data"
       label="Alignments in BAM or SAM format"
       help="The set of aligned reads." />
```

Perhaps counter-intuitively, a ``multiple="true"`` data parameter requires at least one
data input. If ``optional="true"`` is specified, this condition is relaxed and the user
is allowed to select 0 datasets. Unfortunately, if 0 datasets are selected the resulting
value for the parameter during Cheetah templating (such as in a ``command`` block) will
effectively be a list with one ``None``-like entity in it.

The following idiom can be used to iterate over such a list and build a hypothetical ``-B``
parameter for each file - the ``if`` block is used to handle the case where a ``None``-like
entity appears in the list because no files were selected:

```
#for $input in $input1
    #if $input
        -B "$input"
    #end if
#end for
```

Some example tools using ``multiple="true"`` data parameters include:

- [multi_data_param.xml](https://github.com/galaxyproject/galaxy/blob/dev/test/functional/tools/multi_data_param.xml)
- [multi_data_optional.xml](https://github.com/galaxyproject/galaxy/blob/dev/test/functional/tools/multi_data_optional.xml)

Additionally, a detailed discussion of handling multiple homogenous files can be found in the
the [Planemo Documentation](https://planemo.readthedocs.io/en/latest/writing_advanced.html#consuming-collections)
on this topic.

$attribute_list:format,multiple,optional,min,max,load_contents:5

#### ``group_tag``

$attribute_list:multiple,date_ref:5

#### ``select``

The following will create a select list containing the options "Downstream" and
"Upstream". Depending on the selection, a ``d`` or ``u`` value will be passed to
the ``$upstream_or_down`` variable on the command line.

```xml
<param name="upstream_or_down" type="select" label="Get">
  <option value="u">Upstream</option>
  <option value="d">Downstream</option>
</param>
```

The following will create a checkbox list allowing the user to select
"Downstream", "Upstream", both, or neither. Depending on the selection, the
value of ``$upstream_or_down`` will be ``d``, ``u``, ``u,d``, or "".

```xml
<param name="upstream_or_down" type="select" label="Get" multiple="true" display="checkboxes">
  <option value="u">Upstream</option>
  <option value="d">Downstream</option>
</param>
```

$attribute_list:data_ref,dynamic_options,display,multiple:5

#### ``data_column``

This parameter type is used to select columns from a data parameter.
It uses the ``column_names`` metadata if present (only since 24.0)
and as a fallback the tab separated values of the first line.

$attribute_list:force_select,numerical,use_header_name,multiple:5

#### ``drill_down``

Allows to select values from a hierarchy. The default (``hierarchy="exact"``) is
that only exactly the selected options are used. With ``hierarchy="recurse"``
all leaf nodes in the subtree are used.

See [drill_down.xml](https://github.com/galaxyproject/galaxy/blob/dev/test/functional/tools/drill_down.xml)

$attribute_list:hierarchy,multiple:5

#### ``data_collection``

The following will create a parameter that only accepts paired FASTQ files grouped into a collection.

##### Examples

```xml
<param name="inputs" type="data_collection" collection_type="paired" label="Input FASTQs" format="fastq">
</param>
```

More detailed information on writing tools that consume collections can be found
in the [planemo documentation](https://planemo.readthedocs.io/en/latest/writing_advanced.html#collections).

$attribute_list:format,collection_type:5

#### ``color``

##### Examples

The following example will create a color selector parameter.

```xml
<param name="feature_color" type="color" label="Default feature color" value="#ff00ff">
</param>
```

Given that the output includes a pound sign, it is often convenient to use a
sanitizer to prevent Galaxy from escaping the result.

```xml
<param name="feature_color" type="color" label="Default feature color" value="#ff00ff">
  <sanitizer>
    <valid initial="string.ascii_letters,string.digits">
      <add value="#" />
    </valid>
  </sanitizer>
</param>
```

$attribute_list:value,rgb:5

#### ``directory_uri``

This is used to tie into galaxy.files URI infrastructure. This should only be used by
core Galaxy tools until the interface around files has stabilized.

Currently ``directory_uri`` parameters provide user's the option of selecting a writable
directory destination for unstructured outputs of tools (e.g. history exports).

This covers examples of the most common parameter types, the remaining parameter
types are more obsecure and less likely to be useful for most tool authors.

]]></xs:documentation>
    </xs:annotation>
    <xs:complexContent>
      <xs:extension base="InputType">
        <xs:sequence>
          <xs:group ref="ParamElement" minOccurs="0" maxOccurs="unbounded"/>
        </xs:sequence>
        <xs:attribute name="type" type="ParamType" use="required">
          <xs:annotation>
            <xs:documentation xml:lang="en"><![CDATA[

Describes the parameter type - each different type as different semantics and
the tool form widget is different. Currently valid parameter types are:
``text``,  ``integer``,  ``float``,  ``boolean``,  ``genomebuild``,  ``select``,
``color``,  ``data_column``,  ``hidden``,  ``hidden_data``,  ``baseurl``,
``file``,  ``ftpfile``,  ``data``,  ``data_collection``,
``drill_down``. The definition of supported parameter types as defined in the
``parameter_types`` dictionary in
[/lib/galaxy/tools/parameters/basic.py](https://github.com/galaxyproject/galaxy/blob/dev/lib/galaxy/tools/parameters/basic.py).

]]></xs:documentation>
          </xs:annotation>
        </xs:attribute>
        <xs:attribute name="name" type="xs:string">
          <xs:annotation>
            <xs:documentation xml:lang="en"><![CDATA[Name for this element. This ``name``
is used as the Cheetah variable containing the user-supplied parameter name in
``command`` and ``configfile`` elements. The name should not contain pipes or
periods (e.g. ``.``). Some "reserved" names are ``REDIRECT_URL``,
``DATA_URL``, ``GALAXY_URL``.]]></xs:documentation>
          </xs:annotation>
        </xs:attribute>
        <!-- TODO: add unique constraints... -->
        <xs:attribute name="area" type="PermissiveBoolean">
          <xs:annotation>
            <xs:documentation xml:lang="en">Boolean indicating if this should be
rendered as a one line text box (if ``false``, the default) or a multi-line text
 area (if ``true``). Used only when the ``type`` attribute value is ``text``.</xs:documentation>
          </xs:annotation>
        </xs:attribute>
        <xs:attribute name="argument" type="xs:string">
          <xs:annotation gxdocs:best_practices="parameter-name-argument-and-help">
            <xs:documentation xml:lang="en"><![CDATA[

If the parameter reflects just one command line argument of a certain tool, this
tag should be set to that particular argument. It is rendered in parenthesis
after the help section, and it will create the name attribute (if not given explicitly)
from the argument attribute by stripping leading dashes and replacing all remaining
dashes by underscores (e.g. if ``argument="--long-parameter"`` then
``name="long_parameter"`` is implicit).

]]></xs:documentation>
          </xs:annotation>
        </xs:attribute>
        <xs:attribute name="label" type="xs:string">
          <xs:annotation>
            <xs:documentation xml:lang="en">The attribute value will be
displayed on the tool page as the label of the form field
(``label="Sort Query"``).</xs:documentation>
          </xs:annotation>
        </xs:attribute>
        <xs:attribute name="help" type="xs:string">
          <xs:annotation>
            <xs:documentation xml:lang="en">Short bit of text, rendered on the
tool form just below the associated field to provide information about the
field.</xs:documentation>
          </xs:annotation>
        </xs:attribute>
        <xs:attribute name="load_contents" type="xs:integer">
          <xs:annotation>
            <xs:documentation xml:lang="en">Number of bytes that should be
loaded into the `contents` attribute of the jobs dictionary provided to Expression
Tools. Used only when the ``type`` attribute value is ``data``.</xs:documentation>
          </xs:annotation>
        </xs:attribute>
        <xs:attribute name="value" type="xs:string">
          <xs:annotation>
            <xs:documentation xml:lang="en">The default value for this
parameter.</xs:documentation>
          </xs:annotation>
        </xs:attribute>
        <xs:attribute name="default_value" type="xs:string" gxdocs:deprecated="true">
          <xs:annotation>
            <xs:documentation xml:lang="en">*Deprecated*. Specify default value for column parameters (use ``value`` instead).</xs:documentation>
          </xs:annotation>
        </xs:attribute>
        <xs:attribute name="optional" type="xs:string" default="false">
          <xs:annotation>
            <xs:documentation xml:lang="en">If ``false``, parameter must have a
value. Defaults to ``false`` except when the ``type`` attribute value is
``select`` and ``multiple`` is ``true``.</xs:documentation>
          </xs:annotation>
        </xs:attribute>
        <xs:attribute name="rgb" type="xs:string" default="false">
          <xs:annotation>
            <xs:documentation xml:lang="en">If ``false``, the returned value
will be in Hex color code. If ``true``, it will be a RGB value e.g. ``0,0,255``.
Used only when the ``type`` attribute value is ``color``.</xs:documentation>
          </xs:annotation>
        </xs:attribute>
        <xs:attribute name="min" type="xs:float">
          <xs:annotation>
            <xs:documentation xml:lang="en">Minimum valid parameter value. Used
only when the ``type`` attribute value is ``data``, ``float``, or ``integer``.</xs:documentation>
          </xs:annotation>
        </xs:attribute>
        <xs:attribute name="max" type="xs:float">
          <xs:annotation>
            <xs:documentation xml:lang="en">Maximum valid parameter value. Used
only when the ``type`` attribute value is ``data``, ``float``, or ``integer``.</xs:documentation>
          </xs:annotation>
        </xs:attribute>
        <xs:attribute name="format" type="FormatList">
          <xs:annotation>
            <xs:documentation xml:lang="en">The comma-separated list of accepted
data formats for this input. The list of supported data formats is contained in the
[/config/datatypes_conf.xml.sample](https://github.com/galaxyproject/galaxy/blob/dev/config/datatypes_conf.xml.sample)
file (use the file extension). Used only when the ``type`` attribute value is
``data`` or ``data_collection``.</xs:documentation>
          </xs:annotation>
        </xs:attribute>
        <xs:attribute name="collection_type" type="CollectionTypeList">
          <xs:annotation>
            <xs:documentation xml:lang="en"><![CDATA[
Restrict the kind of collection that can be consumed by this parameter. Simple
collections are either ``list`` or ``paired``), nested collections are specified
as colon separated list of simple collection types (the most common types are
``list``, ``paired``, ``list:paired``, or ``list:list``). Multiple such
collection types can be specified here as a comma-separated list. Used only when
the ``type`` attribute value is ``data_collection``.
              ]]></xs:documentation>
          </xs:annotation>
        </xs:attribute>
        <xs:attribute name="data_ref" type="xs:string">
          <xs:annotation>
            <xs:documentation xml:lang="en"><![CDATA[
Used with select lists whose options are dynamically generated
based on certain metadata attributes of the dataset or collection upon which
this parameter depends (usually but not always the tool's input dataset).
Used only when the ``type`` attribute value is ``data_column``, ``group_tag``,
or ``select``.
            ]]></xs:documentation>
          </xs:annotation>
        </xs:attribute>
        <xs:attribute name="accept_default" type="PermissiveBoolean">
          <xs:annotation>
            <xs:documentation xml:lang="en"><![CDATA[
Deprecated. Take the value given by ``default_value`` (or ``value``) and ``1``
if no ``value`` is given. Applies to ``data_column`` and ``group_tag``
parameters.
            ]]></xs:documentation>
          </xs:annotation>
        </xs:attribute>
        <xs:attribute name="refresh_on_change" type="PermissiveBoolean">
          <xs:annotation>
            <xs:documentation xml:lang="en">Force a reload of the tool panel
when the value of this parameter changes to allow ``code`` file processing.
See deprecation-like notice for ``code`` blocks.</xs:documentation>
          </xs:annotation>
        </xs:attribute>
        <xs:attribute name="force_select" type="PermissiveBoolean" gxdocs:deprecated="true">
          <xs:annotation>
            <xs:documentation xml:lang="en">*Deprecated*. This is the inverse of
``optional``. Set to ``false`` to not force user to select an option in the
list. Used only when the ``type`` attribute value is ``data_column``.</xs:documentation>
          </xs:annotation>
        </xs:attribute>
        <xs:attribute name="use_header_names" type="PermissiveBoolean">
          <xs:annotation>
            <xs:documentation xml:lang="en">If ``true``, Galaxy assumes the
first row of ``data_ref`` is a header and builds the select list with these
values rather than the more generic ``c1`` ... ``cN`` (i.e. it will be
``c1: head1`` ... ``cN: headN``). Note that the content of the Cheetah variable
is still the column index. Used only when the ``type`` attribute value is
``data_column``.</xs:documentation>
          </xs:annotation>
        </xs:attribute>
        <xs:attribute name="display" type="DisplayType">
          <xs:annotation>
            <xs:documentation xml:lang="en">Render a select list as a set of
checkboxes (``checkboxes``; note this is incompatible with ``multiple="false"``
and ``optional="false"``) or radio buttons (``radio``; note this is
incompatible with ``multiple="true"`` and ``optional="true"``). Defaults to a
drop-down menu select list. Used only when the ``type`` attribute value is
``select``.</xs:documentation>
          </xs:annotation>
        </xs:attribute>
        <xs:attribute name="multiple" type="PermissiveBoolean">
          <xs:annotation>
            <xs:documentation xml:lang="en">Allow multiple values to be
selected. ``select`` parameters with ``multiple="true"`` are optional by
default. Used only when the ``type`` attribute value is ``data``, ``group_tag``,
or ``select``. Default is ``false``</xs:documentation>
          </xs:annotation>
        </xs:attribute>
        <xs:attribute name="numerical" type="PermissiveBoolean">
          <xs:annotation>
            <xs:documentation xml:lang="en">If ``true`` a data column will be
treated as numerical when filtering columns based on metadata. Used only when
the ``type`` attribute value is ``data_column``.</xs:documentation>
          </xs:annotation>
        </xs:attribute>
        <xs:attribute name="hierarchy" type="HierarchyType">
          <xs:annotation>
            <xs:documentation xml:lang="en">Determine if a drill down is
``recursive`` or ``exact``. Used only when the ``type`` attribute value is
``drill_down``.</xs:documentation>
          </xs:annotation>
        </xs:attribute>
        <xs:attribute name="checked" type="PermissiveBoolean" default="false">
          <xs:annotation>
            <xs:documentation xml:lang="en">Set to ``true`` if the ``boolean``
parameter should be checked (or ``true``) by default. Used only when the
``type`` attribute value is ``boolean``.</xs:documentation>
          </xs:annotation>
        </xs:attribute>
        <xs:attribute name="truevalue" type="xs:string">
          <xs:annotation>
            <xs:documentation xml:lang="en">The parameter value in the Cheetah
template if the parameter is ``true`` or checked by the user. Used only when the
``type`` attribute value is ``boolean``.</xs:documentation>
          </xs:annotation>
        </xs:attribute>
        <xs:attribute name="falsevalue" type="xs:string">
          <xs:annotation>
            <xs:documentation xml:lang="en">The parameter value in the Cheetah
template if the parameter is ``false`` or not checked by the user. Used only
when the ``type`` attribute value is ``boolean``.</xs:documentation>
          </xs:annotation>
        </xs:attribute>
        <xs:attribute name="size" type="xs:string" gxdocs:deprecated="true">
          <!-- TODO: can be integer or integerxinteger -->
          <xs:annotation>
            <xs:documentation xml:lang="en">*Deprecated*. Completely ignored
since release 16.10. Used only when the ``type`` attribute value is ``text``.</xs:documentation>
          </xs:annotation>
        </xs:attribute>
        <!-- metadata_name appears in some wrappers but I think this is a copy
             and paste problem and doesn't reflect something actually used by
             Galaxy.
        -->
        <!--
        <xs:attribute name="metadata_name" type="xs:string">
          <xs:annotation>
            <xs:documentation xml:lang="en">Documentation for metadata_name</xs:documentation>
          </xs:annotation>
        </xs:attribute>
        -->
        <xs:attribute name="dynamic_options" type="xs:string">
          <xs:annotation>
            <xs:documentation xml:lang="en">Deprecated/discouraged method to
allow access to Python code to generate options for a select list. See
``code``'s documentation for an example.
</xs:documentation>
          </xs:annotation>
        </xs:attribute>
      </xs:extension>
    </xs:complexContent>
  </xs:complexType>
  <xs:group name="ParamElement">
    <xs:choice>
      <xs:element name="label" type="xs:string">
        <xs:annotation>
          <xs:documentation xml:lang="en">Documentation for label</xs:documentation>
        </xs:annotation>
      </xs:element>
      <xs:element name="conversion" type="ParamConversion"/>
      <xs:element name="option" type="ParamSelectOption"/>
      <xs:element name="options" type="ParamOptions"/>
      <xs:element name="validator" type="Validator"/>
      <xs:element name="sanitizer" type="Sanitizer"/>
      <xs:element name="default" type="ParamDefault"/>
      <xs:element name="help" type="xs:string">
        <xs:annotation>
          <xs:documentation xml:lang="en">Documentation for help</xs:documentation>
        </xs:annotation>
      </xs:element>
    </xs:choice>
  </xs:group>
  <xs:simpleType name="ParamType">
    <xs:annotation>
      <xs:documentation xml:lang="en">Documentation for ParamType</xs:documentation>
    </xs:annotation>
    <xs:restriction base="xs:string">
      <xs:enumeration value="text"/>
      <xs:enumeration value="integer"/>
      <xs:enumeration value="float"/>
      <xs:enumeration value="color"/>
      <xs:enumeration value="boolean"/>
      <xs:enumeration value="genomebuild"/>
      <xs:enumeration value="select"/>
      <xs:enumeration value="data_column"/>
      <xs:enumeration value="hidden"/>
      <xs:enumeration value="hidden_data"/>
      <xs:enumeration value="baseurl"/>
      <xs:enumeration value="file"/>
      <xs:enumeration value="data"/>
      <xs:enumeration value="drill_down"/>
      <xs:enumeration value="group_tag"/>
      <xs:enumeration value="data_collection"/>
      <xs:enumeration value="directory_uri"/>
    </xs:restriction>
  </xs:simpleType>
  <xs:complexType name="Command">
    <xs:annotation gxdocs:best_practices="command-tag">
      <xs:documentation xml:lang="en"><![CDATA[
This tag specifies how Galaxy should invoke the tool's executable, passing its
required input parameter values (the command line specification links the
parameters supplied in the form with the actual tool executable). Any word
inside it starting with a dollar sign (``$``) will be treated as a variable whose
values can be acquired from one of three sources: parameters, metadata, or
output files. After the substitution of variables with their values, the content
is interpreted with [Cheetah](https://pythonhosted.org/Cheetah/) and finally given
to the interpreter specified in the corresponding attribute (if any).

### Examples

The following uses a compiled executable ([bedtools](https://bedtools.readthedocs.io/en/latest/)).

```xml
<command><![CDATA[
bed12ToBed6 -i '$input' > '$output'
]]]]><![CDATA[></command>
```

A few things to note about even this simple example:

* Input and output variables (boringly named ``input`` and ``output``)
  are expanded into paths using the ``$`` Cheetah directive.
* Paths should be quoted so that the Galaxy database files may contain spaces.
* We are building up a shell script - so special characters like ``>`` can be used
  (in this case the standard output of the bedtools call is written to the path
  specified by ``'$output'``).

The bed12ToBed6 tool can be found [here](https://github.com/galaxyproject/tools-iuc/blob/main/tools/bedtools/bed12ToBed6.xml).

A more sophisticated bedtools example demonstrates the use of loops, conditionals,
and uses whitespace to make a complex command very readable can be found in
[annotateBed](https://github.com/galaxyproject/tools-iuc/blob/main/tools/bedtools/annotateBed.xml)
tool.

```xml
<command><![CDATA[
bedtools annotate
-i '${inputA}'
#if $names.names_select == 'yes':
    -files
    #for $bed in $names.beds:
        '${bed.input}'
    #end for
    -names
    #for $bed in $names.beds:
        '${bed.inputName}'
    #end for
#else:
    #set files = '" "'.join([str($file) for $file in $names.beds])
    -files '${files}'
    #set names = '" "'.join([str($name.display_name) for $name in $names.beds])
    -names '${names}'
#end if
$strand
$counts
$both
> '${output}'
]]]]><![CDATA[></command>
```

The following example (taken from [xpath](https://github.com/galaxyproject/tools-iuc/blob/main/tools/xpath/xpath.xml) tool)
uses an interpreted executable. In this case a Perl script is shipped with the
tool and the directory of the tool itself is referenced with ``$__tool_directory__``.

```xml
<command><![CDATA[
perl '$__tool_directory__/xpath' -q -e '$expression' '$input' > '$output'
]]]]><![CDATA[></command>
```

The following example demonstrates accessing metadata from datasets. Metadata values
(e.g., ``${input.metadata.chromCol}``) are acquired from the ``Metadata`` model associated
with the objects selected as the values of each of the relative form field
parameters in the tool form. Accessing this information is generally enabled using
the following feature components.

A set of "metadata information" is defined for each supported data type (see the
``MetadataElement`` objects in the various data types classes in
[/lib/galaxy/datatypes](https://github.com/galaxyproject/galaxy/tree/dev/lib/galaxy/datatypes).
The ``DatasetFilenameWrapper`` class in the
[/lib/galaxy/tools/wrappers.py](https://github.com/galaxyproject/galaxy/blob/dev/lib/galaxy/tools/wrappers.py)
code file wraps a metadata collection to return metadata parameters wrapped
according to the Metadata spec.

```xml
<command><![CDATA[
        #set genome = $input.metadata.dbkey
        #set datatype = $input.datatype
        mkdir -p output_dir &&
        python '$__tool_directory__/extract_genomic_dna.py'
        --input '$input'
        --genome '$genome'
        #if $input.is_of_type("gff"):
            --input_format "gff"
            --columns "1,4,5,7"
            --interpret_features $interpret_features
        #else:
            --input_format "interval"
            --columns "${input.metadata.chromCol},${input.metadata.startCol},${input.metadata.endCol},${input.metadata.strandCol},${input.metadata.nameCol}"
        #end if
        --reference_genome_source $reference_genome_cond.reference_genome_source
        #if str($reference_genome_cond.reference_genome_source) == "cached"
            --reference_genome $reference_genome_cond.reference_genome.fields.path
        #else:
            --reference_genome $reference_genome_cond.reference_genome
        #end if
        --output_format $output_format_cond.output_format
        #if str($output_format_cond.output_format) == "fasta":
            --fasta_header_type $output_format_cond.fasta_header_type_cond.fasta_header_type
            #if str($output_format_cond.fasta_header_type_cond.fasta_header_type) == "char_delimited":
                --fasta_header_delimiter $output_format_cond.fasta_header_type_cond.fasta_header_delimiter
            #end if
        #end if
        --output '$output'
]]]]><![CDATA[></command>
```

In additon to demonstrating accessing metadata, this example demonstrates:

* ``$input.is_of_type("gff")`` which can be used to check if an input is of a
  given datatype.
* ``#set datatype = $input.datatype`` which is the syntax for defining variables
  in Cheetah.

### Reserved Variables

Galaxy provides a few pre-defined variables which can be used in your command line,
even though they don't appear in your tool's parameters.

Name | Description
---- | -----------
``$__tool_directory__`` | The directory the tool description (XML file) currently resides in (new in 15.03)
``$__new_file_path__`` | ``config/galaxy.ini``'s ``new_file_path`` value
``$__tool_data_path__`` | ``config/galaxy.ini``'s tool_data_path value
``$__root_dir__`` | Top-level Galaxy source directory made absolute via ``os.path.abspath()``
``$__datatypes_config__`` | ``config/galaxy.ini``'s datatypes_config value
``$__user_id__`` | Numeric ID of user (id column of ``galaxy_user`` table in the database)
``$__user_email__`` | Email address of user
``$__app__`` | The ``galaxy.app.UniverseApplication`` instance, gives access to all other configuration file variables (e.g. $__app__.config.output_size_limit). Should be used as a last resort, may go away in future releases.
``$__target_datatype__`` | Only available in converter tools when run internally by Galaxy. Contains the target datatype of the conversion


Additional runtime properties are available as environment variables. Since these
are not Cheetah variables (the values aren't available until runtime) these should likely
be escaped with a backslash (``\``) when appearing in ``command`` or ``configfile`` elements.

For internal converter tools using ``$__target_datatype__`` it is recommended to add a select
input parameter with name ``__target_datatype__`` in order to make the tool testable, see
for instance the [biom converter](https://github.com/galaxyproject/galaxy/blob/dev/lib/galaxy/datatypes/converters/biom.xml).

Name | Description
---- | -----------
``\${GALAXY_SLOTS:-4}`` | Number of cores/threads allocated by the job runner or resource manager to the tool for the given job (here 4 is the default number of threads to use if running via custom runner that does not configure GALAXY_SLOTS or in an older Galaxy runtime).
``\$GALAXY_MEMORY_MB`` | Total amount of memory in megabytes (1024^2 bytes) allocated by the administrator (via the resource manager) to the tool for the given job. If unset, tools should not attempt to limit memory usage.
``\$GALAXY_MEMORY_MB_PER_SLOT`` | Amount of memory per slot in megabytes (1024^2 bytes) allocated by the administrator (via the resource manager) to the tool for the given job. If unset, tools should not attempt to limit memory usage.
``\$_GALAXY_JOB_TMP_DIR`` | Path to an empty directory in the job's working directory that can be used as a temporary directory.

See the [Planemo docs](https://planemo.readthedocs.io/en/latest/writing_advanced.html#cluster-usage)
on the topic of ``GALAXY_SLOTS`` for more information and examples.

### Error detection

The ``detect_errors`` attribute of ``command``, if present, loads a preset of error detection checks (for exit codes and content of stdio to indicate fatal tool errors or fatal out of memory errors). It can be one of:

* ``default``: for non-legacy tools with absent stdio block non-zero exit codes are added. For legacy tools or if a stdio block is present nothing is added.
* ``exit_code``: adds checks for non zero exit codes (The @jmchilton recommendation). The ``oom_exit_code`` parameter can be used to add an additional out of memory indicating exit code.
* ``aggressive``: adds checks for non zero exit codes, and checks for ``Exception:``, ``Error:`` in the standard error. Additionally checks for messages in the standard error that indicate an out of memory error (``MemoryError``, ``std::bad_alloc``, ``java.lang.OutOfMemoryError``, ``Out of memory``). (The @bgruening recommendation).

Prior to Galaxy release 19.01 the stdio block has only been used for non-legacy tools using ``default``. From release 19.01 checks defined in the stdio tag are prepended to the checks defined by the presets loaded in the command block.
]]></xs:documentation>
    </xs:annotation>
    <xs:simpleContent>
      <xs:extension base="xs:string">
        <xs:attribute name="detect_errors" type="DetectErrorType">
          <xs:annotation>
            <xs:documentation xml:lang="en"><![CDATA[
The ``detect_errors`` attribute of ``command``, if present, loads a preset of error detection checks (for exit codes and content of stdio to indicate fatal tool errors or fatal out of memory errors). It can be one of:

* ``default``: for non-legacy tools with absent stdio block non-zero exit codes are added. For legacy tools or if a stdio block is present nothing is added.
* ``exit_code``: adds checks for non zero exit codes. The ``oom_exit_code`` parameter can be used to add an additional out of memory indicating exit code. This is the default when a tool specifies a ``profile`` >= 16.04.
* ``aggressive``: adds checks for non zero exit codes, and checks for ``Exception:``, ``Error:`` in the standard error. Additionally checks for messages in the standard error that indicate an out of memory error (``MemoryError``, ``std::bad_alloc``, ``java.lang.OutOfMemoryError``, ``Out of memory``).
]]></xs:documentation>
          </xs:annotation>
        </xs:attribute>
        <xs:attribute name="oom_exit_code" type="xs:integer">
          <xs:annotation>
            <xs:documentation xml:lang="en">Only used if ``detect_errors="exit_code"``, tells Galaxy the specified exit code indicates an out of memory error. Galaxy instances may be configured to retry such jobs on resources with more memory.</xs:documentation>
          </xs:annotation>
        </xs:attribute>
        <xs:attribute name="use_shared_home" type="xs:string">
          <xs:annotation>
            <xs:documentation xml:lang="en">When running a job for this tool, do not isolate its ``$HOME`` directory within the job's directory - use either the ``shared_home_dir`` setting in Galaxy or the default ``$HOME`` specified in the job's default environment.</xs:documentation>
          </xs:annotation>
        </xs:attribute>
        <xs:attribute name="interpreter" type="xs:string" gxdocs:deprecated="true">
          <xs:annotation>
            <xs:documentation xml:lang="en"><![CDATA[*Deprecated*. This will prefix the command with the value of this attribute (e.g. ``python`` or ``perl``) and the tool directory, in order to run an executable file shipped with the tool. It is recommended to instead use ``<interpreter> '$__tool_directory__/<executable_name>'`` in the tag content. If this attribute is not specified, the tag should contain a Bash command calling executable(s) available in the ``$PATH``, as modified after loading the requirements.]]></xs:documentation>
          </xs:annotation>
        </xs:attribute>
        <xs:attribute name="strict" type="xs:boolean">
          <xs:annotation>
            <xs:documentation xml:lang="en">This boolean forces the ``#set -e`` directive on in shell scripts - so that in a multi-part command if any part fails the job exits with a non-zero exit code. This is enabled by default for tools with ``profile&gt;=20.09`` and disabled on legacy tools.</xs:documentation>
          </xs:annotation>
        </xs:attribute>
      </xs:extension>
    </xs:simpleContent>
  </xs:complexType>
  <xs:complexType name="Expression">
    <xs:annotation>
      <xs:documentation xml:lang="en"><![CDATA[
For "Expression Tools" (tools with ``tool_type="expression``) this block describes the expression
used to evaluate inputs and produce outputs. The semantics are going to vary based on the value
of "type" specified for this expression block.
]]></xs:documentation>
    </xs:annotation>
    <xs:simpleContent>
      <xs:extension base="xs:string">
        <xs:attribute name="type" type="ExpressionType">
          <xs:annotation>
            <xs:documentation xml:lang="en">Type of expression defined by this expression block. The only current valid option is ecma5.1 - which will evaluate the expression in a sandbox using node. The option still must be specified to allow a different default in the future.</xs:documentation>
          </xs:annotation>
        </xs:attribute>
      </xs:extension>
    </xs:simpleContent>
  </xs:complexType>
  <xs:simpleType name="ExpressionType">
    <xs:annotation>
      <xs:documentation xml:lang="en"/>
    </xs:annotation>
    <xs:restriction base="xs:string">
      <xs:enumeration value="ecma5.1"/>
    </xs:restriction>
  </xs:simpleType>
  <xs:simpleType name="RequestMethodType">
    <xs:annotation>
      <xs:documentation xml:lang="en">Select a request method, defaults to GET if unspecified</xs:documentation>
    </xs:annotation>
    <xs:restriction base="xs:string">
      <xs:enumeration value="GET"/>
      <xs:enumeration value="POST"/>
    </xs:restriction>
  </xs:simpleType>
  <xs:complexType name="ParamSelectOption">
    <xs:annotation>
      <xs:documentation xml:lang="en"><![CDATA[

See [/tools/filters/sorter.xml](https://github.com/galaxyproject/galaxy/blob/dev/tools/filters/sorter.xml)
for typical examples of how to use this tag set. This directive is used to described
static lists of options and is contained
within the [param](#tool-inputs-param) directive when the ``type`` attribute
value is ``select`` (i.e. ``<param type="select" ...>``).

### Example

```xml
<param name="style" type="select" label="with flavor">
    <option value="num">Numerical sort</option>
    <option value="gennum">General numeric sort</option>
    <option value="alpha">Alphabetical sort</option>
</param>
```

An option can also be annotated with ``selected="true"`` to specify a
default option (note that the first option is selected automatically
if ``optional="false"``).

```xml
<param name="col" type="select" label="From">
    <option value="0">Column 1 / Sequence name</option>
    <option value="1" selected="true">Column 2 / Source</option>
    <option value="2">Column 3 / Feature</option>
    <option value="6">Column 7 / Strand</option>
    <option value="7">Column 8 / Frame</option>
</param>
```

In general the values and the texts for the options need to be unique,
but it is possible to specify an option two times if the 2nd has a different
value for the ``selected`` attribute. This is handy if an option list is
defined in a macro and different default value(s) are used.
]]></xs:documentation>
    </xs:annotation>
    <xs:simpleContent>
      <xs:extension base="xs:string">
        <xs:attribute name="value" type="xs:string">
          <xs:annotation>
            <xs:documentation xml:lang="en"><![CDATA[The value of the
corresponding variable when used the Cheetah template. Also the value that
should be used in building test cases and used when building requests for the
API.]]></xs:documentation>
          </xs:annotation>
        </xs:attribute>
        <xs:attribute name="selected" type="PermissiveBoolean" default="false">
          <xs:annotation>
            <xs:documentation xml:lang="en">A boolean parameter indicating
if the corresponding option is selected by default (the default is ``false``).
</xs:documentation>
          </xs:annotation>
        </xs:attribute>
      </xs:extension>
    </xs:simpleContent>
  </xs:complexType>
  <xs:complexType name="ParamDrillDownOption">
    <xs:annotation>
      <xs:documentation xml:lang="en"><![CDATA[
See [drill_down.xml](https://github.com/galaxyproject/galaxy/blob/dev/test/functional/tools/drill_down.xml)
      ]]></xs:documentation>
    </xs:annotation>
    <xs:sequence>
      <xs:element name="option" type="ParamDrillDownOption" minOccurs="0" maxOccurs="unbounded"/>
    </xs:sequence>
    <xs:attribute name="name" type="xs:string" use="required">
      <xs:annotation>
        <xs:documentation xml:lang="en">Name of the ``drill_down`` option.</xs:documentation>
      </xs:annotation>
    </xs:attribute>
    <xs:attribute name="value" type="xs:string" use="required">
      <xs:annotation>
        <xs:documentation xml:lang="en">Value of the ``drill_down`` option.</xs:documentation>
      </xs:annotation>
    </xs:attribute>
  </xs:complexType>
  <xs:complexType name="ParamConversion">
    <xs:annotation>
      <xs:documentation xml:lang="en"><![CDATA[

A contrived example of a tool that uses this is the test tool
[explicit_conversion.xml](https://github.com/galaxyproject/galaxy/blob/dev/test/functional/tools/explicit_conversion.xml).

This directive is optionally contained within the ``<param>`` tag when the
``type`` attribute value is ``data`` and is used to dynamically generated a converted
dataset for the contained input of the type specified using the ``type`` tag.

]]></xs:documentation>
    </xs:annotation>
    <xs:attribute name="name" type="xs:string" use="required">
      <xs:annotation>
        <xs:documentation xml:lang="en">Name of Cheetah variable to create for converted dataset.</xs:documentation>
      </xs:annotation>
    </xs:attribute>
    <xs:attribute name="type" type="xs:string" use="required">
      <xs:annotation>
        <xs:documentation xml:lang="en">The short extension describing the datatype to convert to - Galaxy must have a datatype converter from the parent input's type to this.</xs:documentation>
      </xs:annotation>
    </xs:attribute>
  </xs:complexType>
  <xs:complexType name="ParamDefault">
    <xs:annotation>
      <xs:documentation xml:lang="en"><![CDATA[
]]></xs:documentation>
    </xs:annotation>
    <xs:sequence>
      <!-- can have zero or one collection elements -->
      <xs:element name="element" type="ParamDefaultElement" minOccurs="0" maxOccurs="unbounded"/>
    </xs:sequence>
    <xs:attribute name="collection_type" type="CollectionType" use="optional">
      <xs:annotation>
        <xs:documentation xml:lang="en"><![CDATA[
Collection type for default collection (if param type is data_collection). Simple collection types are
either ``list`` or ``paired``, nested collections are specified as colon separated list of simple
collection types (the most common types are ``list``, ``paired``,
``list:paired``, or ``list:list``).
        ]]></xs:documentation>
      </xs:annotation>
    </xs:attribute>
    <xs:attribute name="location" type="xs:anyURI" gxdocs:added="23.2" use="optional">
      <xs:annotation>
        <xs:documentation xml:lang="en"><![CDATA[
Galaxy-aware URI for the default file. This should only be used with parameters of type "data".
        ]]></xs:documentation>
      </xs:annotation>
    </xs:attribute>
  </xs:complexType>
  <xs:complexType name="ParamDefaultCollection">
    <xs:sequence>
      <xs:element name="element" type="ParamDefaultElement" minOccurs="0" maxOccurs="unbounded"/>
    </xs:sequence>
    <xs:attribute name="collection_type" type="CollectionType" use="optional">
      <xs:annotation>
        <xs:documentation xml:lang="en"><![CDATA[
Collection type for default collection (if param type is data_collection). Simple collection types are
either ``list`` or ``paired``, nested collections are specified as colon separated list of simple
collection types (the most common types are ``list``, ``paired``,
``list:paired``, or ``list:list``).
        ]]></xs:documentation>
      </xs:annotation>
    </xs:attribute>
  </xs:complexType>
  <xs:complexType name="ParamDefaultElement">
    <xs:sequence>
      <xs:element name="collection" type="ParamDefaultCollection" minOccurs="0" maxOccurs="1"/>
    </xs:sequence>
    <xs:attribute name="name" type="xs:string">
      <xs:annotation>
        <xs:documentation xml:lang="en">Name (and element identifier) for this element</xs:documentation>
      </xs:annotation>
    </xs:attribute>
    <xs:attribute name="location" type="xs:anyURI" gxdocs:added="23.2" use="optional">
      <xs:annotation>
        <xs:documentation xml:lang="en"><![CDATA[
Galaxy-aware URI for the default file for collection element.
        ]]></xs:documentation>
      </xs:annotation>
    </xs:attribute>
  </xs:complexType>
  <xs:complexType name="ParamOptions">
    <xs:annotation>
      <xs:documentation xml:lang="en"><![CDATA[
This tag set is optionally contained within the ``<param>`` tag when the
``type`` attribute value is ``select`` or ``data`` and used to dynamically
generated lists of options.
See [/tools/extract/liftOver_wrapper.xml](https://github.com/galaxyproject/galaxy/blob/dev/tools/extract/liftOver_wrapper.xml)
and [test/functional/tools/select_dynamic.xml](https://github.com/galaxyproject/galaxy/blob/dev/test/functional/tools/select_dynamic.xml)
for an examples of how to use this tag set.

For data parameters this tag can be used to restrict possible input datasets to datasets that match the ``dbkey`` of another data input by including a ``data_meta`` filter. See for
instance here: [/tools/maf/interval2maf.xml](https://github.com/galaxyproject/galaxy/blob/dev/tools/maf/interval2maf.xml)

For select parameters this tag set dynamically creates a list of options whose
values can be obtained from a predefined file stored locally, a dataset
selected from the current history or data fetched from a URL.

There are at least five basic ways to use this tag - four of these correspond to
a ``from_XXX`` attribute on the ``options`` directive and the other is to
exclusively use ``filter``s to populate options.

* ``from_data_table`` - The options for the select list are dynamically obtained
  from a file specified in the Galaxy configuration file
  ``tool_data_table_conf.xml`` or from a Tool Shed installed data manager.
* `from_url` - Fetches a list of available options from a remote server.
* ``from_dataset`` - The options for the select list are dynamically obtained
  from input dataset selected for the tool from the current history.
* ``from_file`` - The options for the select list are dynamically obtained from
  a file. This mechanism is discouraged in favor of the more generic
  ``from_data_table``.
* ``from_parameter`` - The options for the select list are dynamically obtained
  from a parameter.
* Using ``filter``s - various filters can be used to populate options, see
  examples in the [filter](#tool-inputs-param-options-filter) documentation.

### ``from_data_table``

See Galaxy's
[data tables documentation](https://galaxyproject.org/admin/tools/data-tables)
for information on setting up data tables.

Once a data table has been configured and populated, these can be easily
leveraged via tools.

This ``conditional`` block in the
[bowtie2](https://github.com/galaxyproject/tools-devteam/blob/main/tools/bowtie2/bowtie2_wrapper.xml)
wrapper demonstrates using ``from_data_table`` options as an
alternative to local reference data.

```xml
<conditional name="reference_genome">
  <param name="source" type="select" label="Will you select a reference genome from your history or use a built-in index?" help="Built-ins were indexed using default options. See `Indexes` section of help below">
    <option value="indexed">Use a built-in genome index</option>
    <option value="history">Use a genome from the history and build index</option>
  </param>
  <when value="indexed">
    <param name="index" type="select" label="Select reference genome" help="If your genome of interest is not listed, contact the Galaxy team">
      <options from_data_table="bowtie2_indexes">
        <filter type="sort_by" column="2"/>
      </options>
      <validator type="no_options" message="No indexes are available for the selected input dataset"/>
    </param>
  </when>
  <when value="history">
    <param name="own_file" type="data" format="fasta" label="Select reference genome" />
  </when>
</conditional>
```

A minimal example wouldn't even need the ``filter`` or ``validator`` above, but
they are frequently nice features to add to your wrapper and can improve the user
experience of a tool.

### ``from_dataset``

The following example is taken from the Mothur tool
[remove.lineage.xml](https://github.com/galaxyproject/tools-iuc/blob/main/tools/mothur/remove.lineage.xml)
and demonstrates generating options from a dataset directly.

```xml
<param name="taxonomy" type="data" format="mothur.seq.taxonomy" label="taxonomy - Taxonomy" help="please make sure your file has no quotation marks in it"/>
<param name="taxons" type="select" optional="true" multiple="true" label="Browse Taxons from Taxonomy">
    <options from_dataset="taxonomy">
        <column name="name" index="1"/>
        <column name="value" index="1"/>
        <filter type="unique_value" name="unique_taxon" column="1"/>
        <filter type="sort_by" name="sorted_taxon" column="1"/>
    </options>
    <sanitizer>
        <valid initial="default">
            <add preset="string.printable"/>
            <add value=";"/>
            <remove value="&quot;"/>
            <remove value="&apos;"/>
        </valid>
    </sanitizer>
</param>
```

Starting from Galaxy v21.01, ``meta_file_key`` can be used together with
``from_dataset``. In such cases, options are generated using the dataset's
medadata file that the ``meta_file_key`` implies, instead of the dataset
itself.

Note that in any case only the first mega byte of the referred dataset (or file)
is considered. Lines starting with ``#`` are ignored. By using the ``startswith``
attribute also lines starting with other strings can be ignored.

```xml
<param name="input" type="data" format="maf" label="MAF File"/>
<param name="species" type="select" optional="False" label="Select species for the input dataset" multiple="True">
    <options from_dataset="input" meta_file_key="species_chromosomes">
        <column name="name" index="0"/>
        <column name="value" index="0"/>
    </options>
</param>
<param name="input_2" type="data_collection" collection_type="list" format="maf" label="MAF Collection" multiple="true" />
<param name="species_2" type="select" optional="false" label="Select species for the input dataset" multiple="true">
    <options from_dataset="input_2" meta_file_key="species_chromosomes" >
        <column name="name" index="0"/>
        <column name="value" index="0"/>
        <filter type="unique_value" name="unique_param" column="0"/>
  </options>
</param>
```

Filters can be used to generate options from dataset directly also as the
example below demonstrates (many more examples are present in the
[filter](#tool-inputs-param-options-filter) documentation).

```xml
<param name="species1" type="select" label="When Species" multiple="false">
    <options>
        <filter type="data_meta" ref="input1" key="species" />
    </options>
</param>
```

### ``from_url``

The following example demonstrates getting options from a third-party server
with server side requests.

```xml
<param name="url_param_value" type="select">
    <options from_url="https://usegalaxy.org/api/genomes">
    </options>
</param>
```

Here a GET request is made to [https://usegalaxy.org/api/genomes](https://usegalaxy.org/api/genomes), which returns
an array of arrays, such as

```json
[
    ["unspecified (?)", "?"],
    ["A. ceylanicum Mar. 2014 (WS243/Acey_2013.11.30.genDNA/ancCey1) (ancCey1)", "ancCey1"],
    ...
]
```
Each inner array is a user-selectable option, where the first item in the inner array
is the `name` of the option (as shown in the select field in the user interface), and
the second option is the `value` that is passed on to the tool. An optional third
element can be added to the inner array which corresponds to the `selected` state.
If the third item is `true` then this particular option is pre-selected.

A more complicated example is shown below, where a POST request is made with a templated
request header and body. The upstream response is then also transformed using an ecma 5.1
expression:

```xml
<param name="url_param_value_header_and_body" type="select">
    <options from_url="https://postman-echo.com/post" request_method="POST">
        <!-- Example for accessing user secrets via extra preferences -->
        <request_headers type="json">
            {"x-api-key": "${__user__.extra_preferences.fake_api_key if $__user__ else "anon"}"}
        </request_headers>
        <request_body type="json">
            {"name": "value"}
        </request_body>
        <!-- https://postman-echo.com/post echos values sent to it, so here we list the response headers -->
        <postprocess_expression type="ecma5.1"><![CDATA[${
            return Object.keys(inputs.headers).map((header) => [header, header])
        }]]]]><![CDATA[></postprocess_expression>
    </options>
</param>
```

The header and body templating mechanism can be used to access protected resources,
and the `postprocess_expression` can be used to transform arbitrary JSON responses
to arrays of `name` and `value`, or arrays of `name`, `value` and `selected`.

For an example tool see [select_from_url.xml](https://github.com/galaxyproject/galaxy/tree/dev/test/functional/tools/select_from_url.xml).

### ``from_file``

The following example is for Blast databases. In this example users maybe select
a database that is pre-formatted and cached in Galaxy clusters. When a new
dataset is available, admins must add the database to the local file named
"blastdb.loc". All such databases in that file are included in the options of
the select list. For a local instance, the file (e.g. ``blastdb.loc`` or
``alignseq.loc``) must be stored in the configured
[tool_data_path](https://github.com/galaxyproject/galaxy/tree/dev/tool-data)
directory. In this example, the option names and values are taken from column 0
of the file.

```xml
<param name="source_select" type="select" display="radio" label="Choose target database">
    <options from_file="blastdb.loc">
        <column name="name" index="0"/>
        <column name="value" index="0"/>
    </options>
</param>
```

In general, ``from_file`` should be considered deprecated and  ``from_data_table``
should be prefered.

### ``from_parameter``

This variant of the ``options`` directive is discouraged because it exposes
internal Galaxy structures. See the older
[bowtie](https://github.com/galaxyproject/tools-devteam/blob/main/tools/bowtie_wrappers/bowtie_wrapper.xml)
wrappers for an example of these.

### Other Ways to Dynamically Generate Options

Though deprecated and discouraged, [code](#tool-code) blocks can also be
used to generate dynamic options.

]]></xs:documentation>
    </xs:annotation>
    <xs:sequence>
      <xs:group ref="OptionsElement" minOccurs="0" maxOccurs="unbounded"/>
    </xs:sequence>
    <xs:attribute name="from_dataset" type="xs:string">
      <xs:annotation>
        <xs:documentation xml:lang="en">Determine options from (the first MB of) the dataset given in the referred input parameter. If 'meta_file_key' is given, the options are determined from (the first MB of) the data in the metadata file of the input.</xs:documentation>
      </xs:annotation>
    </xs:attribute>
    <xs:attribute name="from_file" type="xs:string">
      <xs:annotation>
        <xs:documentation xml:lang="en">Deprecated.</xs:documentation>
      </xs:annotation>
    </xs:attribute>
    <xs:attribute name="from_data_table" type="xs:string">
      <xs:annotation>
        <xs:documentation xml:lang="en">Determine options from a data table. </xs:documentation>
      </xs:annotation>
    </xs:attribute>
    <xs:attribute name="from_url" type="xs:string">
      <xs:annotation>
        <xs:documentation xml:lang="en">Determine options from data hosted at specified URL. </xs:documentation>
      </xs:annotation>
    </xs:attribute>
    <xs:attribute name="request_method" type="RequestMethodType">
      <xs:annotation>
        <xs:documentation xml:lang="en">Set the request method to use for options provided using 'from_url'. </xs:documentation>
      </xs:annotation>
    </xs:attribute>
    <xs:attribute name="from_parameter" type="xs:string">
      <xs:annotation>
        <xs:documentation xml:lang="en">Deprecated.</xs:documentation>
      </xs:annotation>
    </xs:attribute>
    <xs:attribute name="options_filter_attribute" type="xs:string">
      <xs:annotation>
        <xs:documentation xml:lang="en">Deprecated.</xs:documentation>
      </xs:annotation>
    </xs:attribute>
    <xs:attribute name="transform_lines" type="xs:string">
      <xs:annotation>
        <xs:documentation xml:lang="en">Deprecated.</xs:documentation>
      </xs:annotation>
    </xs:attribute>
    <xs:attribute name="startswith" type="xs:string">
      <xs:annotation>
        <xs:documentation xml:lang="en">Keep only lines starting with the given string.</xs:documentation>
      </xs:annotation>
    </xs:attribute>
    <xs:attribute name="meta_file_key" type="xs:string">
      <xs:annotation>
        <xs:documentation xml:lang="en">Works with from_dataset only. See [docs](#from-dataset)</xs:documentation>
      </xs:annotation>
    </xs:attribute>
    <xs:attribute name="separator" type="xs:string">
      <xs:annotation>
        <xs:documentation xml:lang="en">Split tabular data with this character (default is tab)</xs:documentation>
      </xs:annotation>
    </xs:attribute>
  </xs:complexType>
  <xs:group name="OptionsElement">
    <xs:choice>
      <xs:element name="filter" type="Filter" minOccurs="0" maxOccurs="unbounded"/>
      <xs:element name="column" type="Column" minOccurs="0" maxOccurs="unbounded"/>
      <xs:element name="validator" type="Validator" minOccurs="0" maxOccurs="1"/>
      <xs:element name="postprocess_expression" type="Expression" minOccurs="0" maxOccurs="1"/>
      <xs:element name="request_body" type="RequestBody" minOccurs="0" maxOccurs="1"/>
      <xs:element name="request_headers" type="RequestHeaders" minOccurs="0" maxOccurs="1"/>
      <xs:element name="file" type="xs:string" minOccurs="0" maxOccurs="unbounded">
        <xs:annotation>
          <xs:documentation xml:lang="en">Documentation for file</xs:documentation>
        </xs:annotation>
      </xs:element>
      <xs:element name="option" type="ParamDrillDownOption" minOccurs="0" maxOccurs="unbounded"/>
    </xs:choice>
  </xs:group>
  <xs:complexType name="RequestBody">
    <xs:simpleContent>
      <xs:extension base="xs:string">
        <xs:attribute name="type" type="xs:string"/>
      </xs:extension>
    </xs:simpleContent>
  </xs:complexType>
  <xs:complexType name="RequestHeaders">
    <xs:simpleContent>
      <xs:extension base="xs:string">
        <xs:attribute name="type" type="xs:string"/>
      </xs:extension>
    </xs:simpleContent>
  </xs:complexType>
  <xs:complexType name="Column">
    <xs:annotation>
      <xs:documentation xml:lang="en"><![CDATA[Optionally contained within an
``<options>`` tag set - specifies columns used in building select options from a
file stored locally (i.e. index or tool data) or a dataset in the
current history.

Any number of columns may be described, but at least one must be given the name
``value`` and it will serve as the value of this parameter in the Cheetah
template and elsewhwere (e.g. in API for instance).

If a column named ``name`` is defined, this too has special meaning and it will
be the value the tool form user sees for each option. If no ``name`` column
appears, ``value`` will serve as the name.

### Examples

The following fragment shows options from the dataset in the current history
that has been selected as the value of the parameter named ``input1``.

```xml
<options from_dataset="input1">
    <column name="name" index="0"/>
    <column name="value" index="0"/>
</options>
```

The [gff_filter_by_feature_count](https://github.com/galaxyproject/galaxy/blob/dev/tools/filters/gff/gff_filter_by_feature_count.xml)
tool makes use of this tag with files from a history, and the
[star_fusion](https://github.com/galaxyproject/tools-iuc/blob/main/tools/star_fusion/star_fusion.xml)
tool makes use of this to reference a data table.
]]></xs:documentation>
    </xs:annotation>
    <xs:attribute name="name" type="xs:string" use="required">
      <xs:annotation>
        <xs:documentation xml:lang="en">Name given to the column with index
``index``, the names ``name`` and ``value`` have special meaning as described
above.</xs:documentation>
      </xs:annotation>
    </xs:attribute>
    <xs:attribute name="index" type="xs:decimal" use="required">
      <xs:annotation>
        <xs:documentation xml:lang="en">0-based index of the column in the
target file.</xs:documentation>
      </xs:annotation>
    </xs:attribute>
  </xs:complexType>
  <xs:complexType name="Validator">
    <xs:annotation>
      <xs:documentation xml:lang="en"><![CDATA[

This tag set is contained within the ``<param>`` tag set - it applies a
validator to the containing parameter. Tool submission will fail if a
single validator fails. See the
[annotation_profiler](https://github.com/galaxyproject/tools-devteam/blob/main/tools/annotation_profiler/annotation_profiler.xml)
tool for an example of how to use this tag set.

Note that validators for parameters with ``optional="true"`` are not
executed if no value is given.

### Generic validators

- ``expression``: Check if a one line python expression given expression
evaluates to True. The expression is given is the content of the validator tag.

### Validators for ``data`` and ``data_collection`` parameters

In case of ``data_collection`` parameters and
``data`` parameters with ``multiple="true"`` these validators are executed
separately for each of the contained data sets. Note that, for ``data``
parameters a ``metadata`` validator is added automatically.

- ``metadata``: Check for missing metadata. The set of (optional) metadata
to be checked can be set using either the ``check`` or ``skip`` attribute.
Note that each data parameter has automatically a metadata validator that checks
if all non-optional metadata are set, i.e. ``<validator type="metadata/>``.
- ``unspecified_build``: Check of a build is defined.
- ``dataset_ok_validator``: Check if the data set is in state OK.
- ``dataset_metadata_equal``: Check if metadata (given by ``metadata_name``) is equal to a given string value (given by ``value``) or JSON encoded value (given by ``value_json``). ``value_json`` needs to be used for all non string types (e.g. int, float, list, dict).
- ``dataset_metadata_in_range``: Check if a numeric metadata value is within
a given range.
- ``dataset_metadata_in_data_table``: Check if a metadata value is contained in a column of a data table.
- ``dataset_metadata_not_in_data_table``: Equivalent to ``dataset_metadata_in_data_table`` with ``negate="true"``.

Deprecated data validators:

- ``dataset_metadata_in_file``: Use data tables with ``dataset_metadata_in_data_table``.
Check if a metadata value is contained in a specific column of a file in the ``tool_data_path``
(which is set in Galaxy's config).

### Validators for textual inputs (``text``, ``select``, ...)

- ``regex``: Check if a regular expression **matches** the value, i.e. appears
at the beginning of the value. To enforce a match of the complete value use
``$`` at the end of the expression. The expression is given is the content
of the validator tag. Note that for ``selects`` each option is checked
separately.
- ``length``: Check if the length of the value is within a range.
- ``empty_field``: Check if the string is not empty
- ``value_in_data_table``: Check if the value is
contained in a column of a given data table.
- ``value_not_in_data_table``: Equivalent to ``value_in_data_table`` with ``negate="true"``.

For selects (in particular with dynamically defined options) the following
validator is useful:

``no_options``: Check if options are available for a ``select`` parameter.
Useful for parameters with dynamically defined options.

### Validators for numeric inputs (``integer``, ``float``)

``in_range``: Check if the value is in a given range.

### Examples

The following demonstrates a simple validator ``unspecified_build`` ensuring
that a dbkey is present on the selected dataset. This example is taken from the
[extract_genomic_dna](https://github.com/galaxyproject/tools-iuc/blob/main/tools/extract_genomic_dna/extract_genomic_dna.xml#L42)
tool.

```xml
<param name="input" type="data" format="gff,interval" label="Fetch sequences for intervals in">
    <validator type="unspecified_build" />
</param>
```

Along the same line, the following example taken from
[samtools_mpileup](https://github.com/galaxyproject/tools-devteam/blob/main/tool_collections/samtools/samtools_mpileup/samtools_mpileup.xml)
ensures that a dbkey is present and that FASTA indices in the ``fasta_indexes``
tool data table are present.

```xml
<param format="bam" label="BAM file(s)" name="input_bam" type="data" min="1" multiple="true">
    <validator type="unspecified_build" />
    <validator type="dataset_metadata_in_data_table" metadata_name="dbkey" table_name="fasta_indexes" metadata_column="1"
               message="Sequences are not currently available for the specified build." />
</param>
```

In this older, somewhat deprecated example - a genome build of the dataset must
be stored in Galaxy clusters and the name of the genome (``dbkey``) must be one
of the values in the first column of file ``alignseq.loc`` - that could be
expressed with the validator. In general, ``dataset_metadata_in_file`` should be
considered deprecated in favor of

```xml
<validator type="dataset_metadata_in_data_table"
           metadata_name="dbkey"
           metadata_column="1"
           message="Sequences are not currently available for the specified build." />
```

A very common validator is simply ensure a Python expression is valid for a
specified value. In the following example - paths/names that downstream tools
use in filenames may not contain ``..``.

```xml
<validator type="expression" message="No two dots (..) allowed">'..' not in value</validator>
```
]]></xs:documentation>
    </xs:annotation>
    <xs:simpleContent>
      <xs:extension base="xs:string">
        <xs:attribute name="type" type="ValidatorType" use="required">
          <xs:annotation>
            <xs:documentation xml:lang="en"><![CDATA[
Valid values are: ``expression``, ``regex``, ``in_range``, ``length``,
``metadata``, ``metadata_eq`` ``unspecified_build``, ``no_options``, ``empty_field``,
``dataset_metadata_in_data_table``, ``dataset_metadata_not_in_data_table``,
``value_in_data_table``, ``value_not_in_data_table``,
``dataset_ok_validator``, ``dataset_metadata_in_range``.
Deprecated validator: ``dataset_metadata_in_file``.
The list of supported
validators is in the ``validator_types`` dictionary in
[/lib/galaxy/tools/parameters/validation.py](https://github.com/galaxyproject/galaxy/blob/dev/lib/galaxy/tools/parameters/validation.py).
]]></xs:documentation>
          </xs:annotation>
        </xs:attribute>
        <xs:attribute name="message" type="xs:string">
          <xs:annotation>
            <xs:documentation xml:lang="en">
The error message displayed on the tool form if validation fails. A placeholder string ``%s`` will be repaced by the ``value``</xs:documentation>
          </xs:annotation>
        </xs:attribute>
        <xs:attribute name="negate" type="xs:boolean" default="false">
          <xs:annotation>
            <xs:documentation xml:lang="en">
Negates the result of the validator.</xs:documentation>
          </xs:annotation>
        </xs:attribute>
        <xs:attribute name="check" type="xs:string">
          <xs:annotation>
            <xs:documentation xml:lang="en">Comma-seperated list of metadata
fields to check for if type is ``metadata``. If not specified, all non-optional
metadata fields will be checked unless they appear in the list of fields
specified by the ``skip`` attribute.</xs:documentation>
          </xs:annotation>
        </xs:attribute>
        <xs:attribute name="table_name" type="xs:string">
          <xs:annotation>
            <xs:documentation xml:lang="en">Tool data table name to check against
if ``type`` is ``dataset_metadata_in_data_table``, ``dataset_metadata_not_in_data_table``, ``value_in_data_table``, or ``value_not_in_data_table``. See the documentation for
[tool data tables](https://galaxyproject.org/admin/tools/data-tables)
and [data managers](https://galaxyproject.org/admin/tools/data-managers/) for
more information.</xs:documentation>
          </xs:annotation>
        </xs:attribute>
        <xs:attribute name="filename" type="xs:string">
          <xs:annotation>
            <xs:documentation xml:lang="en">Deprecated: use ``dataset_metadata_in_data_table``. Tool data filename to check against
if ``type`` is ``dataset_metadata_in_file``. File should be present Galaxy's
``tool-data`` directory.</xs:documentation>
          </xs:annotation>
        </xs:attribute>
        <xs:attribute name="metadata_name" type="xs:string">
          <xs:annotation>
            <xs:documentation xml:lang="en">Target metadata attribute name for
``dataset_metadata_in_data_table``, ``dataset_metadata_not_in_data_table``, ``dataset_metadata_in_file`` and ``dataset_metadata_in_range`` options.</xs:documentation>
          </xs:annotation>
        </xs:attribute>
        <xs:attribute name="metadata_column" type="xs:string">
          <xs:annotation>
            <xs:documentation xml:lang="en">Target column for metadata attribute
in ``dataset_metadata_in_data_table``, ``dataset_metadata_not_in_data_table``, ``value_in_data_table``, ``value_not_in_data_table``, and ``dataset_metadata_in_file`` options.
This can be an integer index to the column or a column name.</xs:documentation>
          </xs:annotation>
        </xs:attribute>
        <xs:attribute name="min" type="xs:decimal">
          <xs:annotation>
            <xs:documentation xml:lang="en">When the ``type`` attribute value is
``in_range``, ``length``, or ``dataset_metadata_in_range`` - this is the minimum number allowed.</xs:documentation>
          </xs:annotation>
        </xs:attribute>
        <xs:attribute name="max" type="xs:decimal">
          <xs:annotation>
            <xs:documentation xml:lang="en">When the ``type`` attribute value is
``in_range``, ``length``, or ``dataset_metadata_in_range`` - this is the maximum number allowed.</xs:documentation>
          </xs:annotation>
        </xs:attribute>
        <xs:attribute name="exclude_min" type="xs:boolean" default="false">
          <xs:annotation>
            <xs:documentation xml:lang="en">When the ``type`` attribute value is
``in_range``, ``length``, or ``dataset_metadata_in_range`` - this boolean indicates if the ``min`` value is allowed.</xs:documentation>
          </xs:annotation>
        </xs:attribute>
        <xs:attribute name="exclude_max" type="xs:boolean" default="false">
          <xs:annotation>
            <xs:documentation xml:lang="en">When the ``type`` attribute value is
``in_range``, ``length``, or ``dataset_metadata_in_range`` - this boolean indicates if the ``max`` value is allowed.</xs:documentation>
          </xs:annotation>
        </xs:attribute>
        <xs:attribute name="split" type="xs:string">
          <xs:annotation>
            <xs:documentation xml:lang="en">If ``type`` is ``dataset_metadata_in_file``,
this attribute is the column separator to use for values in the specified file.
This default is ``\t`` and due to a bug in older versions of Galaxy, should
not be modified.</xs:documentation>
          </xs:annotation>
        </xs:attribute>
        <xs:attribute name="skip" type="xs:string">
          <xs:annotation>
            <xs:documentation xml:lang="en">Comma-seperated list of metadata
fields to skip if type is ``metadata``. If not specified, all non-optional
metadata fields will be checked unless ``check`` attribute is specified.</xs:documentation>
          </xs:annotation>
        </xs:attribute>
        <xs:attribute name="value" type="xs:string">
          <xs:annotation>
            <xs:documentation xml:lang="en">Value to check the metadata against. Only
applicable to ``dataset_metadata_equal``. Mutually exclusive with ``value_json``.</xs:documentation>
          </xs:annotation>
        </xs:attribute>
        <xs:attribute name="value_json" type="xs:string">
          <xs:annotation>
            <xs:documentation xml:lang="en">JSON encoded value to check the metadata against. Only
applicable to ``dataset_metadata_equal``. Mutually exclusive with ``value``.</xs:documentation>
          </xs:annotation>
        </xs:attribute>
        <xs:attribute name="line_startswith" type="xs:string">
          <xs:annotation>
            <xs:documentation xml:lang="en">Deprecated. Used to indicate lines in the file
being used for validation start with a this attribute value.
For use with validator ``dataset_metadata_in_file``</xs:documentation>
          </xs:annotation>
        </xs:attribute>
        <xs:attribute name="substitute_value_in_message" type="xs:string">
          <xs:annotation>
            <xs:documentation xml:lang="en">Deprecated. This is now always done.</xs:documentation>
          </xs:annotation>
        </xs:attribute>
      </xs:extension>
    </xs:simpleContent>
  </xs:complexType>
  <xs:complexType name="Sanitizer">
    <xs:annotation>
      <xs:documentation xml:lang="en"><![CDATA[

See
[/tools/filters/grep.xml](https://github.com/galaxyproject/galaxy/blob/dev/tools/filters/grep.xml)
for a typical example of how to use this tag set. This tag set is used to
replace the basic parameter sanitization with custom directives. This tag set is
contained within the ``<param>`` tag set - it contains a set of ``<valid>`` and
``<mapping>`` tags.

### Character presets

The following presets can be used when specifying the valid characters: the
[constants](https://docs.python.org/3/library/string.html#string-constants) from the ``string`` Python3 module,
plus ``default`` (equal to ``string.ascii_letters + string.digits + " -=_.()/+*^,:?!"``)
and ``none`` (empty set).
The ``string.letters``, ``string.lowercase`` and ``string.uppercase`` Python2
constants are accepted for backward compatibility, but are aliased to the
corresponding not locale-dependent constant (i.e. ``string.ascii_letters``,
``string.ascii_lowercase`` and ``string.ascii_uppercase`` respectively).

### Examples

This example specifies to use the empty string as the invalid character (instead
of the default ``X``, so invalid characters are effectively dropped instead of
replaced with ``X``) and indicates that the only valid characters for this input
are ASCII letters, digits, and ``_``.

```xml
<param name="mystring" type="text" label="Say something interesting">
    <sanitizer invalid_char="">
        <valid initial="string.ascii_letters,string.digits">
            <add value="_" />
        </valid>
    </sanitizer>
</param>
```

This example allows many more valid characters and specifies that ``&`` will just
be dropped from the input.

```xml
<sanitizer>
    <valid initial="string.printable">
        <remove value="&amp;"/>
    </valid>
    <mapping initial="none">
        <add source="&amp;" target=""/>
    </mapping>
</sanitizer>
```
]]></xs:documentation>
    </xs:annotation>
    <xs:sequence>
      <xs:group ref="SanitizerElement" minOccurs="0" maxOccurs="unbounded"/>
    </xs:sequence>
    <xs:attribute name="sanitize" type="PermissiveBoolean" default="true">
      <xs:annotation>
        <xs:documentation xml:lang="en">This boolean parameter determines if the
input is sanitized at all (the default is ``true``).</xs:documentation>
      </xs:annotation>
    </xs:attribute>
    <xs:attribute name="invalid_char" type="xs:string" default="X">
      <xs:annotation>
        <xs:documentation xml:lang="en">The attribute specifies the character
used as a replacement for invalid characters (the default is ``X``).</xs:documentation>
      </xs:annotation>
    </xs:attribute>
  </xs:complexType>
  <xs:group name="SanitizerElement">
    <xs:choice>
      <xs:element name="valid" type="SanitizerValid"/>
      <xs:element name="mapping" type="SanitizerMapping"/>
    </xs:choice>
  </xs:group>
  <xs:complexType name="SanitizerValid">
    <xs:annotation>
      <xs:documentation xml:lang="en"><![CDATA[Contained within the
``<sanitizer>`` tag set, these are used to specify a list of allowed characters.
Contains ``<add>`` and ``<remove>`` tags.]]></xs:documentation>
    </xs:annotation>
    <xs:sequence>
      <xs:group ref="SanitizerValidElement" minOccurs="0" maxOccurs="unbounded"/>
    </xs:sequence>
    <xs:attribute name="initial" type="xs:string">
      <xs:annotation>
        <xs:documentation xml:lang="en">This describes the initial characters to
allow as valid, specified as a character preset (as defined above). The default
is the ``default`` preset.</xs:documentation>
      </xs:annotation>
    </xs:attribute>
  </xs:complexType>
  <xs:complexType name="SanitizerValidAdd">
    <xs:annotation>
      <xs:documentation xml:lang="en">This directive is used to add individual
characters or preset lists of characters. Character must not be allowed as a
valid input for the mapping to occur.</xs:documentation>
    </xs:annotation>
    <xs:attribute name="preset" type="xs:string">
      <xs:annotation>
        <xs:documentation xml:lang="en">Add the characters contained in the specified character preset (as defined above) to the list of valid characters. The default
is the ``none`` preset.</xs:documentation>
      </xs:annotation>
    </xs:attribute>
    <xs:attribute name="value" type="xs:string">
      <xs:annotation>
        <xs:documentation xml:lang="en">Add a character to the list of valid characters.</xs:documentation>
      </xs:annotation>
    </xs:attribute>
  </xs:complexType>
  <xs:complexType name="SanitizerValidRemove">
    <xs:annotation>
      <xs:documentation xml:lang="en">This directive is used to remove
individual characters or preset lists of characters.
Character must not be allowed as a valid input for the mapping to occur.</xs:documentation>
    </xs:annotation>
    <xs:attribute name="preset" type="xs:string">
      <xs:annotation>
        <xs:documentation xml:lang="en">Remove the characters contained in the specified character preset (as defined above) from the list of valid characters. The default
is the ``none`` preset.</xs:documentation>
      </xs:annotation>
    </xs:attribute>
    <xs:attribute name="value" type="xs:string">
      <xs:annotation>
        <xs:documentation xml:lang="en">A character to remove from the list of valid characters.</xs:documentation>
      </xs:annotation>
    </xs:attribute>
  </xs:complexType>
  <xs:group name="SanitizerValidElement">
    <xs:choice>
      <xs:element name="add" type="SanitizerValidAdd"/>
      <xs:element name="remove" type="SanitizerValidRemove"/>
    </xs:choice>
  </xs:group>
  <xs:complexType name="SanitizerMapping">
    <xs:annotation>
      <xs:documentation xml:lang="en"><![CDATA[Contained within the ``<sanitizer>`` tag set. Used to specify a mapping of disallowed character to replacement string. Contains ``<add>`` and ``<remove>`` tags.]]></xs:documentation>
    </xs:annotation>
    <xs:sequence>
      <xs:group ref="SanitizerMappingElement" minOccurs="0" maxOccurs="unbounded"/>
    </xs:sequence>
    <xs:attribute name="initial" type="xs:string">
      <xs:annotation>
        <xs:documentation xml:lang="en">Initial character mapping (default is ``galaxy.util.mapped_chars``)</xs:documentation>
      </xs:annotation>
    </xs:attribute>
  </xs:complexType>
  <xs:complexType name="SanitizerMappingAdd">
    <xs:annotation>
      <xs:documentation xml:lang="en"><![CDATA[Use to add character mapping during sanitization. Character must not be allowed as a valid input for the mapping to occur.]]></xs:documentation>
    </xs:annotation>
    <xs:attribute name="source" type="xs:string">
      <xs:annotation>
        <xs:documentation xml:lang="en">Replace all occurrences of this character with the string of ``target``.</xs:documentation>
      </xs:annotation>
    </xs:attribute>
    <xs:attribute name="target" type="xs:string">
      <xs:annotation>
        <xs:documentation xml:lang="en">Replace all occurrences of ``source`` with this string</xs:documentation>
      </xs:annotation>
    </xs:attribute>
  </xs:complexType>
  <xs:complexType name="SanitizerMappingRemove">
    <xs:annotation>
      <xs:documentation xml:lang="en"><![CDATA[Use to remove character mapping during sanitization.]]></xs:documentation>
    </xs:annotation>
    <xs:attribute name="source" type="xs:string">
      <xs:annotation>
        <xs:documentation xml:lang="en">Character to remove from mapping.</xs:documentation>
      </xs:annotation>
    </xs:attribute>
  </xs:complexType>
  <xs:group name="SanitizerMappingElement">
    <xs:choice>
      <xs:element name="add" type="SanitizerMappingAdd" minOccurs="0" maxOccurs="unbounded"/>
      <xs:element name="remove" type="SanitizerMappingRemove" minOccurs="0" maxOccurs="unbounded"/>
    </xs:choice>
  </xs:group>
  <xs:complexType name="Filter">
    <xs:annotation>
      <xs:documentation xml:lang="en"><![CDATA[Optionally contained within an
``<options>`` tag set - modify (e.g. remove, add, sort, ...) the list of values obtained from a locally stored file (e.g.
a tool data table) or a dataset in the current history.

Currently the following filters are defined:

* ``static_value`` filter options for which the entry in a given ``column`` of the referenced file based on equality to the ``value`` attribute of the filter.
* ``regexp`` similar to the ``static_value`` filter, but checks if the regular expression given by ``value`` matches the entry.
* ``param_value`` filter options for which the entry in a given ``column`` of the referenced file based on properties of another input parameter specified by ``ref``. This property is by default the value of the parameter, but also the values of another attribute (``ref_attribute``) of the parameter can be used, e.g. the extension of a data input.
* ``data_meta`` populate or filter options based on the metadata of another input parameter specified by ``ref``. If a ``column`` is given options are filtered for which the entry in this column ``column`` is equal to metadata of the input parameter specified by ``ref``.
If no ``column`` is given the metadata value of the referenced input is added to the options list (in this case the corresponding ``options`` tag must not have the ``from_data_table`` or ``from_dataset`` attributes).
In both cases the desired metadata is selected by ``key``.

The ``static_value`` and ``regexp`` filters can be inverted by setting ``keep`` to true.

* ``add_value``: add an option with a given ``name`` and ``value`` to the options. By default, the new option is appended, with ``index`` the insertion position can be specified.
* ``remove_value``: remove a value from the options. Either specified explicitly with ``value``, the value of another input specified with ``ref``, or the metadata ``key`` of another input ``meta_ref``.
* ``unique_value``: remove options that have duplicate entries in the given ``column``.
* ``sort_by``: sort options by the entries of a given ``column``. If ``reverse_sort_order`` is set to ``true``, reverse sort order from ascending to descending.
* ``multiple_splitter``: split the entries of the specified ``column``(s) in the referenced file using a ``separator``. Thereby the number of columns is increased.
* ``attribute_value_splitter``: split the attribute-value pairs within the specified ``column`` in the referenced file using ``pair_separator`` and ``name_val_separator``. Thereby a new column is introduced before ``column`` containing a list of all attribute names.


### Examples

The following example from Mothur's
[remove.groups.xml](https://github.com/galaxyproject/tools-iuc/blob/main/tools/mothur/remove.groups.xml)
tool demonstrates filtering a select list based on the metadata of an input to
to the tool.

```xml
<param name="group_in" type="data" format="mothur.groups,mothur.count_table" label="group or count table - Groups"/>
<param name="groups" type="select" label="groups - Pick groups to remove" multiple="true" optional="false">
    <options>
        <filter type="data_meta" ref="group_in" key="groups"/>
    </options>
</param>
```

This more advanced example, taken from Mothur's
[remove.lineage.xml](https://github.com/galaxyproject/tools-iuc/blob/main/tools/mothur/remove.lineage.xml)
tool demonstrates using filters to sort a list and remove duplicate entries.

```xml
<param name="taxonomy" type="data" format="mothur.cons.taxonomy" label="constaxonomy - Constaxonomy file. Provide either a constaxonomy file or a taxonomy file" help="please make sure your file has no quotation marks in it"/>
<param name="taxons" type="select" optional="true" multiple="true" label="Browse Taxons from Taxonomy">
    <options from_dataset="taxonomy">
        <column name="name" index="2"/>
        <column name="value" index="2"/>
        <filter type="unique_value" name="unique_taxon" column="2"/>
        <filter type="sort_by" name="sorted_taxon" column="2"/>
    </options>
    <sanitizer>
        <valid initial="default">
            <add preset="string.printable"/>
            <add value=";"/>
            <remove value="&quot;"/>
            <remove value="&apos;"/>
        </valid>
    </sanitizer>
</param>
```

This example taken from the
[hisat2](https://github.com/galaxyproject/tools-iuc/blob/main/tools/hisat2/hisat2.xml)
tool demonstrates filtering values from a tool data table.

```xml
<param help="If your genome of interest is not listed, contact the Galaxy team" label="Select a reference genome" name="index" type="select">
    <options from_data_table="hisat2_indexes">
        <filter column="2" type="sort_by" />
    </options>
    <validator message="No genomes are available for the selected input dataset" type="no_options" />
</param>
```

The
[gemini_load.xml](https://github.com/galaxyproject/tools-iuc/blob/main/tools/gemini/gemini_load.xml)
tool demonstrates adding values to an option list using ``filter``s.

```xml
<param name="infile" type="data" format="vcf" label="VCF file to be loaded in the GEMINI database" help="Only build 37 (aka hg19) of the human genome is supported.">
    <options>
        <filter type="add_value" value="hg19" />
        <filter type="add_value" value="Homo_sapiens_nuHg19_mtrCRS" />
        <filter type="add_value" value="hg_g1k_v37" />
    </options>
</param>
```

While this fragment from [maf_to_interval.xml](https://github.com/galaxyproject/galaxy/blob/dev/tools/maf/maf_to_interval.xml) demonstrates removing items.

```xml
<param name="species" type="select" label="Select additional species"
       display="checkboxes" multiple="true"
       help="The species matching the dbkey of the alignment is always included.
       A separate history item will be created for each species.">
    <options>
        <filter type="data_meta" ref="input1" key="species" />
        <filter type="remove_value" meta_ref="input1" key="dbkey" />
    </options>
</param>
```

This example taken from
[snpSift_dbnsfp.xml](https://github.com/galaxyproject/tools-iuc/blob/main/tool_collections/snpsift/snpsift_dbnsfp/snpSift_dbnsfp.xml)
demonstrates splitting up strings into multiple values.

```xml
<param name="annotations" type="select" multiple="true" display="checkboxes" label="Annotate with">
    <options from_data_table="snpsift_dbnsfps">
        <column name="name" index="4"/>
        <column name="value" index="4"/>
        <filter type="param_value" ref="dbnsfp" column="3" />
        <filter type="multiple_splitter" column="4" separator=","/>
    </options>
</param>
```

This example demonstrates compiling a list of available attributes by parsing a GFF containing a column of multiple attribute-value pairs formatted in the input as ``gene_id=ABC;transcript_id=abc;transcript_biotype=mRNA``

```xml
<param name="available_attributes" type="select" label="List of all attributes mentioned in a GFF">
    <options from_data_table="a_gff_as_table">
        <column name="name" index="8"/>
        <column name="value" index="8"/>
        <filter type="attribute_value_splitter" column="8" pair_separator=";" name_val_separator="="/>
    </options>
</param>
```


]]></xs:documentation>
    </xs:annotation>
    <xs:attribute name="type" type="FilterType" use="required">
      <xs:annotation>
        <xs:documentation xml:lang="en"><![CDATA[
Currently the filters in the ``filter_types`` dictionary in the module
[/lib/galaxy/tools/parameters/dynamic_options.py](https://github.com/galaxyproject/galaxy/blob/dev/lib/galaxy/tools/parameters/dynamic_options.py) are defined.
        ]]></xs:documentation>
      </xs:annotation>
    </xs:attribute>
    <xs:attribute name="column" type="xs:string">
      <xs:annotation>
        <xs:documentation xml:lang="en">Column targeted by this filter given as 0-based column index or a column name. Invalid if ``type`` is ``add_value`` or ``remove_value``.
</xs:documentation>
      </xs:annotation>
    </xs:attribute>
    <xs:attribute name="name" type="xs:string">
      <xs:annotation>
        <xs:documentation xml:lang="en">Name displayed for value to add (only
used with ``type`` of ``add_value``).</xs:documentation>
      </xs:annotation>
    </xs:attribute>
    <xs:attribute name="ref" type="xs:string">
      <xs:annotation>
        <xs:documentation xml:lang="en">The attribute name of the reference file
(tool data) or input dataset. Only used when ``type`` is
``data_meta`` (required), ``param_value`` (required), or ``remove_value``
(optional).</xs:documentation>
      </xs:annotation>
    </xs:attribute>
    <xs:attribute name="key" type="xs:string">
      <xs:annotation>
        <xs:documentation xml:lang="en">When ``type`` is ``data_meta``, ``param_value``,
or ``remove_value`` - this is the name of the metadata key to filter by.</xs:documentation>
      </xs:annotation>
    </xs:attribute>
    <xs:attribute name="multiple" type="PermissiveBoolean" default="false">
      <xs:annotation>
        <xs:documentation xml:lang="en"><![CDATA[For types ``data_meta`` and
``remove_value``, whether option values are multiple. Columns will be split by
separator. Defaults to ``false``.]]></xs:documentation>
      </xs:annotation>
    </xs:attribute>
    <xs:attribute name="separator" type="xs:string">
      <xs:annotation>
        <xs:documentation xml:lang="en"><![CDATA[When ``type`` is ``data_meta``,
``multiple_splitter``, or ``remove_value`` - this is used to split one value
into multiple parts. When ``type`` is ``data_meta`` or ``remove_value`` this is
only used if ``multiple`` is set to ``true``.]]></xs:documentation>
      </xs:annotation>
    </xs:attribute>
    <xs:attribute name="keep" type="PermissiveBoolean" default="true">
      <xs:annotation>
        <xs:documentation xml:lang="en">If ``true``, keep columns matching the
value, if ``false`` discard columns matching the value. Used when ``type`` is
either ``static_value``, ``regexp`` or ``param_value``. Default: true</xs:documentation>
      </xs:annotation>
    </xs:attribute>
    <xs:attribute name="value" type="xs:string">
      <xs:annotation>
        <xs:documentation xml:lang="en">Target value of the operations - has
slightly different meanings depending on ``type``. For instance when ``type`` is
``add_value`` it is the value to add to the list and when ``type`` is
``static_value`` or ``regexp`` it is the value compared against.</xs:documentation>
      </xs:annotation>
    </xs:attribute>
    <xs:attribute name="ref_attribute" type="xs:string">
      <xs:annotation>
        <xs:documentation xml:lang="en">Only used when ``type`` is
``param_value``. Period (``.``) separated attribute chain of input (``ref``)
attributes to use as value for filter.</xs:documentation>
      </xs:annotation>
    </xs:attribute>
    <xs:attribute name="index" type="xs:integer">
      <xs:annotation>
        <xs:documentation xml:lang="en">Used when ``type`` is ``add_value``, it
is the index into the list to add the option to. If not set, the option will be
added to the end of the list.</xs:documentation>
      </xs:annotation>
    </xs:attribute>
    <xs:attribute name="meta_ref" type="xs:string">
      <xs:annotation>
        <xs:documentation xml:lang="en">Only used when ``type`` is
``remove_value``. Dataset to look for the value of metadata ``key`` to remove
from the list.</xs:documentation>
      </xs:annotation>
    </xs:attribute>
    <xs:attribute name="reverse_sort_order" type="xs:boolean" default="false">
      <xs:annotation>
        <xs:documentation xml:lang="en">Used when ``type`` is ``sort_by``, if set to
        ``true`` it will reverse the sort order from ascending to descending. Default
        is ``false``.</xs:documentation>
      </xs:annotation>
    </xs:attribute>
    <xs:attribute name="pair_separator" type="xs:string">
      <xs:annotation>
        <xs:documentation xml:lang="en">Only used if ``type`` is ``attribute_value_splitter``. This is used to separate attribute-value pairs from other pairs, i.e. ``;`` if the target content is ``A=V; B=W; C=Y`` . Default is ``,``.</xs:documentation>
      </xs:annotation>
    </xs:attribute>
    <xs:attribute name="name_val_separator" type="xs:string">
      <xs:annotation>
        <xs:documentation xml:lang="en">Only used if ``type`` is ``attribute_value_splitter``. This is used to separate attributes and values from each other within an attribute-value pair, i.e. ``=`` if the target content is ``A=V; B=W; C=Y``. Defaults to whitespace.</xs:documentation>
      </xs:annotation>
    </xs:attribute>
  </xs:complexType>
  <xs:complexType name="Outputs">
    <xs:annotation>
      <xs:documentation xml:lang="en"><![CDATA[
Container tag set for the ``<data>`` and ``<collection>`` tag sets.
The files and collections created by tools as a result of their execution are
named by Galaxy. You specify the number and type of your output files using the
contained ``<data>`` and ``<collection>`` tags. These may be passed to your tool
executable through using line variables just like the parameters described in
the ``<inputs>`` documentation.
]]></xs:documentation>
    </xs:annotation>
    <xs:sequence>
      <xs:group ref="OutputsElement" minOccurs="0" maxOccurs="unbounded"/>
    </xs:sequence>
    <xs:attribute name="provided_metadata_style" type="xs:string">
      <xs:annotation>
        <xs:documentation xml:lang="en"><![CDATA[
Style used for tool provided metadata file (i.e.
[galaxy.json](https://planemo.readthedocs.io/en/latest/writing_advanced.html#tool-provided-metadata))
- this can be either "legacy" or "default". The default of tools with a profile
of 17.09 or newer are "default", and "legacy" for older and tools and tools
without a specified profile. A discussion of the differences between the styles
can be found [here](https://github.com/galaxyproject/galaxy/pull/4437).
]]></xs:documentation>
      </xs:annotation>
    </xs:attribute>
    <xs:attribute name="provided_metadata_file" type="xs:string" default="galaxy.json">
      <xs:annotation>
        <xs:documentation xml:lang="en"><![CDATA[
Path relative to tool's working directory to load tool provided metadata from.
This metadata can describe dynamic datasets to load, dynamic collection
contents, as well as simple metadata (e.g. name, dbkey, etc...) and
datatype-specific metadata for declared outputs. More information can be found
[here](https://planemo.readthedocs.io/en/latest/writing_advanced.html#tool-provided-metadata).
The default is ``galaxy.json``.
]]></xs:documentation>
      </xs:annotation>
    </xs:attribute>
  </xs:complexType>
  <xs:group name="OutputsElement">
    <xs:choice>
      <xs:element name="output" type="Output"/>
      <xs:element name="data" type="OutputData"/>
      <xs:element name="collection" type="OutputCollection"/>
    </xs:choice>
  </xs:group>
  <xs:group name="OutputDataElement">
    <xs:choice>
      <xs:element name="change_format" type="ChangeFormat"/>
      <xs:element name="filter" type="OutputFilter"/>
      <xs:element name="discover_datasets" type="OutputDiscoverDatasets"/>
      <xs:element name="actions" type="Actions"/>
    </xs:choice>
  </xs:group>
  <xs:attributeGroup name="OutputCommon">
    <xs:attribute name="format" type="Format">
      <xs:annotation>
        <xs:documentation xml:lang="en"><![CDATA[
The short name for the output datatype. The valid values for format can be found in
[/config/datatypes_conf.xml.sample](https://github.com/galaxyproject/galaxy/blob/dev/config/datatypes_conf.xml.sample)
(e.g. ``format="pdf"`` or ``format="fastqsanger"``). For collections this is the default
format for all included elements. Note that the format specified here is ignored for
discovered data sets on Galaxy versions prior to 24.0 and should be specified using the ``<discovered_data>`` tag set.
        ]]></xs:documentation>
      </xs:annotation>
    </xs:attribute>
    <xs:attribute name="format_source" type="xs:string">
      <xs:annotation>
        <xs:documentation xml:lang="en">This sets the data type of the output dataset(s) to be the same format as that of the specified tool input.</xs:documentation>
      </xs:annotation>
    </xs:attribute>
    <xs:attribute name="label" type="xs:string">
      <xs:annotation>
        <xs:documentation xml:lang="en"><![CDATA[

This will be the name of the history item for the output data set. The string
can include structure like ``${<some param name>.<some attribute>}``, as
discussed for command line parameters in the ``<command>`` tag set section
above. The default label is ``${tool.name} on ${on_string}``.

]]></xs:documentation>
      </xs:annotation>
    </xs:attribute>
    <xs:attribute name="name" type="xs:string" use="required">
      <xs:annotation>
        <xs:documentation xml:lang="en"><![CDATA[Name for this output. This
``name`` is used as the Cheetah variable containing the Galaxy assigned output
path in ``command`` and ``configfile`` elements. The name should not contain
pipes or periods (e.g. ``.``).]]></xs:documentation>
      </xs:annotation>
    </xs:attribute>
  </xs:attributeGroup>
  <xs:attributeGroup name="OutputDataAttributes">
    <xs:attribute name="auto_format" type="PermissiveBoolean">
      <xs:annotation>
        <xs:documentation xml:lang="en"><![CDATA[

If ``true``, this output will sniffed and its format determined automatically by Galaxy.

]]></xs:documentation>
      </xs:annotation>
    </xs:attribute>
    <xs:attribute name="default_identifier_source" type="xs:string">
      <xs:annotation>
        <xs:documentation xml:lang="en">Sets the source of element identifier to the specified input.
This only applies to collections that are mapped over a non-collection input and that have equivalent structures. If this references input elements in conditionals, this value should be qualified (e.g. ``cond|input`` instead of ``input`` if ``input`` is in a conditional with ``name="cond"``).</xs:documentation>
      </xs:annotation>
    </xs:attribute>
    <xs:attribute name="metadata_source" type="xs:string">
      <xs:annotation>
        <xs:documentation xml:lang="en">This copies the metadata information
from the tool's input dataset to serve as default for information that cannot be detected from the output.
One prominent use case is interval data with a non-standard column order that cannot be deduced from a header line, but which is known to be identical in the input and output datasets.</xs:documentation>
      </xs:annotation>
    </xs:attribute>
    <xs:attribute name="from_work_dir" type="xs:string">
      <xs:annotation>
        <xs:documentation xml:lang="en">Relative path to a file produced by the
tool in its working directory. Output's contents are set to this file's
contents. The behaviour when this file does not exist in the working directory is undefined; the resulting dataset could be empty or the tool execution could fail.</xs:documentation>
      </xs:annotation>
    </xs:attribute>
    <xs:attribute name="hidden" type="xs:boolean" default="false">
      <xs:annotation>
        <xs:documentation xml:lang="en">Boolean indicating whether to hide
dataset in the history view. (Default is ``false``.)</xs:documentation>
      </xs:annotation>
    </xs:attribute>
  </xs:attributeGroup>
  <xs:attributeGroup name="OutputCollectionAttributes">
    <xs:attribute name="structured_like" type="xs:string">
      <xs:annotation>
        <xs:documentation xml:lang="en">This is the name of input collection or
dataset to derive "structure" of the output from (output element count and
identifiers). For instance, if the referenced input has three ordered items with
identifiers ``sample1``, ``sample2``,  and ``sample3``. If this references input
elements in conditionals, this value should be qualified (e.g. ``cond|input`` instead
of ``input`` if ``input`` is in a conditional with ``name="cond"``).</xs:documentation>
      </xs:annotation>
    </xs:attribute>
    <xs:attribute name="inherit_format" type="xs:boolean">
      <xs:annotation>
        <xs:documentation xml:lang="en">If ``structured_like`` is set, inherit
format of outputs from format of corresponding input.</xs:documentation>
      </xs:annotation>
    </xs:attribute>
  </xs:attributeGroup>
  <xs:complexType name="OutputData">
    <xs:annotation>
      <xs:documentation xml:lang="en"><![CDATA[

This tag set is contained within the ``<outputs>`` tag set, and it defines the
output data description for the files resulting from the tool's execution. The
value of the attribute ``label`` can be acquired from input parameters or metadata
in the same way that the command line parameters are (discussed in the
``<command>`` tag set section above).

### Examples

The following will create a variable called ``$out_file1`` with data type
``pdf``.

```xml
<outputs>
    <data format="pdf" name="out_file1" />
</outputs>
```

The valid values for format can be found in
[/config/datatypes_conf.xml.sample](https://github.com/galaxyproject/galaxy/blob/dev/config/datatypes_conf.xml.sample).

The following will create a dataset in the history panel whose data type is the
same as that of the input dataset selected (and named ``input1``) for the tool.

```xml
<outputs>
    <data format_source="input1" name="out_file1" metadata_source="input1"/>
</outputs>
```

The following will create datasets in the history panel, setting the output data
type to be the same as that of an input dataset named by the ``format_source``
attribute. Note that a conditional name is not included, so 2 separate
conditional blocks should not contain parameters with the same name.

```xml
<inputs>
    <!-- fasta may be an aligned fasta that subclasses Fasta -->
    <param name="fasta" type="data" format="fasta" label="fasta - Sequences"/>
    <conditional name="qual">
        <param name="add" type="select" label="Trim based on a quality file?" help="">
            <option value="no">no</option>
            <option value="yes">yes</option>
        </param>
        <when value="no"/>
        <when value="yes">
            <!-- qual454, qualsolid, qualillumina -->
            <param name="qfile" type="data" format="qual" label="qfile - a quality file"/>
        </when>
    </conditional>
</inputs>
<outputs>
    <data format_source="fasta" name="trim_fasta"
          label="${tool.name} on ${on_string}: trim.fasta"/>
    <data format_source="qfile" name="trim_qual"
          label="${tool.name} on ${on_string}: trim.qual">
        <filter>qual['add'] == 'yes'</filter>
    </data>
</outputs>
```

Assume that the tool includes an input parameter named ``database`` which is a
select list (as shown below). Also assume that the user selects the first option
in the ``$database`` select list. Then the following will ensure that the tool
produces a tabular data set whose associated history item has the label ``Blat
on Human (hg18)``.

```xml
<inputs>
    <param format="tabular" name="input" type="data" label="Input stuff"/>
    <param type="select" name="database" label="Database">
        <option value="hg18">Human (hg18)</option>
        <option value="dm3">Fly (dm3)</option>
    </param>
</inputs>
<outputs>
    <data format="input" name="output" label="Blat on ${database.value_label}" />
</outputs>
```

]]></xs:documentation>
    </xs:annotation>
    <xs:sequence>
      <xs:group ref="OutputDataElement" minOccurs="0" maxOccurs="unbounded"/>
    </xs:sequence>
    <!-- TODO: add a unique constraint for action. -->
    <xs:attributeGroup ref="OutputCommon"/>
    <xs:attributeGroup ref="OutputDataAttributes"/>
  </xs:complexType>
  <!-- Allowed tags included in collection-data -->
  <xs:group name="OutputCollectionDataElement">
    <xs:choice>
      <xs:element name="actions" type="Actions"/>
      <xs:element name="change_format" type="ChangeFormat"/>
    </xs:choice>
  </xs:group>
  <!-- Allowed tags included in collection -->
  <xs:group name="OutputCollectionElement">
    <xs:choice>
      <xs:element name="data" type="OutputCollectionData"/>
      <xs:element name="discover_datasets" type="OutputCollectionDiscoverDatasets"/>
      <xs:element name="filter" type="OutputFilter"/>
    </xs:choice>
  </xs:group>
  <xs:complexType name="OutputCollectionData">
    <xs:annotation>
      <xs:documentation xml:lang="en"><![CDATA[

This tag set is contained within the ``<collection>`` tag set, and can be used to
define the elements of a collection statically. See also [Planemo's documentation](https://planemo.readthedocs.io/en/latest/writing_advanced.html#static-element-count).
]]></xs:documentation>
    </xs:annotation>
    <xs:sequence>
      <xs:group ref="OutputCollectionDataElement" minOccurs="0" maxOccurs="unbounded"/>
    </xs:sequence>
    <xs:attributeGroup ref="OutputCommon"/>
    <xs:attributeGroup ref="OutputDataAttributes"/>
  </xs:complexType>
  <xs:complexType name="OutputCollection">
    <xs:annotation>
      <xs:documentation xml:lang="en"><![CDATA[

This tag set is contained within the ``<outputs>`` tag set, and it defines the
output dataset collection description resulting from the tool's execution. The
value of the attribute ``label`` can be acquired from input parameters or
metadata in the same way that the command line parameters are (discussed in the
[command](#tool-command) directive).

Creating collections in tools is covered in-depth in
[Planemo's documentation](https://planemo.readthedocs.io/en/latest/writing_advanced.html#creating-collections).

]]></xs:documentation>
    </xs:annotation>
    <xs:sequence>
      <xs:group ref="OutputCollectionElement" minOccurs="0" maxOccurs="unbounded"/>
    </xs:sequence>
    <xs:attributeGroup ref="OutputCommon"/>
    <xs:attributeGroup ref="OutputCollectionAttributes"/>
    <xs:attribute name="type" type="CollectionType">
      <xs:annotation>
        <xs:documentation xml:lang="en"><![CDATA[
Collection type for output. Simple collection types are either ``list`` or
``paired``, nested collections are specified as colon separated list of simple
collection types (the most common types are ``list``, ``paired``,
``list:paired``, or ``list:list``).
        ]]></xs:documentation>
      </xs:annotation>
    </xs:attribute>
    <xs:attribute name="type_source" type="xs:string">
      <xs:annotation>
        <xs:documentation xml:lang="en">This is the name of input collection to
derive collection's type (e.g. ``collection_type``) from.</xs:documentation>
      </xs:annotation>
    </xs:attribute>
  </xs:complexType>
  <xs:complexType name="Output">
    <xs:annotation>
      <xs:documentation xml:lang="en"><![CDATA[

This tag describes an output to the tool.
]]></xs:documentation>
    </xs:annotation>
    <xs:sequence>
      <xs:group ref="OutputDataElement" minOccurs="0" maxOccurs="unbounded"/>
    </xs:sequence>
    <xs:attributeGroup ref="OutputCommon"/>
    <xs:attributeGroup ref="OutputCollectionAttributes"/>
    <xs:attribute name="type" type="xs:string">
      <xs:annotation>
        <xs:documentation xml:lang="en">Output type. This could be older more established Galaxy types (e.g. data and collection) - in which case the semantics of this largely reflect the corresponding ``data`` and ``collection`` tags. This could also be newer non-data types such as ``integer`` or ``boolean``.</xs:documentation>
      </xs:annotation>
    </xs:attribute>
    <xs:attribute name="from" type="xs:string">
      <xs:annotation>
        <xs:documentation xml:lang="en">In expression tools, use this to specify a dictionary value to populate this output from. The semantics may change for other expression types in the future.</xs:documentation>
      </xs:annotation>
    </xs:attribute>
    <xs:attribute name="collection_type" type="CollectionType">
      <xs:annotation>
        <xs:documentation xml:lang="en"><![CDATA[
Collection type for output. Simple collection types are either ``list`` or
``paired``, nested collections are specified as colon separated list of simple
collection types (the most common types are ``list``, ``paired``,
``list:paired``, or ``list:list``).
        ]]></xs:documentation>
      </xs:annotation>
    </xs:attribute>
    <xs:attribute name="collection_type_source" type="xs:string">
      <xs:annotation>
        <xs:documentation xml:lang="en">This is the name of input collection to
derive collection's type (e.g. ``collection_type``) from.</xs:documentation>
      </xs:annotation>
    </xs:attribute>
  </xs:complexType>
  <xs:complexType name="OutputFilter">
    <xs:annotation>
      <xs:documentation xml:lang="en"><![CDATA[
The ``<data>`` tag can contain a ``<filter>`` tag which includes a Python code
block to be executed to test whether to include this output in the outputs the
tool ultimately creates. If the code, when executed, returns ``True``,
the output dataset is retained. In these code blocks the tool parameters appear
as Python variables and are thus referred to without the $ used for the Cheetah
template (used in the ``<command>`` tag). Variables that are part of
conditionals are accessed using a dictionary named after the conditional. Boolean
parameters appear as booleans, not the value of their ``truevalue`` and
``falsevalue`` attributes. In the example below, ``options["selection_mode"]`` would
appear as ``$options.selection_mode`` in Cheetah. Similarly ``options["vcf_output"]``
would appear as ``$options.vcf_output`` having the values ``'--vcf'`` when true and
``''`` when false in Cheetah.
Note that also parameters in sections are accessed via a dictionary.

### Example

```xml
    <inputs>
      <param type="data" format="fasta" name="reference_genome" label="Reference genome" />
      <param type="data" format="bam" name="input_bam" label="Aligned reads" />
      <conditional name="options">
        <param label="Use advanced options" name="selection_mode" type="select">
          <option selected="true" value="defaults">Use default options</option>
          <option value="advanced">Use advanced options</option>
        </param>
        <when value="defaults" />
        <when value="advanced">
          <param name="vcf_output" type="boolean" checked="false" label="VCF output"
            truevalue="--vcf" falsevalue="" />
        </when>
      </conditional>
    </inputs>
    <outputs>
      <data format="txt" label="Alignment report on ${on_string}" name="output_txt" />
      <data format="vcf" label="Variant summary on ${on_string}" name="output_vcf">
          <filter>options['selection_mode'] == 'advanced' and options['vcf_output']</filter>
      </data>
    </outputs>
```

Note that variables that correspond to optional select parameters are `None` if nothing is selected.
Therefore a filter for such a variable looks like the following example.

### Example

```xml
    <inputs>
       <param name="output_type" type="select" optional="true">
            <option value="save_phase">Phase Movie</option>
            <option value="save_period">Period Movie</option>
        </param>
    </inputs>

    <outputs>
        <data name="phase_out" format="tiff">
            <filter>output_type and "save_phase" in output_type</filter>
        </data>
        <data name="period_out" format="tiff" label="${movie.name[:-4]}_period">
            <filter>output_type and "save_period" in output_type</filter>
        </data>
    </outputs>
```

]]></xs:documentation>
    </xs:annotation>
    <xs:simpleContent>
      <xs:extension base="xs:string">
      </xs:extension>
    </xs:simpleContent>
  </xs:complexType>
  <xs:attributeGroup name="OutputDiscoverDatasetsCommon">
    <xs:attribute name="from_provided_metadata" type="xs:boolean" use="optional">
      <xs:annotation>
        <xs:documentation xml:lang="en">Indicate that dataset filenames should simply be read from the provided metadata file (e.g. galaxy.json). If this is set - pattern and sort must not be set.</xs:documentation>
      </xs:annotation>
    </xs:attribute>
    <xs:attribute name="pattern" type="xs:string" use="optional">
      <xs:annotation>
        <xs:documentation xml:lang="en">Regular expression used to find filenames and parse dynamic properties.</xs:documentation>
      </xs:annotation>
    </xs:attribute>
    <xs:attribute name="directory" type="xs:string" use="optional">
      <xs:annotation>
        <xs:documentation xml:lang="en">Directory (relative to working directory) to search for files.</xs:documentation>
      </xs:annotation>
    </xs:attribute>
    <xs:attribute name="recurse" type="xs:boolean" use="optional">
      <xs:annotation>
        <xs:documentation xml:lang="en">Indicates that the specified directory should be searched recursively for matching files.</xs:documentation>
      </xs:annotation>
    </xs:attribute>
    <xs:attribute name="match_relative_path" type="xs:boolean" use="optional">
      <xs:annotation>
        <xs:documentation xml:lang="en">Indicates that the entire path of the discovered dataset relative to the specified directory should be available for matching patterns.</xs:documentation>
      </xs:annotation>
    </xs:attribute>
    <xs:attribute name="format" type="Format" use="optional">
      <xs:annotation>
        <xs:documentation xml:lang="en">Format (or datatype) of discovered datasets (an alias with ``ext``).</xs:documentation>
      </xs:annotation>
    </xs:attribute>
    <xs:attribute name="ext" type="Format" use="optional">
      <xs:annotation>
        <xs:documentation xml:lang="en">Format (or datatype) of discovered datasets (an alias with ``format``).</xs:documentation>
      </xs:annotation>
    </xs:attribute>
    <xs:attribute name="sort_by" type="xs:string" use="optional">
      <xs:annotation>
        <xs:documentation xml:lang="en"><![CDATA[
        A string `[reverse_][SORT_COMP_]SORTBY` describing the desired sort order of the collection elements.
        `SORTBY` can be `filename`, `name`, `designation`, `dbkey` and the optional `SORT_COMP` can be either
        `lexical` or `numeric`. Default is lexical sorting by filename. 
        Note that lexical sorting is case sensitive, i.e. upper case characters come before lower case characters (e.g. "Apple" < "Banana" < "apple" < "banana").
        ]]></xs:documentation>
      </xs:annotation>
    </xs:attribute>
    <xs:attribute name="visible" type="xs:boolean" use="optional">
      <xs:annotation>
        <xs:documentation xml:lang="en">Indication if this dataset is visible in output history. This defaults to ``false``, but probably shouldn't - be sure to set to ``true`` if that is your intention.</xs:documentation>
      </xs:annotation>
    </xs:attribute>
  </xs:attributeGroup>
  <xs:complexType name="OutputDiscoverDatasets">
    <xs:annotation>
      <xs:documentation xml:lang="en"><![CDATA[

Describe datasets to dynamically collect after the job complete.

There are many simple tools with examples of this element distributed with
Galaxy, including:

* [multi_output.xml](https://github.com/galaxyproject/galaxy/blob/dev/test/functional/tools/multi_output.xml)
* [multi_output_assign_primary.xml](https://github.com/galaxyproject/galaxy/blob/dev/test/functional/tools/multi_output_assign_primary.xml)
* [multi_output_configured.xml](https://github.com/galaxyproject/galaxy/blob/dev/test/functional/tools/multi_output_configured.xml)

More information can be found on Planemo's documentation for
[multiple output files](https://planemo.readthedocs.io/en/latest/writing_advanced.html#multiple-output-files).
]]></xs:documentation>
    </xs:annotation>
    <xs:attributeGroup ref="OutputDiscoverDatasetsCommon"/>
    <xs:attribute name="assign_primary_output" type="xs:boolean" use="optional">
      <xs:annotation>
        <xs:documentation xml:lang="en">Replace the primary dataset described by the parameter ``data`` parameter with the first output discovered.</xs:documentation>
      </xs:annotation>
    </xs:attribute>
  </xs:complexType>
  <xs:complexType name="OutputCollectionDiscoverDatasets">
    <xs:annotation>
      <xs:documentation xml:lang="en"><![CDATA[

This tag allows one to describe the datasets contained within an output
collection dynamically, such that the outputs are "discovered" based on regular
expressions after the job is complete.

There are many simple tools with examples of this element distributed with
Galaxy, including:

* [collection_split_on_column.xml](https://github.com/galaxyproject/galaxy/blob/dev/test/functional/tools/collection_split_on_column.xml)
* [collection_creates_dynamic_list_of_pairs.xml](https://github.com/galaxyproject/galaxy/blob/dev/test/functional/tools/collection_creates_dynamic_list_of_pairs.xml)
* [collection_creates_dynamic_nested.xml](https://github.com/galaxyproject/galaxy/blob/dev/test/functional/tools/collection_creates_dynamic_nested.xml)

]]></xs:documentation>
    </xs:annotation>
<<<<<<< HEAD
    <xs:attribute name="from_provided_metadata" type="xs:boolean" use="optional">
      <xs:annotation>
        <xs:documentation xml:lang="en">Indicate that dataset filenames should simply be read from the provided metadata file (e.g. galaxy.json). If this is set - pattern and sort_by must not be set.</xs:documentation>
      </xs:annotation>
    </xs:attribute>
    <xs:attribute name="pattern" type="xs:string" use="optional">
      <xs:annotation>
        <xs:documentation xml:lang="en">Regular expression used to find filenames and parse dynamic properties.</xs:documentation>
      </xs:annotation>
    </xs:attribute>
    <xs:attribute name="directory" type="xs:string" use="optional">
      <xs:annotation>
        <xs:documentation xml:lang="en">Directory (relative to working directory) to search for files.</xs:documentation>
      </xs:annotation>
    </xs:attribute>
    <xs:attribute name="recurse" type="xs:boolean" use="optional">
      <xs:annotation>
        <xs:documentation xml:lang="en">Indicates that the specified directory should be searched recursively for matching files.</xs:documentation>
      </xs:annotation>
    </xs:attribute>
    <xs:attribute name="match_relative_path" type="xs:boolean" use="optional">
      <xs:annotation>
        <xs:documentation xml:lang="en">Indicates that the entire path of the discovered dataset relative to the specified directory should be available for matching patterns.</xs:documentation>
      </xs:annotation>
    </xs:attribute>
    <xs:attribute name="format" type="Format" use="optional">
      <xs:annotation>
        <xs:documentation xml:lang="en">Format (or datatype) of discovered datasets (an alias with ``ext``).</xs:documentation>
      </xs:annotation>
    </xs:attribute>
    <xs:attribute name="ext" type="Format" use="optional">
      <xs:annotation>
        <xs:documentation xml:lang="en">Format (or datatype) of discovered datasets (an alias with ``format``).</xs:documentation>
      </xs:annotation>
    </xs:attribute>
    <xs:attribute name="sort_by" type="xs:string" use="optional">
      <xs:annotation>
        <xs:documentation xml:lang="en">A string `[reverse_][SORT_COMP_]SORTBY` describing the desired sort order of the collection elements. `SORTBY` can be `filename`, `name`, `designation`, `dbkey` and the optional `SORT_COMP` can be either `lexical` or `numeric`. Default is lexical sorting by filename.</xs:documentation>
      </xs:annotation>
    </xs:attribute>
    <xs:attribute name="visible" type="xs:boolean" use="optional">
      <xs:annotation>
        <xs:documentation xml:lang="en">Indication if this dataset is visible in the history. This defaults to ``false``, but probably shouldn't - be sure to set to ``true`` if that is your intention.</xs:documentation>
      </xs:annotation>
    </xs:attribute>
=======
    <xs:attributeGroup ref="OutputDiscoverDatasetsCommon"/>
>>>>>>> 9fb00e19
  </xs:complexType>
  <xs:complexType name="Actions">
    <xs:annotation>
      <xs:documentation xml:lang="en"><![CDATA[
The ``actions`` directive allows tools to dynamically take actions related to an
``output`` either unconditionally or conditionally based on inputs. These
actions currently include setting metadata values and the output's data format.

The examples below will demonstrate that the ``actions`` tag contains child
``conditional`` tags. The these conditionals are met, additional ``action``
directives below the conditional are apply to the ``data`` output.

### Metadata

The ``<actions>`` in the Bowtie 2 wrapper is used in lieu of the deprecated
``<code>`` tag to set the ``dbkey`` of the output dataset. In
[bowtie2_wrapper.xml](https://github.com/galaxyproject/tools-devteam/blob/main/tools/bowtie2/bowtie2_wrapper.xml)
(see below), according to the first action block, if the
``reference_genome.source`` is ``indexed`` (not ``history``), then it will assign
the ``dbkey`` of the output file to be the same as that of the reference file. It
does this by looking at through the data table and finding the entry that has the
value that's been selected in the index dropdown box as column 1 of the loc file
entry and using the dbkey, in column 0 (ignoring comment lines (starting with #)
along the way).

If ``reference_genome.source`` is ``history``, it pulls the ``dbkey`` from the
supplied file.

```xml
<data format="bam" name="output" label="${tool.name} on ${on_string}: aligned reads (sorted BAM)">
  <filter>analysis_type['analysis_type_selector'] == "simple" or analysis_type['sam_opt'] is False</filter>
  <actions>
    <conditional name="reference_genome.source">
      <when value="indexed">
        <action type="metadata" name="dbkey">
          <option type="from_data_table" name="bowtie2_indexes" column="1" offset="0">
            <filter type="param_value" column="0" value="#" compare="startswith" keep="false"/>
            <filter type="param_value" ref="reference_genome.index" column="0"/>
          </option>
        </action>
      </when>
      <when value="history">
        <action type="metadata" name="dbkey">
          <option type="from_param" name="reference_genome.own_file" param_attribute="dbkey" />
        </action>
      </when>
    </conditional>
  </actions>
</data>
```

### Format

The Bowtie 2 example also demonstrates conditionally setting an output format
based on inputs, as shown below:

```xml
<data format="fastqsanger" name="output_unaligned_reads_r" label="${tool.name} on ${on_string}: unaligned reads (R)">
    <filter>(library['type'] == "paired" or library['type'] == "paired_collection") and library['unaligned_file'] is True</filter>
    <actions>
        <conditional name="library.type">
            <when value="paired">
                <action type="format">
                    <option type="from_param" name="library.input_2" param_attribute="ext" />
                </action>
            </when>
            <when value="paired_collection">
                <action type="format">
                    <option type="from_param" name="library.input_1" param_attribute="reverse.ext" />
                </action>
            </when>
        </conditional>
    </actions>
</data>
```

Note that the value given in ``when`` tags needs to be the python string representation
of the value of the referred parameter, e.g. ``True`` or ``False`` if the referred
parameter is a boolean.


### Unconditional Actions and Column Names

For a static file that contains a fixed number of columns, it is straight forward:

```xml
<outputs>
    <data format="tabular" name="table">
        <actions>
            <action name="column_names" type="metadata" default="Firstname,Lastname,Age" />
        </actions>
    </data>
</outputs>
```

It may also be necessary to use column names based on a variable from another
input file. This is implemented in the
[htseq-count](https://github.com/galaxyproject/tools-iuc/blob/main/tools/htseq_count/htseq-count.xml)
and
[featureCounts](https://github.com/galaxyproject/tools-iuc/blob/main/tools/featurecounts/featurecounts.xml)
wrappers:

```xml
<inputs>
    <data name="input_file" type="data" multiple="false">
</inputs>
<outputs>
    <data format="tabular" name="output_short">
        <actions>
            <action name="column_names" type="metadata" default="Geneid,${input_file.name}" />
        </actions>
    </data>
</outputs>
```

Or in case of multiple files:

```xml
<inputs>
    <data name="input_files" type="data" multiple="true">
</inputs>
<outputs>
    <data format="tabular" name="output_short">
        <actions>
            <action name="column_names" type="metadata" default="Geneid,${','.join([a.name for a in $input_files])}" />
        </actions>
    </data>
</outputs>
```

### Unconditional Actions - An Older Example

The first approach above to setting ``dbkey`` based on tool data tables is
prefered, but an older example using so called "loc files" directly is found
below.

In addition to demonstrating this lower-level direct access of .loc files, it
demonstrates an unconditional action. The second block would not be needed for
most cases - it was required in this tool to handle the specific case of a small
reference file used for functional testing. It says that if the dbkey has been
set to ``equCab2chrM`` (which is what the ``<filter type="metadata_value"...
column="1" />`` tag does), then it should be changed to ``equCab2`` (which is the
``<option type="from_param" ... column="0" ...>`` tag does).

```xml
<actions>
   <conditional name="refGenomeSource.genomeSource">
      <when value="indexed">
           <action type="metadata" name="dbkey">
            <option type="from_file" name="bowtie_indices.loc" column="0" offset="0">
               <filter type="param_value" column="0" value="#" compare="startswith" keep="false"/>
               <filter type="param_value" ref="refGenomeSource.index" column="1"/>
            </option>
         </action>
       </when>
    </conditional>
    <!-- Special casing equCab2chrM to equCab2 -->
    <action type="metadata" name="dbkey">
        <option type="from_param" name="refGenomeSource.genomeSource" column="0" offset="0">
            <filter type="insert_column" column="0" value="equCab2chrM"/>
            <filter type="insert_column" column="0" value="equCab2"/>
            <filter type="metadata_value" ref="output" name="dbkey" column="1" />
        </option>
    </action>
</actions>
```
]]></xs:documentation>
    </xs:annotation>
    <xs:sequence>
      <xs:group ref="ActionsElement" minOccurs="0" maxOccurs="unbounded"/>
    </xs:sequence>
  </xs:complexType>
  <xs:group name="ActionsElement">
    <xs:choice>
      <xs:element name="action" type="Action"/>
      <xs:element name="conditional" type="ActionsConditional"/>
    </xs:choice>
  </xs:group>
  <xs:complexType name="Action">
    <xs:annotation>
      <xs:documentation xml:lang="en"><![CDATA[

This directive is contained within an output ``data``'s  ``actions`` directive
(either directly or beneath a parent ``conditional`` tag). This directive
describes modifications to either the output's format or metadata (based on
whether ``type`` is ``format`` or ``metadata``).

See [actions](#tool-outputs-data-actions) documentation for examples
of this directive.

]]></xs:documentation>
    </xs:annotation>
    <xs:sequence>
      <xs:element name="option" type="ActionsOption" minOccurs="0" maxOccurs="unbounded"/>
    </xs:sequence>
    <xs:attribute name="type" type="ActionType" use="required">
      <xs:annotation>
        <xs:documentation xml:lang="en">Type of action (either ``format`` or
``metadata`` currently).</xs:documentation>
      </xs:annotation>
    </xs:attribute>
    <xs:attribute name="name" type="xs:string">
      <xs:annotation>
        <xs:documentation xml:lang="en">If ``type="metadata"``, the name of the
metadata element.</xs:documentation>
      </xs:annotation>
    </xs:attribute>
    <xs:attribute name="default" type="xs:string">
      <xs:annotation>
        <xs:documentation xml:lang="en">If ``type="format"``, the default format
if none of the nested options apply.</xs:documentation>
      </xs:annotation>
    </xs:attribute>
  </xs:complexType>
  <xs:complexType name="ActionsOption">
    <xs:annotation>
      <xs:documentation xml:lang="en"><![CDATA[
1. Load options from a data table, a parameter (or its metadata), or a file
2. Filter the options using all filters defined by the contained ``filter`` tags.
3. Chose a value in a given line (``offset``) and ``column``

The options can be considered as a table where each line is an option. The values
in the columns can be used for filtering.

The different data sources can be loaded as follows:

- ``from_data_table``: load the options from the data table with the given ``name``.
- ``from_param``: Initialize a single option containing the value of the
  referred parameter (``name``) or its metadata (``param_attribute``)
- ``from_file``: Load the file the given ``name`` (in Galaxy's tool data path), columns
  are defined by the given ``separator`` (default is tab).
      ]]></xs:documentation>
    </xs:annotation>
    <xs:sequence>
      <xs:element name="filter" type="ActionsConditionalFilter" minOccurs="0" maxOccurs="unbounded"/>
    </xs:sequence>
    <xs:attribute name="type" type="ActionsOptionType" use="required">
      <xs:annotation>
        <xs:documentation xml:lang="en"><![CDATA[
Source of the tabular data ``from_data_table``, ``from_param``, or ``from_file``.
        ]]></xs:documentation>
      </xs:annotation>
    </xs:attribute>
    <xs:attribute name="name" type="xs:string">
      <xs:annotation>
        <xs:documentation xml:lang="en"><![CDATA[
Name of the referred data table, parameter, or file (required).
        ]]></xs:documentation>
      </xs:annotation>
    </xs:attribute>
    <xs:attribute name="column" type="xs:integer">
      <xs:annotation>
        <xs:documentation xml:lang="en"><![CDATA[
The column to choose the value from (required)
        ]]></xs:documentation>
      </xs:annotation>
    </xs:attribute>
    <xs:attribute name="offset" type="xs:integer">
      <xs:annotation>
        <xs:documentation xml:lang="en"><![CDATA[
The row (of the options) to choose the value from (by default -1, ie. last row)
        ]]></xs:documentation>
      </xs:annotation>
    </xs:attribute>
    <xs:attribute name="param_attribute" type="xs:string">
      <xs:annotation>
        <xs:documentation xml:lang="en"><![CDATA[
Applies to ``from_param``. The attribute of the parameter to use.
        ]]></xs:documentation>
      </xs:annotation>
    </xs:attribute>
  </xs:complexType>
  <xs:complexType name="ActionsConditional">
    <xs:annotation>
      <xs:documentation xml:lang="en"><![CDATA[

This directive is contained within an output ``data``'s  ``actions`` directive.
This directive describes the state of the inputs required to apply an ``action``
(specified as children of the child ``when`` directives to this element) to an
output.

See [actions](#tool-outputs-data-actions) documentation for examples
of this directive.

]]></xs:documentation>
    </xs:annotation>
    <xs:sequence>
      <xs:element name="when" type="ActionsConditionalWhen" minOccurs="0" maxOccurs="unbounded"/>
    </xs:sequence>
    <xs:attribute name="name" type="xs:string" use="required">
      <xs:annotation>
        <xs:documentation xml:lang="en">Name of the input parameter to base
conditional logic on. The value of this parameter will be matched against nested
``when`` directives.</xs:documentation>
      </xs:annotation>
    </xs:attribute>
  </xs:complexType>
  <xs:complexType name="ActionsConditionalWhen">
    <xs:annotation>
      <xs:documentation xml:lang="en"><![CDATA[

See [actions](#tool-outputs-data-actions) documentation for examples
of this directive.

      ]]></xs:documentation>
    </xs:annotation>
    <xs:sequence>
      <xs:group ref="ActionsElement" minOccurs="1" maxOccurs="unbounded"/>
    </xs:sequence>
    <xs:attribute name="value" type="xs:string" use="optional">
      <xs:annotation>
        <xs:documentation xml:lang="en">Value to match conditional input value
against. This needs to be the python string representation of the parameter value,
e.g. ``True`` or ``False`` if the referred parameter is a boolean.</xs:documentation>
      </xs:annotation>
    </xs:attribute>
    <xs:attribute name="datatype_isinstance" type="xs:string" use="optional">
      <xs:annotation>
        <xs:documentation xml:lang="en">Datatype to match against (if ``value`` is unspecified). This should be the short string describing the format (e.g. ``interval``).</xs:documentation>
      </xs:annotation>
    </xs:attribute>
  </xs:complexType>
  <xs:complexType name="ActionsConditionalFilter">
    <xs:annotation>
      <xs:documentation xml:lang="en"/>
    </xs:annotation>
    <xs:attribute name="type" type="ActionsConditionalFilterType" use="required">
      <xs:annotation>
        <xs:documentation xml:lang="en"><![CDATA[
``param_value``

- get the value of a refered parameter (``ref``) or the value given by ``value``
  - if ``param_attribute`` is given the corresponding attribute of the value of the reffered parameter is used ``ref``
- cast this value with the function given by ``cast``
- compare the each the value in the column given by ``column`` (also casted) with the determined value using the function given by ``compare``
- if the result of the comparison is equal to the boolean given by ``keep`` the value is kept

``insert_column``

- insert a column with a value in the options
  - if ``column`` is given then the column is inserted before this column, otherwise the column is appended
  - the value can be given by ``ref`` or ``value``

``column_strip``

Strip (remove certain characters from the suffix / prefix) values in a column.
The characters to strip can be given by ``strip`` (deafult is whitespace
characters)

``multiple_splitter``

Split the values in a ``column`` by a given ``separator``. And replace the
original column with the with columns containing the result of splitting.

``column_replace``

Replace values in a column. The old and new values can be given

- as static values ``old_value`` or ``new_value``
- dynamically by the contents in (another) column ``old_column`` or ``new_colum``

``metadata_value``

Filter values in ``column`` by the metadata element ``name`` of the referred
parameter ``ref`` depending on the results of the comparison function given by
with ``compare`` and the value of ``keep`` (i.e. if the result of the
comparision is equal to ``keep`` then keep the option).

``boolean``

Cast the values in ``column`` using the cast function given by ``cast``
(unaccessible / uncastable values are interpreted as False).  The result of this
cast is then casted with the bool function. If the final result is equal to
``keep`` the option.

``string_function``

Apply a string function to the values in ``column``. The string function is given by ``name``.

        ]]></xs:documentation>
      </xs:annotation>
    </xs:attribute>
    <xs:attribute name="compare" type="CompareType">
      <xs:annotation>
        <!-- TOOD xsd only allows startswith and re_search code also supports eq, neq, gt, gte, lt, lte, in, endswith -->
        <xs:documentation xml:lang="en"><![CDATA[
Function to use for the comparision. One of startswith, re_search.
Applies to: ``param_value``, ``metadata_value``
        ]]></xs:documentation>
      </xs:annotation>
    </xs:attribute>
    <xs:attribute name="ref" type="xs:string">
      <xs:annotation>
        <xs:documentation xml:lang="en"><![CDATA[
Name of an input parameter (parameters in conditionals or sections are referred using the dot syntax, e.g. ``cond.paramname``).
Applies to ``param_value``, ``insert_column``, ``metadata_value``
        ]]></xs:documentation>
      </xs:annotation>
    </xs:attribute>
    <xs:attribute name="value" type="xs:string">
      <xs:annotation>
        <xs:documentation xml:lang="en"><![CDATA[
Fixed value to use for the comparison.
Applies to ``param_value``, ``insert_column``
        ]]></xs:documentation>
      </xs:annotation>
    </xs:attribute>
    <xs:attribute name="column" type="xs:integer">
      <xs:annotation>
        <xs:documentation xml:lang="en"><![CDATA[
Column of the options (0 based).
Applies to ``param_value``, ``insert_column``, ``column_strip``, ``multiple_splitter``, ``column_replace``, ``metadata_value``, ``boolean``, ``string_function``
        ]]></xs:documentation>
      </xs:annotation>
    </xs:attribute>
    <xs:attribute name="keep" type="PermissiveBoolean">
      <xs:annotation>
        <xs:documentation xml:lang="en"><![CDATA[
Keep the value if the filter condition is met. default: true
Applies to ``param_value``, ``metadata_value``, ``boolean``
        ]]></xs:documentation>
      </xs:annotation>
    </xs:attribute>
    <xs:attribute name="cast" type="xs:string">
      <xs:annotation>
        <!-- float might be nice -->
        <xs:documentation xml:lang="en"><![CDATA[
one of string_as_bool, int, str function used for casting the value.
Applies to ``param_value``, ``boolean``</xs:documentation>
        ]]></xs:documentation>
      </xs:annotation>
    </xs:attribute>
    <xs:attribute name="iterate" type="PermissiveBoolean">
      <xs:annotation>
        <xs:documentation xml:lang="en"><![CDATA[
Applies to ``insert_column``. Default is ``False``</xs:documentation>
        ]]></xs:documentation>
      </xs:annotation>
    </xs:attribute>
    <xs:attribute name="param_attribute" type="xs:string">
      <xs:annotation>
        <xs:documentation xml:lang="en">
Which atttribute of the parameter value referred by ``ref`` to use. Separate with ``.``.
Applies to ``param_value``</xs:documentation>
      </xs:annotation>
    </xs:attribute>
    <xs:attribute name="separator" type="xs:string">
      <xs:annotation>
        <xs:documentation xml:lang="en">Applies to ``multiple_splitter``</xs:documentation>
      </xs:annotation>
    </xs:attribute>
    <xs:attribute name="strip" type="xs:string">
      <xs:annotation>
        <xs:documentation xml:lang="en">Applies to ``column_strip``. The given string is removed from the start or end of the column.</xs:documentation>
      </xs:annotation>
    </xs:attribute>
    <xs:attribute name="old_column" type="xs:string">
      <xs:annotation>
        <xs:documentation xml:lang="en">Applies to ``column_replace``</xs:documentation>
      </xs:annotation>
    </xs:attribute>
    <xs:attribute name="old_value" type="xs:string">
      <xs:annotation>
        <xs:documentation xml:lang="en">Applies to ``column_replace``</xs:documentation>
      </xs:annotation>
    </xs:attribute>
    <xs:attribute name="new_column" type="xs:string">
      <xs:annotation>
        <xs:documentation xml:lang="en">Applies to ``column_replace``</xs:documentation>
      </xs:annotation>
    </xs:attribute>
    <xs:attribute name="new_value" type="xs:string">
      <xs:annotation>
        <xs:documentation xml:lang="en">Applies to ``column_replace``</xs:documentation>
      </xs:annotation>
    </xs:attribute>
    <xs:attribute name="name" type="xs:string">
      <xs:annotation>
        <xs:documentation xml:lang="en"><![CDATA[
For ``metadata_value`` this is the name of the metadata to use. For ``string``
function the string function to use (currently ``lower`` or ``upper``).
Applies to ``metadata_value``, ``string_function``
        ]]></xs:documentation>
      </xs:annotation>
    </xs:attribute>
  </xs:complexType>
  <xs:complexType name="EnvironmentVariables">
    <xs:annotation>
      <xs:documentation xml:lang="en">
This directive should contain one or more ``environment_variable`` definition.
      </xs:documentation>
    </xs:annotation>
    <xs:sequence>
      <xs:element name="environment_variable" type="EnvironmentVariable" minOccurs="0" maxOccurs="unbounded"/>
    </xs:sequence>
  </xs:complexType>
  <xs:complexType name="EnvironmentVariable">
    <xs:annotation>
      <xs:documentation xml:lang="en"><![CDATA[

This directive defines an environment variable that will be available when the
tool executes. The body should be a Cheetah template block that may reference
the tool's inputs as demonstrated below.

### Example

The following demonstrates a couple ``environment_variable`` definitions.

```xml
<environment_variables>
    <environment_variable name="INTVAR">$inttest</environment_variable>
    <environment_variable name="IFTEST">#if int($inttest) == 3
ISTHREE
#else#
NOTTHREE
#end if#</environment_variable>
    </environment_variables>
</environment_variables>
```

If these environment variables are used in another Cheetah context, such as in
the ``command`` block, the ``$`` used indicate shell expansion of a variable
should be escaped with a ``\`` so prevent it from being evaluated as a Cheetah
variable instead of shell variable.

```xml
<command>
    echo "\$INTVAR"  >  $out_file1;
    echo "\$IFTEST"  >> $out_file1;
</command>
```

### inject

The Galaxy user's API key can be injected into an environment variable by setting ``inject``
attribute to ``api_key`` (e.g. ``inject="api_key"``).

```xml
<environment_variables>
    <environment_variable name="GALAXY_API_KEY" inject="api_key" />
</environment_variables>
```

The framework allows setting this via environment variable and not via templating variables
in order to discourage setting the actual values of these keys as command line arguments.
On shared systems this provides some security by preventing a simple process listing command
from exposing keys.
]]></xs:documentation>
    </xs:annotation>
    <xs:simpleContent>
      <xs:extension base="xs:string">
        <xs:attribute name="name" type="xs:string">
          <xs:annotation>
            <xs:documentation xml:lang="en">Name of the environment variable to
define.</xs:documentation>
          </xs:annotation>
        </xs:attribute>
        <xs:attribute name="inject" type="EnvironmentVariableInject" gxdocs:added="19.09">
          <xs:annotation>
            <xs:documentation xml:lang="en">Special variable to inject into the environment variable. Currently 'api_key' is the only option and will cause the user's API key to be injected via this environment variable.</xs:documentation>
          </xs:annotation>
        </xs:attribute>
        <xs:attribute name="strip" type="PermissiveBoolean" default="false">
          <xs:annotation>
            <xs:documentation xml:lang="en">Whether to strip leading and trailing whitespace from the calculated value before exporting the environment variable.</xs:documentation>
          </xs:annotation>
        </xs:attribute>
      </xs:extension>
    </xs:simpleContent>
  </xs:complexType>
  <xs:simpleType name="EnvironmentVariableInject">
    <xs:annotation>
      <xs:documentation xml:lang="en"/>
    </xs:annotation>
    <xs:restriction base="xs:string">
      <xs:enumeration value="api_key"/>
      <xs:enumeration value="entry_point_path_for_label"/>
    </xs:restriction>
  </xs:simpleType>
  <xs:complexType name="ConfigFiles">
    <xs:annotation>
      <xs:documentation xml:lang="en"><![CDATA[See
[xy_plot.xml](https://github.com/galaxyproject/tools-devteam/blob/main/tools/xy_plot/xy_plot.xml)
for an example of how this tag set is used in a tool. This tag set is a
container for ``<configfile>`` and ``<inputs>`` tag sets - which can be used
to setup configuration files for use by tools.]]></xs:documentation>
    </xs:annotation>
    <xs:sequence>
      <xs:group ref="ConfigFilesElement" minOccurs="0" maxOccurs="unbounded"/>
    </xs:sequence>
  </xs:complexType>
  <xs:group name="ConfigFilesElement">
    <xs:choice>
      <xs:element name="inputs" type="ConfigInputs"/>
      <xs:element name="file_sources" type="ConfigFileSources"/>
      <xs:element name="configfile" type="ConfigFile"/>
    </xs:choice>
  </xs:group>
  <xs:complexType name="ConfigFile">
    <xs:annotation>
      <xs:documentation xml:lang="en"><![CDATA[

This tag set is contained within the ``<configfiles>`` tag set. It allows for
the creation of a temporary file for file-based parameter transfer.

*Example*

The following is taken from the [xy_plot.xml](https://github.com/galaxyproject/tools-devteam/blob/main/tools/xy_plot/xy_plot.xml)
tool config.

```xml
<configfiles>
    <configfile name="script_file">
      ## Setup R error handling to go to stderr
      options(show.error.messages=F, error = function () { cat(geterrmessage(), file=stderr()); q("no", 1, F) })
      ## Determine range of all series in the plot
      xrange = c(NULL, NULL)
      yrange = c(NULL, NULL)
      #for $i, $s in enumerate($series)
          s${i} = read.table("${s.input.get_file_name()}")
          x${i} = s${i}[,${s.xcol}]
          y${i} = s${i}[,${s.ycol}]
          xrange = range(x${i}, xrange)
          yrange = range(y${i}, yrange)
      #end for
      ## Open output PDF file
      pdf("${out_file1}")
      ## Dummy plot for axis / labels
      plot(NULL, type="n", xlim=xrange, ylim=yrange, main="${main}", xlab="${xlab}", ylab="${ylab}")
      ## Plot each series
      #for $i, $s in enumerate($series)
          #if $s.series_type['type'] == "line"
              lines(x${i}, y${i}, lty=${s.series_type.lty}, lwd=${s.series_type.lwd}, col=${s.series_type.col})
          #elif $s.series_type.type == "points"
              points(x${i}, y${i}, pch=${s.series_type.pch}, cex=${s.series_type.cex}, col=${s.series_type.col})
          #end if
      #end for
      ## Close the PDF file
      devname = dev.off()
    </configfile>
</configfiles>
```

This file is then used in the ``command`` block of the tool as follows:

```xml
<command>bash '$__tool_directory__/r_wrapper.sh' '$script_file'</command>
```

]]></xs:documentation>
    </xs:annotation>
    <xs:simpleContent>
      <xs:extension base="xs:string">
        <xs:attribute name="name" type="xs:string">
          <xs:annotation>
            <xs:documentation xml:lang="en">Cheetah variable used to reference
the path to the file created with this directive.</xs:documentation>
          </xs:annotation>
        </xs:attribute>
        <xs:attribute name="filename" type="xs:string">
          <xs:annotation>
            <xs:documentation xml:lang="en">Path relative to the working directory of the tool for the configfile created in response to this directive.</xs:documentation>
          </xs:annotation>
        </xs:attribute>
      </xs:extension>
    </xs:simpleContent>
  </xs:complexType>
  <xs:complexType name="ConfigInputs">
    <xs:annotation>
      <xs:documentation xml:lang="en"><![CDATA[

This tag set is contained within the ``<configfiles>`` tag set. It tells Galaxy to
write out a JSON representation of the tool parameters.

*Example*

The following will create a Cheetah variable that can be evaluated as ``$inputs`` that
will contain the tool parameter inputs.

```xml
<configfiles>
    <inputs name="inputs" />
</configfiles>
```

The following will instead write the inputs to the tool's working directory with
the specified name (i.e. ``inputs.json``).

```xml
<configfiles>
    <inputs name="inputs" filename="inputs.json" />
</configfiles>
```

A contrived example of a tool that uses this is the test tool
[inputs_as_json.xml](https://github.com/galaxyproject/galaxy/blob/dev/test/functional/tools/inputs_as_json.xml).

By default this file will not contain paths for data or collection inputs. To include simple
paths for data or collection inputs set the ``data_style`` attribute to ``paths`` (see [inputs_as_json_with_paths.xml](https://github.com/galaxyproject/galaxy/blob/dev/test/functional/tools/inputs_as_json_with_paths.xml) for an example).
To include a dictionary with element identifiers, datatypes, staging paths, paths and metadata files set the ``data_style`` attribute to ``staging_path_and_source_path`` (element identifiers and datatypes are available since 24.0).
An example tool that uses ``staging_path_and_source_path`` is [inputs_as_json_with_staging_path_and_source_path.xml](https://github.com/galaxyproject/galaxy/blob/dev/test/functional/tools/inputs_as_json_with_staging_path_and_source_path.xml)

Note that the element identifiers are stored as lists, where the last element is the actual element identifier of the dataset
and the other elements the identifiers of the collections containing the dataset.

For tools with profile >= 20.05 a select with ``multiple="true"`` is rendered as an array which is empty if nothing is selected. For older profile versions select lists are rendered as comma separated strings or a literal ``null`` in case nothing is selected.
]]></xs:documentation>
    </xs:annotation>
    <xs:simpleContent>
      <xs:extension base="xs:string">
        <xs:attribute name="name" type="xs:string">
          <xs:annotation>
            <xs:documentation xml:lang="en"><![CDATA[
Cheetah variable to populate the path to the inputs JSON file created in
response to this directive.
]]></xs:documentation>
          </xs:annotation>
        </xs:attribute>
        <xs:attribute name="filename" type="xs:string">
          <xs:annotation>
            <xs:documentation xml:lang="en">Path relative to the working directory of the tool for the inputs JSON file created in response to this directive.</xs:documentation>
          </xs:annotation>
        </xs:attribute>
        <xs:attribute name="data_style" type="InputsConfigfileDatastyleType">
          <xs:annotation>
            <xs:documentation xml:lang="en">Set to 'paths' to include dataset paths in the resulting file. Set to 'staging_path_and_source_path' to include element identifiers, datatype, staging path, a source path and all metadata files.</xs:documentation>
          </xs:annotation>
        </xs:attribute>
      </xs:extension>
    </xs:simpleContent>
  </xs:complexType>
  <xs:complexType name="ConfigFileSources">
    <xs:annotation>
      <xs:documentation xml:lang="en"><![CDATA[
]]></xs:documentation>
    </xs:annotation>
    <xs:simpleContent>
      <xs:extension base="xs:string">
        <xs:attribute name="name" type="xs:string">
          <xs:annotation>
            <xs:documentation xml:lang="en"><![CDATA[
Cheetah variable to populate the path to the inputs JSON file created in
response to this directive.
]]></xs:documentation>
          </xs:annotation>
        </xs:attribute>
        <xs:attribute name="filename" type="xs:string">
          <xs:annotation>
            <xs:documentation xml:lang="en">Path relative to the working directory of the tool for the file sources JSON configuration file created in response to this directive.</xs:documentation>
          </xs:annotation>
        </xs:attribute>
      </xs:extension>
    </xs:simpleContent>
  </xs:complexType>
  <xs:complexType name="VersionCommand">
    <xs:annotation>
      <xs:documentation xml:lang="en"><![CDATA[Specifies the command to be run in
order to get the tool's version string. The resulting value will be found in the
"Info" field of the history dataset.

Unlike the [command](#tool-command) tag, with the exception of the string
``$__tool_directory__`` this value is taken as a literal and so there is no
need to escape values like ``$`` and command inputs are not available for variable
substitution.

### Examples

A simple example for a [TopHat](https://ccb.jhu.edu/software/tophat/index.shtml)
tool definition might just be:

```xml
<version_command>tophat -version</version_command>
```

An example that leverages a Python script (e.g. ``count_reads.py``) shipped with
the tool might be:

```xml
<version_command>python '$__tool_directory__/count_reads.py'</version_command>
```

Examples are included in the test tools directory including:

- [version_command_plain.xml](https://github.com/galaxyproject/galaxy/blob/dev/test/functional/tools/version_command_plain.xml)
- [version_command_tool_dir.xml](https://github.com/galaxyproject/galaxy/blob/dev/test/functional/tools/version_command_tool_dir.xml)
- [version_command_interpreter.xml](https://github.com/galaxyproject/galaxy/blob/dev/test/functional/tools/version_command_interpreter.xml) (*deprecated*)

]]></xs:documentation>
    </xs:annotation>
    <xs:simpleContent>
      <xs:extension base="xs:string">
        <xs:attribute name="interpreter" type="xs:string">
          <xs:annotation>
            <xs:documentation xml:lang="en"><![CDATA[*Deprecated*. This will prefix the version command with the value of this attribute (e.g. ``python`` or ``perl``) and the tool directory, in order to run an executable file shipped with the tool. It is recommended to instead use ``<interpreter> '$__tool_directory__/<executable_name>'`` in the tag content. If this attribute is not specified, the tag should contain a Bash command calling executable(s) available in the ``$PATH``, as modified after loading the requirements.]]></xs:documentation>
          </xs:annotation>
        </xs:attribute>
      </xs:extension>
    </xs:simpleContent>
  </xs:complexType>
  <xs:complexType name="RequestParameterTranslation">
    <xs:annotation>
      <xs:documentation xml:lang="en"><![CDATA[See [/tools/data_source/ucsc_tablebrowser.xml](https://github.com/galaxyproject/galaxy/blob/dev/tools/data_source/ucsc_tablebrowser.xml) for an example of how to use this tag set. This tag set is used only in "data_source" tools (i.e. whose ``tool_type`` attribute is ``data_source`` or ``data_source_async``). This tag set contains a set of [request_param](#tool-request-param-translation-request-param) elements.]]></xs:documentation>
    </xs:annotation>
    <xs:sequence>
      <xs:element name="request_param" minOccurs="0" maxOccurs="unbounded" type="RequestParameter"/>
    </xs:sequence>
  </xs:complexType>
  <xs:complexType name="RequestParameter">
    <xs:annotation>
      <xs:documentation xml:lang="en"><![CDATA[Contained within the [request_param_translation](#tool-request-param-translation) tag set (used only in "data_source" tools). The external data source application may send back parameter names like "GENOME" which must be translated to "dbkey" in Galaxy.]]></xs:documentation>
    </xs:annotation>
    <xs:sequence>
      <xs:group ref="RequestParameterElement" minOccurs="0" maxOccurs="unbounded"/>
    </xs:sequence>
    <xs:attribute name="galaxy_name" type="RequestParameterGalaxyNameType" use="required">
      <xs:annotation>
        <xs:documentation xml:lang="en">
          Each of these maps directly to a ``remote_name`` value
        </xs:documentation>
      </xs:annotation>
    </xs:attribute>
    <xs:attribute name="remote_name" type="xs:string" use="required">
      <xs:annotation>
        <xs:documentation xml:lang="en">
          The string representing the name of the parameter in the remote data source
        </xs:documentation>
      </xs:annotation>
    </xs:attribute>
    <xs:attribute name="missing" type="xs:string">
      <xs:annotation>
        <xs:documentation xml:lang="en">
          The default value to use for ``galaxy_name`` if the ``remote_name`` parameter is not included in the request
        </xs:documentation>
      </xs:annotation>
    </xs:attribute>
  </xs:complexType>
  <xs:simpleType name="RequestParameterGalaxyNameType">
    <xs:annotation>
      <xs:documentation xml:lang="en"/>
    </xs:annotation>
    <xs:restriction base="xs:string">
      <xs:enumeration value="URL"/>
      <xs:enumeration value="URL_method"/>
      <xs:enumeration value="dbkey"/>
      <xs:enumeration value="organism"/>
      <xs:enumeration value="table"/>
      <xs:enumeration value="position"/>
      <xs:enumeration value="description"/>
      <xs:enumeration value="name"/>
      <xs:enumeration value="info"/>
      <xs:enumeration value="data_type"/>
    </xs:restriction>
  </xs:simpleType>
  <xs:group name="RequestParameterElement">
    <xs:choice>
      <xs:element name="append_param" type="RequestParameterAppend"/>
      <xs:element name="value_translation" type="RequestParameterValueTranslation"/>
    </xs:choice>
  </xs:group>
  <xs:complexType name="RequestParameterAppend">
    <xs:annotation>
      <xs:documentation xml:lang="en"><![CDATA[Optionally contained within the [request_param](#tool-request-param-translation-request-param) element if ``galaxy_name="URL"``. Some remote data sources (e.g., Gbrowse, Biomart) send parameters back to Galaxy in the initial response that must be added to the value of "URL" prior to Galaxy sending the secondary request to the remote data source via URL.]]></xs:documentation>
    </xs:annotation>
    <xs:sequence>
      <xs:element name="value" minOccurs="0" maxOccurs="unbounded" type="RequestParameterAppendValue"/>
    </xs:sequence>
    <xs:attribute name="separator" type="xs:string" use="required">
      <xs:annotation>
        <xs:documentation xml:lang="en"><![CDATA[
The text to use to join the requested parameters together (example ``separator="&amp;"``).
        ]]></xs:documentation>
      </xs:annotation>
    </xs:attribute>
    <xs:attribute name="first_separator" type="xs:string">
      <xs:annotation>
        <xs:documentation xml:lang="en"><![CDATA[
The text to use to join the ``request_param`` parameters to the first requested parameter (example ``first_separator="?"``).
        ]]></xs:documentation>
      </xs:annotation>
    </xs:attribute>
    <xs:attribute name="join" type="xs:string" use="required">
      <xs:annotation>
        <xs:documentation xml:lang="en"><![CDATA[
The text to use to join the param name to its value (example ``join="="``).
        ]]></xs:documentation>
      </xs:annotation>
    </xs:attribute>
  </xs:complexType>
  <xs:complexType name="RequestParameterAppendValue">
    <xs:annotation>
      <xs:documentation xml:lang="en"><![CDATA[Contained within the [append_param](#tool-request-param-translation-request-param-append-param) tag set. Allows for appending a param name / value pair to the value of URL.

Example:

```xml
<request_param_translation>
    <request_param galaxy_name="URL" remote_name="URL" missing="">
        <append_param separator="&amp;" first_separator="?" join="=">
            <value name="_export" missing="1" />
        </append_param>
    </request_param>
</request_param_tranlsation>
```
]]></xs:documentation>
    </xs:annotation>
    <xs:attribute name="name" type="xs:string" use="required">
      <xs:annotation>
        <xs:documentation xml:lang="en"><![CDATA[
Any valid HTTP request parameter name. The name / value pair must be received from the remote data source and will be appended to the value of URL as something like ``"&_export=1"`` (e.g. ``name="_export"``).
]]></xs:documentation>
      </xs:annotation>
    </xs:attribute>
    <xs:attribute name="missing" type="xs:string" use="required">
      <xs:annotation>
        <xs:documentation xml:lang="en"><![CDATA[Must be a valid HTTP request parameter value (e.g. ``missing="1"``).]]></xs:documentation>
      </xs:annotation>
    </xs:attribute>
  </xs:complexType>
  <xs:complexType name="RequestParameterValueTranslation">
    <xs:annotation>
      <xs:documentation xml:lang="en"><![CDATA[Optionally contained within the [request_param](#tool-request-param-translation-request-param) tag set. The parameter value received from a remote data source may be named differently in Galaxy, and this tag set allows for the value to be appropriately translated.]]></xs:documentation>
    </xs:annotation>
    <xs:sequence>
      <xs:element name="value" minOccurs="0" maxOccurs="unbounded" type="RequestParameterValueTranslationValue"/>
    </xs:sequence>
  </xs:complexType>
  <xs:complexType name="RequestParameterValueTranslationValue">
    <xs:annotation>
      <xs:documentation xml:lang="en"><![CDATA[Contained within the [value_translation](#tool-request-param-translation-request-param-value-translation) tag set - allows for changing the data type value to something supported by Galaxy.

Example:

```xml
<request_param_translation>
    <request_param galaxy_name="data_type" remote_name="hgta_outputType" missing="bed" >
        <value_translation>
            <value galaxy_value="tabular" remote_value="primaryTable" />
        </value_translation>
    </request_param>
</request_param_tranlsation>
```
]]></xs:documentation>
    </xs:annotation>
    <xs:attribute name="galaxy_value" type="xs:string" use="required">
      <xs:annotation>
        <xs:documentation xml:lang="en"><![CDATA[
The target value (e.g. for setting data format: the list of supported data formats is contained in the
[/config/datatypes_conf.xml.sample](https://github.com/galaxyproject/galaxy/blob/dev/config/datatypes_conf.xml.sample).
]]></xs:documentation>
      </xs:annotation>
    </xs:attribute>
    <xs:attribute name="remote_value" type="xs:string" use="required">
      <xs:annotation>
        <xs:documentation xml:lang="en"><![CDATA[The value supplied by the remote data source application]]></xs:documentation>
      </xs:annotation>
    </xs:attribute>
  </xs:complexType>
  <xs:complexType name="Stdio">
    <xs:annotation>
      <xs:documentation xml:lang="en"><![CDATA[Tools write the bulk of useful data to datasets, but they can also write messages to standard I/O (stdio) channels known as standard output (stdout) and standard error (stderr). Both stdout and stderr are typically written to the executing program's console or terminal. Previous versions of Galaxy checked stderr for execution errors - if any text showed up on stderr, then the tool's execution was marked as failed. However, many tools write messages to stderr that are not errors, and using stderr allows programs to redirect other interesting messages to a separate file. Programs may also exit with codes that indicate success or failure. One convention is for programs to return 0 on success and a non-zero exit code on failure.

Legacy tools (ones with ``profile`` unspecified or a ``profile`` of less than
16.04) will default to checking stderr for errors as described above. Newer
tools will instead treat an exit code other than 0 as an error. The
``detect_errors`` on ``command`` can swap between these behaviors but the
``stdio`` directive allows more options in defining error conditions (though
these aren't always intuitive).

With ``stdio`` directive, Galaxy can use regular expressions to scan stdout and
stderr, and it also allows exit codes to be scanned for ranges. The ``<stdio>``
tag has two subtags, ``<regex>`` and ``<exit_code>``, to define regular
expressions and exit code processing, respectively. They are defined below. If a
tool does not have any valid ``<regex>`` or ``<exit_code>`` tags, then Galaxy
will use the previous technique for finding errors.

A note should be made on the order in which exit codes and regular expressions
are applied and how the processing stops. Exit code rules are applied before
regular expression rules. The rationale is that exit codes are more clearly
defined and are easier to check computationally, so they are applied first. Exit
code rules are applied in the order in which they appear in the tool's
configuration file, and regular expressions are also applied in the order in
which they appear in the tool's configuration file. However, once a rule is
triggered that causes a fatal error, no further rules are
checked.]]></xs:documentation>
    </xs:annotation>
    <xs:sequence>
      <xs:group ref="StdioElement" minOccurs="0" maxOccurs="unbounded"/>
    </xs:sequence>
  </xs:complexType>
  <xs:group name="StdioElement">
    <xs:choice>
      <xs:element name="regex" type="Regex"/>
      <xs:element name="exit_code" type="ExitCode"/>
    </xs:choice>
  </xs:group>
  <xs:complexType name="ExitCode">
    <xs:annotation>
      <xs:documentation xml:lang="en"><![CDATA[
Tools may use exit codes to indicate specific execution errors. Many programs use 0 to indicate success and non-zero exit codes to indicate errors. Galaxy allows each tool to specify exit codes that indicate errors. Each ``<exit_code>`` tag defines a range of exit codes, and each range can be associated with a description of the error (e.g., "Out of Memory", "Invalid Sequence File") and an error level. The description just describes the condition and can be anything. The error level is either log, warning, fatal error, or fatal_oom. A warning means that stderr will be updated with the error's description. A fatal error means that the tool's execution will be marked as having an error and the workflow will stop. A fatal_oom indicates an out of memory condition and the job might be resubmitted if Galaxy is configured appropriately. Note that, if the error level is not supplied, then a fatal error is assumed to have occurred.

The exit code's range can be any consecutive group of integers. More advanced ranges, such as noncontiguous ranges, are currently not supported. Ranges can be specified in the form "m:n", where m is the start integer and n is the end integer. If ":n" is specified, then the exit code will be compared against all integers less than or equal to n. If "m:" is used, then the exit code will be compared against all integers greater than or equal to m. If the exit code matches, then the error level is applied and the error's description is added to stderr. If a tool's exit code does not match any of the supplied ``<exit_code>`` tags' ranges, then no errors are applied to the tool's execution.

Note that most Unix and Linux variants only support positive integers 0 to 255 for exit codes. If an exit code falls outside of this range, the usual convention is to only use the lower 8 bits for the exit code. The only known exception is if a job is broken into subtasks using the tasks runner and one of those tasks is stopped with a POSIX signal. (Note that signals should be used as a last resort for terminating processes.) In those cases, the task will receive -1 times the signal number. For example, suppose that a job uses the tasks runner and 8 tasks are created for the job. If one of the tasks hangs, then a sysadmin may choose to send the "kill" signal, SIGKILL, to the process. In that case, the task (and its job) will exit with an exit code of -9. More on POSIX signals can be found on [Wikipedia](https://en.wikipedia.org/wiki/Signal_(IPC)) as well as on the man page for "signal" (``man 7 signal``).

The ``<exit_code>`` tag's supported attributes are as follows:

* ``range``: This indicates the range of exit codes to check. The range can be one of the following:
  * ``n``: the exit code will only be compared to n;
  * ``m:n``: the exit code must be greater than or equal to m and less than or equal to n;
  * ``m:``: the exit code must be greater than or equal to m;
  * ``:n``: the exit code must be less than or equal to n.
* ``level``: This indicates the error level of the exit code. If no level is specified, then the fatal error level will be assumed to have occurred. The level can have one of following values:
  * ``log``, ``qc``, and ``warning``: If an exit code falls in the given range, then a description of the error will be added to the beginning of the source, prepended with either 'QC:', 'Log:' or 'Warning:'. This will not cause the tool to fail.
  * ``fatal``: If an exit code falls in the given range, then a description of the error will be added to the beginning of stderr. A fatal-level error will cause the tool to fail.
  * ``fatal_oom``: If an exit code falls in the given range, then a description of the error will be added to the beginning of stderr. Depending on the job configuration, a fatal_oom-level error will cause the tool to be resubmitted or fail.
* ``description``: This is an optional description of the error that corresponds to the exit code.

The following is an example of the ``<exit_code>`` tag:

```xml
<stdio>
    <exit_code range="3:5" level="warning" description="Low disk space" />
    <exit_code range="6:" level="fatal" description="Bad input dataset" />
    <!-- Catching fatal_oom allows the job runner to potentially resubmit to a resource with more
         memory if Galaxy is configured to do this. -->
    <exit_code range="2" level="fatal_oom" description="Out of Memory" />
</stdio>
```

If the tool returns 0 or 1, then the tool will not be marked as having an error.
If the exit code is 2, then the tool will fail with the description ``Out of
Memory`` added to stderr. If the tool returns 3, 4, or 5, then the tool will not
be marked as having failed, but ``Low disk space`` will be added to stderr.
Finally, if the tool returns any number greater than or equal to 6, then the
description ``Bad input dataset`` will be added to stderr and the tool will be
marked as having failed.

]]></xs:documentation>
    </xs:annotation>
    <xs:attribute name="range" type="RangeType" use="required">
      <xs:annotation>
        <xs:documentation xml:lang="en">Exit code range. Can be a single number or a range given by ``start:end``, where start and end are integers, if omitted negative or positive infinity is assumed</xs:documentation>
      </xs:annotation>
    </xs:attribute>
    <xs:attribute name="level" type="LevelType">
      <xs:annotation>
        <xs:documentation xml:lang="en">Error level: one of ``qc``, ``warning``, ``log``, ``fatal`` (default), ``fatal_oom``</xs:documentation>
      </xs:annotation>
    </xs:attribute>
    <xs:attribute name="description" type="xs:string">
      <xs:annotation>
        <xs:documentation xml:lang="en">Description. Error message presented to the user</xs:documentation>
      </xs:annotation>
    </xs:attribute>
  </xs:complexType>
  <xs:complexType name="Regex">
    <xs:annotation>
      <xs:documentation xml:lang="en"><![CDATA[
A regular expression defines a pattern of characters. The patterns include the following:

* ``GCTA``, which matches on the fixed string "GCTA";
* ``[abcd]``, which matches on the characters a, b, c, or d;
* ``[CG]{12}``, which matches on 12 consecutive characters that are C or G;
* ``a.*z``, which matches on the character "a", followed by 0 or more characters of any type, followed by a "z";
* ``^X``, which matches the letter X at the beginning of a string;
* ``Y$``, which matches the letter Y at the end of a string.

There are many more possible regular expressions. A reference to all supported
regular expressions can be found under
[Python Regular Expression Syntax](https://docs.python.org/3/library/re.html#regular-expression-syntax).

A regular expression includes the following attributes:

* ``source``: This tells whether the regular expression should be matched against stdout, stderr, or both. If this attribute is missing or is incorrect, then both stdout and stderr will be checked. The source can be one of the following values:
  * ``stdout``: the regular expression will be applied to stdout;
  * ``stderr``: the regular expression will be applied to stderr;
  * ``both``: the regular expression will be applied to both stderr and stdout (which is the default case).
* ``match``: This is the regular expression that will be used to match against stdout and/or stderr. If the ``<regex>`` tag does not contain the match attribute, then the ``<regex>`` tag will be ignored. The regular expression can be any valid Python regular expression. All regular expressions are performed case insensitively. For example, if match contains the regular expression "actg", then the regular expression will match against "actg", "ACTG", "AcTg", and so on. Also note that, if double quotes (") are to be used in the match attribute, then the value " can be used in place of double quotes. Likewise, if single quotes (') are to be used in the match attribute, then the value ' can be used if necessary.
* ``level``: This works very similarly to the ``<exit_code>`` tag, except that, when a regular expression matches against its source, the description is added to the beginning of the source. For example, if stdout matches on a regular expression, then the regular expression's description is added to the beginning of stdout (instead of stderr). If no level is specified, then the fatal error level will be assumed to have occurred. The level can have one of following values:
  * ``log``, ``qc``, and ``warning``: If the regular expression matches against its source input (i.e., stdout and/or stderr), then a description of the error will be added to the beginning of the source, prepended with either 'QC:', 'Log:', or 'Warning:'. This will not cause the tool to fail.
  * ``fatal``: If the regular expression matches against its source input, then a description of the error will be added to the beginning of the source. A fatal-level error will cause the tool to fail.
  * ``fatal_oom``: In contrast to fatal the job might be resubmitted if possible according to the job configuration.
* ``description``: Just like its ``exit_code`` counterpart, this is an optional description of the regular expression that has matched.

The following is an example of regular expressions that may be used:

```xml
<stdio>
    <regex match="low space"
           source="both"
           level="warning"
           description="Low space on device" />
    <regex match="error"
           source="stdout"
           level="fatal"
           description="Unknown error encountered" />
    <!-- Catching fatal_oom allows the job runner to potentially resubmit to a resource with more
         memory if Galaxy is configured to do this. -->
    <regex match="out of memory"
           source="stdout"
           level="fatal_oom"
           description="Out of memory error occurred" />
    <regex match="[CG]{12}"
           description="Fatal error - CG island 12 nts long found" />
    <regex match="^Branch A"
           level="warning"
           description="Branch A was taken in execution" />
</stdio>
```

The regular expression matching proceeds as follows. First, if either stdout or
stderr match on ``low space``, then a warning is registered. If stdout contained
the string ``---LOW SPACE---``, then stdout has the string ``Warning: Low space
on device`` added to its beginning. The same goes for if stderr had contained the
string ``low space``. Since only a warning could have occurred, the processing
continues.

Next, the regular expression ``error`` is matched only against stdout. If stdout
contains the string ``error`` regardless of its capitalization, then a fatal
error has occurred and the processing stops. In that case, stdout would be
prepended with the string ``Fatal: Unknown error encountered``. Note that, if
stderr contained ``error``, ``ERROR``, or ``ErRor`` then it would not matter -
stderr was not being scanned.

If the second regular expression does not match, the regular expression "out of memory"
is checked on stdout. If found, Galaxy tries to resubmit the job with more memory
if configured correctly, otherwise the job fails.

If the previous regular expressions does not match, then the fourth regular
expression is checked. The fourth regular expression does not contain an error
level, so an error level of ``fatal`` is assumed. The fourth regular expression
also does not contain a source, so both stdout and stderr are checked. The fourth
regular expression looks for 12 consecutive "C"s or "G"s in any order and in
uppercase or lowercase. If stdout contained ``cgccGGCCcGGcG`` or stderr
contained ``CCCCCCgggGGG``, then the regular expression would match, the tool
would be marked with a fatal error, and the stream that contained the
12-nucleotide CG island would be prepended with ``Fatal: Fatal error - CG island
12 nts long found``.

Finally, if the tool did not match any of the fatal errors, then the fifth
regular expression is checked. Since no source is specified, both stdout and
stderr are checked. If ``Branch A`` is at the beginning of stdout or stderr, then
a warning will be registered and the source that contained ``Branch A`` will be
prepended with the warning ``Warning: Branch A was taken in execution``.

Since Galaxy 24.0 groups defined in the regular expression are expanded in the
description (using the syntax of the [``expand`` function](https://docs.python.org/3/library/re.html#re.Match.expand)).
For the first ``regex`` in the following example the ``\1`` will be replaced
by the content of the text matching ``.*`` that follows on ``INFO: ``,
i.e. the content of the first group.
The second regular expression defines a named group ``error_message``
which then replaces the corresponding placeholder ``\g<error_message>`` in the
description. Note the quoting of the ``<`` and ``>`` characters in XML.

```xml
<stdio>
    <regex match="\(INFO\): (.*)"
           source="stderr"
           level="warning"
           description="\1" />
    <regex match="\(ERROR|WARNING\): (?P&lt;error_message&gt;.*)"
           source="stderr"
           level="fatal"
           description="\g&lt;error_message&gt;" />
</stdio>
```
]]></xs:documentation>
    </xs:annotation>
    <xs:attribute name="source" type="SourceType">
      <xs:annotation>
        <xs:documentation xml:lang="en">This tells whether the regular expression should be matched against stdout, stderr, or both. If this attribute is missing or is incorrect, then both stdout and stderr will be checked.</xs:documentation>
      </xs:annotation>
    </xs:attribute>
    <xs:attribute name="match" type="xs:string" use="required">
      <xs:annotation>
        <xs:documentation xml:lang="en">This is the regular expression that will be used to match against stdout and/or stderr.</xs:documentation>
      </xs:annotation>
    </xs:attribute>
    <xs:attribute name="level" type="LevelType">
      <xs:annotation>
        <xs:documentation xml:lang="en">This works very similarly to the 'exit_code' tag, except that, when a regular expression matches against its source, the description is added to the beginning of the source.</xs:documentation>
      </xs:annotation>
    </xs:attribute>
    <xs:attribute name="description" type="xs:string">
      <xs:annotation>
        <xs:documentation xml:lang="en">an optional description of the regular expression that has matched.</xs:documentation>
      </xs:annotation>
    </xs:attribute>
  </xs:complexType>
  <xs:complexType name="ChangeFormat">
    <xs:annotation>
      <xs:documentation xml:lang="en"><![CDATA[
Change the format of an output depending on the value of another input paramter.
See [extract_genomic_dna.xml](https://github.com/galaxyproject/tools-iuc/blob/main/tools/extract_genomic_dna/extract_genomic_dna.xml)
or the test tool
[output_format.xml](https://github.com/galaxyproject/galaxy/blob/dev/test/functional/tools/output_format.xml)
for simple examples of how this tag set is used in a tool. This tag set is
optionally contained within the ``<data>`` tag set and is the container tag set
for the following ``<when>`` tag set.]]></xs:documentation>
    </xs:annotation>
    <xs:sequence>
      <xs:element name="when" type="ChangeFormatWhen" maxOccurs="unbounded"/>
    </xs:sequence>
  </xs:complexType>
  <xs:complexType name="ChangeFormatWhen">
    <xs:annotation>
      <xs:documentation xml:lang="en"><![CDATA[
If the value of referenced parameter has the specified value, the data type is
changed to the desired type.

### Examples

Assume that your tool config includes the following select list parameter
structure:

```xml
<param name="out_format" type="select" label="Output data type">
    <option value="fasta">FASTA</option>
    <option value="interval">Interval</option>
</param>
```

Then whenever the user selects the ``interval`` option from the select list, the
following structure in your tool config will override the ``format="fasta"`` setting
in the ``<data>`` tag set with ``format="interval"``.

```xml
<outputs>
    <data format="fasta" name="out_file1">
        <change_format>
            <when input="out_format" value="interval" format="interval" />
        </change_format>
    </data>
</outputs>
```

See
[extract_genomic_dna.xml](https://github.com/galaxyproject/tools-iuc/blob/main/tools/extract_genomic_dna/extract_genomic_dna.xml)
or the test tool
[output_format.xml](https://github.com/galaxyproject/galaxy/blob/dev/test/functional/tools/output_format.xml)
for more examples.

For parameters that are nested in sections, conditionals, or repeats are accessed with object access syntax,
e.g. a parameter with name ``p`` that is in a conditional with name ``c``that is in a section with name ``s``
is referenced by ``s.c.p``"].
]]></xs:documentation>
    </xs:annotation>
    <xs:sequence/>
    <xs:attribute name="input" type="xs:string">
      <xs:annotation>
        <xs:documentation xml:lang="en">This attribute should be the name of
the desired input parameter (e.g. ``input="out_format"`` above). Parameters that are nested are accessed like an object.</xs:documentation>
      </xs:annotation>
    </xs:attribute>
    <xs:attribute name="value" type="xs:string" use="required">
      <xs:annotation>
        <xs:documentation xml:lang="en">This must be a possible value of the ``input``
parameter (e.g. ``value="interval"`` above), or of the deprecated ``input_dataset``'s
attribute.</xs:documentation>
      </xs:annotation>
    </xs:attribute>
    <xs:attribute name="format" type="Format" use="required">
      <xs:annotation>
        <xs:documentation xml:lang="en">This value must be a supported data type
(e.g. ``format="interval"``). See
[/config/datatypes_conf.xml.sample](https://github.com/galaxyproject/galaxy/blob/dev/config/datatypes_conf.xml.sample)
for a list of supported formats.</xs:documentation>
      </xs:annotation>
    </xs:attribute>
    <xs:attribute name="input_dataset" type="xs:string" gxdocs:deprecated="true">
      <xs:annotation>
        <xs:documentation xml:lang="en">*Deprecated*.</xs:documentation>
      </xs:annotation>
    </xs:attribute>
    <xs:attribute name="attribute" type="xs:string" gxdocs:deprecated="true">
      <xs:annotation>
        <xs:documentation xml:lang="en">*Deprecated*.</xs:documentation>
      </xs:annotation>
    </xs:attribute>
  </xs:complexType>
  <xs:complexType name="Citations">
    <xs:annotation>
      <xs:documentation xml:lang="en"><![CDATA[Tool files may declare one
citations element. Each citations element can contain one or more citation tag
elements - each of which specifies tool citation information using either a DOI
or a BibTeX entry.

These citations will appear at the bottom of the tool form in a formatted way
but the user will have to option to select RAW BibTeX for copying and pasting as
well. Likewise, the history menu includes an option allowing users to aggregate
all such citations across an analysis in a list of citations.

BibTeX entries for citations annotated with DOIs will be fetched by Galaxy from
https://doi.org/ and cached.

```xml
<citations>
   <!-- Example of annotating a citation using a DOI. -->
   <citation type="doi">10.1093/bioinformatics/btq281</citation>

   <!-- Example of annotating a citation using a BibTex entry. -->
   <citation type="bibtex">@ARTICLE{Kim07aninterior-point,
   author = {Seung-jean Kim and Kwangmoo Koh and Michael Lustig and Stephen Boyd and Dimitry Gorinevsky},
   title = {An interior-point method for large-scale l1-regularized logistic regression},
   journal = {Journal of Machine Learning Research},
   year = {2007},
   volume = {8},
   pages = {1519-1555}
   }</citation>
 </citations>
```

For more implementation information see the
[pull request](https://bitbucket.org/galaxy/galaxy-central/pull-requests/440/initial-bibtex-doi-citation-support-in/diff)
adding this feature. For more examples of how to add this to tools checkout the
following commits adding this to the
[NCBI BLAST+ suite](https://github.com/peterjc/galaxy_blast/commit/9d2e3906915895765ecc3f48421b91fabf2ccd8b),
[phenotype association tools](https://bitbucket.org/galaxy/galaxy-central/commits/39c983151fe328ff5d415f6da81ce5b21a7e18a4),
[MAF suite](https://bitbucket.org/galaxy/galaxy-central/commits/60f63d6d4cb7b73286f3c747e8acaa475e4b6fa8),
and [MACS2 suite](https://github.com/jmchilton/galaxytools/commit/184971dea73e236f11e82b77adb5cab615b8391b).

This feature was added to the August 2014 release of Galaxy, tools annotated
with citations will work in older releases of Galaxy but no citation information
will be available to the end user.
]]></xs:documentation>
    </xs:annotation>
    <xs:sequence>
      <xs:element name="citation" type="Citation" minOccurs="0" maxOccurs="unbounded"/>
    </xs:sequence>
  </xs:complexType>
  <xs:complexType name="Citation">
    <xs:annotation>
      <xs:documentation xml:lang="en">Each citations element can contain one or
more ``citation`` tag elements - each of which specifies tool citation
information using either a DOI or a BibTeX entry.</xs:documentation>
    </xs:annotation>
    <xs:simpleContent>
      <xs:extension base="xs:string">
        <xs:attribute name="type" type="CitationType" use="required">
          <xs:annotation>
            <xs:documentation xml:lang="en">Type of citation - currently ``doi``
and ``bibtex`` are the only supported options.</xs:documentation>
          </xs:annotation>
        </xs:attribute>
      </xs:extension>
    </xs:simpleContent>
  </xs:complexType>
  <xs:simpleType name="CitationType">
    <xs:annotation>
      <xs:documentation xml:lang="en">Type of citation represented.</xs:documentation>
    </xs:annotation>
    <xs:restriction base="xs:string">
      <xs:enumeration value="bibtex"/>
      <xs:enumeration value="doi"/>
    </xs:restriction>
  </xs:simpleType>
  <xs:simpleType name="RequirementType">
    <xs:annotation>
      <xs:documentation xml:lang="en">Documentation for RequirementType</xs:documentation>
    </xs:annotation>
    <xs:restriction base="xs:string">
      <xs:enumeration value="python-module"/>
      <xs:enumeration value="binary"/>
      <xs:enumeration value="package"/>
      <xs:enumeration value="set_environment"/>
    </xs:restriction>
  </xs:simpleType>
  <xs:simpleType name="ResourceType">
    <xs:annotation>
      <xs:documentation xml:lang="en">Type of resource specification.</xs:documentation>
    </xs:annotation>
    <xs:restriction base="xs:string">
      <xs:enumeration value="cores_min">
        <xs:annotation>
          <xs:documentation xml:lang="en">Minimum reserved number of CPU cores, if runtime allows it (not yet implemented in Galaxy).</xs:documentation>
        </xs:annotation>
      </xs:enumeration>
      <xs:enumeration value="cores_max">
        <xs:annotation>
          <xs:documentation xml:lang="en">Maximum reserved number of CPU cores, if runtime allows it (not yet implemented in Galaxy).</xs:documentation>
        </xs:annotation>
      </xs:enumeration>
      <xs:enumeration value="ram_min">
        <xs:annotation>
          <xs:documentation xml:lang="en">Minimum reserved RAM in mebibytes (2**20 bytes), if runtime allows it (not yet implemented in Galaxy).</xs:documentation>
        </xs:annotation>
      </xs:enumeration>
      <xs:enumeration value="ram_max">
        <xs:annotation>
          <xs:documentation xml:lang="en">Maximum reserved RAM in mebibytes (2**20 bytes), if runtime allows it (not yet implemented in Galaxy).</xs:documentation>
        </xs:annotation>
      </xs:enumeration>
      <xs:enumeration value="tmpdir_min">
        <xs:annotation>
          <xs:documentation xml:lang="en">Minimum reserved filesystem-based storage for the designated temporary directory in mebibytes (2**20 bytes), if runtime allows it (not yet implemented in Galaxy).</xs:documentation>
        </xs:annotation>
      </xs:enumeration>
      <xs:enumeration value="tmpdir_max">
        <xs:annotation>
          <xs:documentation xml:lang="en">Maximum reserved filesystem based storage for the designated temporary directory, in mebibytes (2**20 bytes), if runtime allows it (not yet implemented in Galaxy).</xs:documentation>
        </xs:annotation>
      </xs:enumeration>
      <xs:enumeration value="cuda_version_min">
        <xs:annotation>
          <xs:documentation xml:lang="en">Minimum CUDA (runtime link library) runtime version, if runtime allows it (not yet implemented in Galaxy).</xs:documentation>
        </xs:annotation>
      </xs:enumeration>
      <xs:enumeration value="cuda_compute_capability">
        <xs:annotation>
          <xs:documentation xml:lang="en">Minimum NVIDIA (hardware+driver) Compute capabilities (major, minor (can be a range or a list), if runtime allows it (not yet implemented in Galaxy).</xs:documentation>
        </xs:annotation>
      </xs:enumeration>
      <xs:enumeration value="gpu_memory_min">
        <xs:annotation>
          <xs:documentation xml:lang="en">Minimum Memory of the GPU in mebibytes, if runtime allows it (not yet implemented in Galaxy).</xs:documentation>
        </xs:annotation>
      </xs:enumeration>
      <xs:enumeration value="cuda_device_count_min">
        <xs:annotation>
          <xs:documentation xml:lang="en">Minimum CUDA device count, if runtime allows it (not yet implemented in Galaxy).</xs:documentation>
        </xs:annotation>
      </xs:enumeration>
      <xs:enumeration value="cuda_device_count_max">
        <xs:annotation>
          <xs:documentation xml:lang="en">Maximum CUDA device count, if runtime allows it (not yet implemented in Galaxy).</xs:documentation>
        </xs:annotation>
      </xs:enumeration>
      <xs:enumeration value="shm_size">
        <xs:annotation>
          <xs:documentation xml:lang="en"><![CDATA[Size of /dev/shm. The format is `<number><unit>`. <number> must be greater than 0. Unit is optional and can be `b` (bytes), `k` (kilobytes), `m` (megabytes), or `g` (gigabytes). If you omit the unit, the default is bytes. If you omit the size entirely, the value is `64m`.]]></xs:documentation>
        </xs:annotation>
      </xs:enumeration>
    </xs:restriction>
  </xs:simpleType>
  <xs:simpleType name="ContainerType">
    <xs:annotation>
      <xs:documentation xml:lang="en">Type of container for tool execution.</xs:documentation>
    </xs:annotation>
    <xs:restriction base="xs:string">
      <xs:enumeration value="docker"/>
      <xs:enumeration value="singularity"/>
    </xs:restriction>
  </xs:simpleType>
  <xs:simpleType name="ToolTypeType">
    <xs:annotation>
      <xs:documentation xml:lang="en">Documentation for ToolTypeType</xs:documentation>
    </xs:annotation>
    <xs:restriction base="xs:string">
      <xs:enumeration value="data_source"/>
      <xs:enumeration value="data_source_async"/>
      <xs:enumeration value="manage_data"/>
      <xs:enumeration value="interactive"/>
      <xs:enumeration value="expression"/>
    </xs:restriction>
  </xs:simpleType>
  <xs:simpleType name="URLmethodType">
    <xs:annotation>
      <xs:documentation xml:lang="en">Documentation for URLmethodType</xs:documentation>
    </xs:annotation>
    <xs:restriction base="xs:string">
      <xs:enumeration value="get"/>
      <xs:enumeration value="post"/>
    </xs:restriction>
  </xs:simpleType>
  <xs:simpleType name="TargetType">
    <xs:annotation>
      <xs:documentation xml:lang="en">Documentation for TargetType</xs:documentation>
    </xs:annotation>
    <xs:restriction base="xs:string">
      <xs:enumeration value="_top"/>
      <xs:enumeration value="_parent"/>
    </xs:restriction>
  </xs:simpleType>
  <xs:simpleType name="MethodType">
    <xs:annotation>
      <xs:documentation xml:lang="en">Documentation for MethodType</xs:documentation>
    </xs:annotation>
    <xs:restriction base="xs:string">
      <xs:enumeration value="basic"/>
      <xs:enumeration value="multi"/>
    </xs:restriction>
  </xs:simpleType>
  <xs:simpleType name="DisplayType">
    <xs:annotation>
      <xs:documentation xml:lang="en">Documentation for DisplayType</xs:documentation>
    </xs:annotation>
    <xs:restriction base="xs:string">
      <xs:enumeration value="checkboxes"/>
      <xs:enumeration value="radio"/>
    </xs:restriction>
  </xs:simpleType>
  <xs:simpleType name="HierarchyType">
    <xs:annotation>
      <xs:documentation xml:lang="en">Documentation for HierarchyType</xs:documentation>
    </xs:annotation>
    <xs:restriction base="xs:string">
      <xs:enumeration value="exact"/>
      <xs:enumeration value="recurse"/>
    </xs:restriction>
  </xs:simpleType>
  <xs:simpleType name="ValidatorType">
    <xs:annotation>
      <xs:documentation xml:lang="en">Documentation for ValidatorType</xs:documentation>
    </xs:annotation>
    <xs:restriction base="xs:string">
      <xs:enumeration value="empty_dataset"/>
      <xs:enumeration value="empty_extra_files_path"/>
      <xs:enumeration value="expression"/>
      <xs:enumeration value="regex"/>
      <xs:enumeration value="in_range"/>
      <xs:enumeration value="length"/>
      <xs:enumeration value="metadata"/>
      <xs:enumeration value="dataset_metadata_equal" gxdocs:added="23.1"/>
      <xs:enumeration value="unspecified_build"/>
      <xs:enumeration value="no_options"/>
      <xs:enumeration value="empty_field"/>
      <xs:enumeration value="dataset_metadata_in_file"/>
      <xs:enumeration value="dataset_metadata_in_data_table"/>
      <xs:enumeration value="dataset_metadata_not_in_data_table"/>
      <xs:enumeration value="value_in_data_table"/>
      <xs:enumeration value="value_not_in_data_table"/>
      <xs:enumeration value="dataset_metadata_in_range"/>
      <xs:enumeration value="dataset_ok_validator"/>
    </xs:restriction>
  </xs:simpleType>
  <xs:simpleType name="FilterType">
    <xs:annotation>
      <xs:documentation xml:lang="en"/>
    </xs:annotation>
    <xs:restriction base="xs:string">
      <xs:enumeration value="data_meta"/>
      <xs:enumeration value="param_value"/>
      <xs:enumeration value="static_value"/>
      <xs:enumeration value="regexp"/>
      <xs:enumeration value="unique_value"/>
      <xs:enumeration value="multiple_splitter"/>
      <xs:enumeration value="attribute_value_splitter"/>
      <xs:enumeration value="add_value"/>
      <xs:enumeration value="remove_value"/>
      <xs:enumeration value="sort_by"/>
    </xs:restriction>
  </xs:simpleType>
  <xs:simpleType name="ActionsConditionalFilterType">
    <xs:annotation>
      <xs:documentation xml:lang="en"/>
    </xs:annotation>
    <xs:restriction base="xs:string">
      <xs:enumeration value="param_value"/>
      <xs:enumeration value="insert_column"/>
      <xs:enumeration value="column_strip"/>
      <xs:enumeration value="multiple_splitter"/>
      <xs:enumeration value="attribute_value_splitter"/>
      <xs:enumeration value="column_replace"/>
      <xs:enumeration value="metadata_value"/>
      <xs:enumeration value="boolean"/>
      <xs:enumeration value="string_function"/>
    </xs:restriction>
  </xs:simpleType>
  <xs:simpleType name="ActionType">
    <xs:annotation>
      <xs:documentation xml:lang="en">Documentation for ActionType</xs:documentation>
    </xs:annotation>
    <xs:restriction base="xs:string">
      <xs:enumeration value="format"/>
      <xs:enumeration value="metadata"/>
    </xs:restriction>
  </xs:simpleType>
  <xs:simpleType name="ActionsOptionType">
    <xs:annotation>
      <xs:documentation xml:lang="en">Documentation for ActionsOptionType</xs:documentation>
    </xs:annotation>
    <xs:restriction base="xs:string">
      <xs:enumeration value="from_data_table"/>
      <xs:enumeration value="from_param"/>
      <xs:enumeration value="from_file"/>
    </xs:restriction>
  </xs:simpleType>
  <xs:simpleType name="CompareType">
    <xs:annotation>
      <xs:documentation xml:lang="en">Documentation for CompareType</xs:documentation>
    </xs:annotation>
    <xs:restriction base="xs:string">
      <xs:enumeration value="startswith"/>
      <xs:enumeration value="re_search"/>
    </xs:restriction>
  </xs:simpleType>
  <xs:simpleType name="LevelType">
    <xs:annotation>
      <xs:documentation xml:lang="en">Documentation for LevelType</xs:documentation>
    </xs:annotation>
    <xs:restriction base="xs:string">
      <xs:enumeration value="fatal_oom"/>
      <xs:enumeration value="fatal"/>
      <xs:enumeration value="warning"/>
      <xs:enumeration value="log"/>
      <xs:enumeration value="qc"/>
    </xs:restriction>
  </xs:simpleType>
  <xs:simpleType name="RangeType">
    <xs:annotation>
      <xs:documentation xml:lang="en">Documentation for RangeType</xs:documentation>
    </xs:annotation>
    <xs:restriction base="xs:string">
      <xs:pattern value="((-?\d+)?:(-?\d+)?)|(-?\d+)"/>
    </xs:restriction>
  </xs:simpleType>
  <xs:simpleType name="SourceType">
    <xs:annotation>
      <xs:documentation xml:lang="en">Documentation for SourceType</xs:documentation>
    </xs:annotation>
    <xs:restriction base="xs:string">
      <xs:enumeration value="stdout"/>
      <xs:enumeration value="stderr"/>
      <xs:enumeration value="both"/>
    </xs:restriction>
  </xs:simpleType>
  <xs:simpleType name="TestOutputCompareType">
    <xs:annotation>
      <xs:documentation xml:lang="en">Type of comparison to use when comparing
test generated output files to expected output files. Currently valid value are
``diff`` (the default), ``re_match``, ``re_match_multiline``, ``contains``,
and ``image_diff``. In addition there is ``sim_size`` which is discouraged in
favour of a ``has_size`` assertion.</xs:documentation>
    </xs:annotation>
    <xs:restriction base="xs:string">
      <xs:enumeration value="diff"/>
      <xs:enumeration value="re_match"/>
      <xs:enumeration value="sim_size"/>
      <xs:enumeration value="re_match_multiline"/>
      <xs:enumeration value="contains"/>
      <xs:enumeration value="image_diff"/>
    </xs:restriction>
  </xs:simpleType>
  <xs:simpleType name="TestOutputMetricType">
    <xs:annotation>
      <xs:documentation xml:lang="en">If ``compare`` is set to ``image_diff``, this is the metric used to compute the distance between images for quantification of their difference. For intensity images, possible metrics are *mean absolute error* (``mae``, the default), *mean squared error* (``mse``), *root mean squared* error (``rms``), and the *Frobenius norm* (``fro``). In addition, for binary images and label maps (with multiple objects), ``iou`` can be used to compute *one minus* the *intersection over the union* (IoU). Object correspondances are established by taking the pair of objects, for which the IoU is highest (also see the ``pin_labels`` attribute), and the distance of the images is the worst value determined for any pair of corresponding objects.</xs:documentation>
    </xs:annotation>
    <xs:restriction base="xs:string">
      <xs:enumeration value="mae"/>
      <xs:enumeration value="mse"/>
      <xs:enumeration value="rms"/>
      <xs:enumeration value="fro"/>
      <xs:enumeration value="iou"/>
    </xs:restriction>
  </xs:simpleType>
  <xs:simpleType name="PermissiveBoolean">
    <xs:annotation>
      <xs:documentation xml:lang="en">Documentation for PermissiveBoolean</xs:documentation>
    </xs:annotation>
    <xs:union>
      <xs:simpleType>
        <xs:restriction base="xs:boolean"/>
      </xs:simpleType>
      <xs:simpleType>
        <xs:restriction base="xs:string">
          <xs:enumeration value="true"/>
          <xs:enumeration value="false"/>
          <xs:enumeration value="True"/>
          <xs:enumeration value="False"/>
          <xs:enumeration value="yes"/>
          <xs:enumeration value="no"/>
          <xs:enumeration value="0"/>
          <xs:enumeration value="1"/>
        </xs:restriction>
      </xs:simpleType>
    </xs:union>
  </xs:simpleType>
  <xs:simpleType name="Bytes">
    <xs:annotation>
      <xs:documentation xml:lang="en">Number of bytes allowing for suffix (k|K|M|G|P|E)i? </xs:documentation>
    </xs:annotation>
    <xs:union>
      <xs:simpleType>
        <xs:restriction base="xs:integer">
         </xs:restriction>
      </xs:simpleType>
      <xs:simpleType>
        <xs:restriction base="xs:string">
          <xs:pattern value="(0|[1-9][0-9]*)([kKMGTPE]i?)?"/>
        </xs:restriction>
      </xs:simpleType>
    </xs:union>
  </xs:simpleType>
  
  <xs:simpleType name="Format">
    <xs:restriction base="xs:string">
      <xs:pattern value="[0-9a-z.-_]+"/>
    </xs:restriction>
  </xs:simpleType>
  <xs:simpleType name="FormatList">
    <xs:restriction base="xs:string">
      <xs:pattern value="([a-zA-Z0-9._-]+)(,([a-zA-Z0-9._-]+))*"/>
    </xs:restriction>
  </xs:simpleType>
  
  <xs:complexType name="EdamTopics">
    <xs:annotation gxdocs:best_practices="tool-annotations-edam">
      <xs:documentation xml:lang="en"><![CDATA[
Container tag set for the ``<edam_topic>`` tags.
A tool can have any number of EDAM topic references.

```xml
<!-- Example: this tool is about 'Statistics and probability' (http://edamontology.org/topic_2269) -->
<edam_topics>
    <edam_topic>topic_2269</edam_topic>
</edam_topics>
```
]]></xs:documentation>
    </xs:annotation>
    <xs:sequence>
      <xs:element name="edam_topic" minOccurs="0" maxOccurs="unbounded">
        <xs:simpleType>
          <xs:restriction base="singleLineString">
            <xs:pattern value="topic_[0-9]{4}"/>
          </xs:restriction>
        </xs:simpleType>
      </xs:element>
    </xs:sequence>
  </xs:complexType>
  <xs:complexType name="EdamOperations">
    <xs:annotation gxdocs:best_practices="tool-annotations-edam">
      <xs:documentation xml:lang="en"><![CDATA[
Container tag set for the ``<edam_operation>`` tags.
A tool can have any number of EDAM operation references.

```xml
<!-- Example: this tool performs a 'Conversion' operation (http://edamontology.org/operation_3434) -->
<edam_operations>
    <edam_operation>operation_3434</edam_operation>
</edam_operations>
```

]]></xs:documentation>
    </xs:annotation>
    <xs:sequence>
      <xs:element name="edam_operation" minOccurs="0" maxOccurs="unbounded">
        <xs:simpleType>
          <xs:restriction base="singleLineString">
            <xs:pattern value="operation_[0-9]{4}"/>
          </xs:restriction>
        </xs:simpleType>
      </xs:element>
    </xs:sequence>
  </xs:complexType>
  <xs:complexType name="xrefs">
    <xs:annotation gxdocs:best_practices="tool-cross-references-bio-tools">
      <xs:documentation xml:lang="en"><![CDATA[
Container tag set for the ``<xref>`` tags.
A tool can refer multiple reference IDs.

```xml
   <!-- Example: this tool is dada2 -->
   <xrefs>
       <xref type="bio.tools">dada2</xref>
       <xref type="bioconductor">dada2</xref>
   </xrefs>
   <!-- https://bio.tools/dada2 -->
```

]]></xs:documentation>
    </xs:annotation>
    <xs:sequence>
      <xs:element name="xref" type="xref" minOccurs="0" maxOccurs="unbounded">
      </xs:element>
    </xs:sequence>
  </xs:complexType>
  <xs:complexType name="xref">
    <xs:annotation>
      <xs:documentation xml:lang="en">The ``xref`` element specifies reference
information according to a catalog.</xs:documentation>
    </xs:annotation>
    <xs:simpleContent>
      <xs:extension base="singleLineString">
        <xs:attribute name="type" type="xrefType" use="required">
          <xs:annotation>
            <xs:documentation xml:lang="en">Type of reference - currently ``bio.tools``, ``bioconductor``, and ``biii`` are
the only supported options.</xs:documentation>
          </xs:annotation>
        </xs:attribute>
      </xs:extension>
    </xs:simpleContent>
  </xs:complexType>
  <xs:simpleType name="xrefType">
    <xs:annotation>
      <xs:documentation xml:lang="en">Type of Reference.</xs:documentation>
    </xs:annotation>
    <xs:restriction base="xs:string">
      <xs:enumeration value="bio.tools"/>
      <xs:enumeration value="bioconductor"/>
      <xs:enumeration value="biii"/>
      <!--xs:enumeration value="whatelse"/-->
    </xs:restriction>
  </xs:simpleType>
  <xs:simpleType name="MacroImportType">
    <xs:restriction base="singleLineString">
      <xs:pattern value="[a-zA-Z0-9_\-\.]+.xml"/>
    </xs:restriction>
  </xs:simpleType>
  <xs:simpleType name="singleLineString">
    <xs:annotation>
      <xs:documentation xml:lang="en">A string without newline characters.</xs:documentation>
    </xs:annotation>
    <xs:restriction base="xs:string">
      <xs:whiteSpace value="collapse"/>
    </xs:restriction>
  </xs:simpleType>
  <xs:simpleType name="DetectErrorType">
    <xs:restriction base="xs:string">
      <xs:enumeration value="default"/>
      <xs:enumeration value="exit_code"/>
      <xs:enumeration value="aggressive"/>
    </xs:restriction>
  </xs:simpleType>
  <xs:simpleType name="CollectionType">
    <xs:annotation>
      <xs:documentation xml:lang="en">Allowed collection types</xs:documentation>
    </xs:annotation>
    <xs:restriction base="xs:string">
      <xs:pattern value="(list|paired)([:](list|paired))*"/>
    </xs:restriction>
  </xs:simpleType>
  <xs:simpleType name="CollectionTypeList">
    <xs:annotation>
      <xs:documentation xml:lang="en">Allowed collection types</xs:documentation>
    </xs:annotation>
    <xs:restriction base="xs:string">
      <xs:pattern value="(list|paired)([:,](list|paired))*"/>
    </xs:restriction>
  </xs:simpleType>
  <xs:simpleType name="InputsConfigfileDatastyleType">
    <xs:annotation>
      <xs:documentation xml:lang="en">Allowed collection types</xs:documentation>
    </xs:annotation>
    <xs:restriction base="xs:string">
      <xs:enumeration value="paths"/>
      <xs:enumeration value="staging_path_and_source_path"/>
    </xs:restriction>
  </xs:simpleType>
</xs:schema><|MERGE_RESOLUTION|>--- conflicted
+++ resolved
@@ -6338,55 +6338,7 @@
 
 ]]></xs:documentation>
     </xs:annotation>
-<<<<<<< HEAD
-    <xs:attribute name="from_provided_metadata" type="xs:boolean" use="optional">
-      <xs:annotation>
-        <xs:documentation xml:lang="en">Indicate that dataset filenames should simply be read from the provided metadata file (e.g. galaxy.json). If this is set - pattern and sort_by must not be set.</xs:documentation>
-      </xs:annotation>
-    </xs:attribute>
-    <xs:attribute name="pattern" type="xs:string" use="optional">
-      <xs:annotation>
-        <xs:documentation xml:lang="en">Regular expression used to find filenames and parse dynamic properties.</xs:documentation>
-      </xs:annotation>
-    </xs:attribute>
-    <xs:attribute name="directory" type="xs:string" use="optional">
-      <xs:annotation>
-        <xs:documentation xml:lang="en">Directory (relative to working directory) to search for files.</xs:documentation>
-      </xs:annotation>
-    </xs:attribute>
-    <xs:attribute name="recurse" type="xs:boolean" use="optional">
-      <xs:annotation>
-        <xs:documentation xml:lang="en">Indicates that the specified directory should be searched recursively for matching files.</xs:documentation>
-      </xs:annotation>
-    </xs:attribute>
-    <xs:attribute name="match_relative_path" type="xs:boolean" use="optional">
-      <xs:annotation>
-        <xs:documentation xml:lang="en">Indicates that the entire path of the discovered dataset relative to the specified directory should be available for matching patterns.</xs:documentation>
-      </xs:annotation>
-    </xs:attribute>
-    <xs:attribute name="format" type="Format" use="optional">
-      <xs:annotation>
-        <xs:documentation xml:lang="en">Format (or datatype) of discovered datasets (an alias with ``ext``).</xs:documentation>
-      </xs:annotation>
-    </xs:attribute>
-    <xs:attribute name="ext" type="Format" use="optional">
-      <xs:annotation>
-        <xs:documentation xml:lang="en">Format (or datatype) of discovered datasets (an alias with ``format``).</xs:documentation>
-      </xs:annotation>
-    </xs:attribute>
-    <xs:attribute name="sort_by" type="xs:string" use="optional">
-      <xs:annotation>
-        <xs:documentation xml:lang="en">A string `[reverse_][SORT_COMP_]SORTBY` describing the desired sort order of the collection elements. `SORTBY` can be `filename`, `name`, `designation`, `dbkey` and the optional `SORT_COMP` can be either `lexical` or `numeric`. Default is lexical sorting by filename.</xs:documentation>
-      </xs:annotation>
-    </xs:attribute>
-    <xs:attribute name="visible" type="xs:boolean" use="optional">
-      <xs:annotation>
-        <xs:documentation xml:lang="en">Indication if this dataset is visible in the history. This defaults to ``false``, but probably shouldn't - be sure to set to ``true`` if that is your intention.</xs:documentation>
-      </xs:annotation>
-    </xs:attribute>
-=======
     <xs:attributeGroup ref="OutputDiscoverDatasetsCommon"/>
->>>>>>> 9fb00e19
   </xs:complexType>
   <xs:complexType name="Actions">
     <xs:annotation>
