from typing import Dict, Optional, Type, Union

from typing_extensions import Literal

from galaxy.datatypes.data import Data, Newick, Nexus
from galaxy.datatypes.interval import (
    Bed,
    ChromatinInteractions,
    ENCODEPeak,
    Gff,
    Gtf,
    Interval
)
from galaxy.datatypes.tabular import Tabular, Vcf
from galaxy.datatypes.xml import Phyloxml
from galaxy.model import NoConverterException
from galaxy.visualization.data_providers import genome
from galaxy.visualization.data_providers.basic import BaseDataProvider, ColumnDataProvider
from galaxy.visualization.data_providers.phyloviz import PhylovizDataProvider


# a dict keyed on datatype with a 'default' string key.
PROVIDER_BY_DATATYPE_CLASS_DICT = Dict[Union[Literal["default"], Type[Data]], Type[BaseDataProvider]]
DATA_PROVIDER_BY_TYPE_NAME_DICT = Dict[str, Union[Type[BaseDataProvider], PROVIDER_BY_DATATYPE_CLASS_DICT]]


class DataProviderRegistry:
    """
    Registry for data providers that enables listing and lookup.
    """

    def __init__(self):
        # Mapping from dataset type name to a class that can fetch data from a file of that
        # type. First key is converted dataset type; if result is another dict, second key
        # is original dataset type.
        self.dataset_type_name_to_data_provider: DATA_PROVIDER_BY_TYPE_NAME_DICT = {
            "tabix": {
                Vcf: genome.VcfTabixDataProvider,
                Bed: genome.BedTabixDataProvider,
                Gtf: genome.GtfTabixDataProvider,
                ENCODEPeak: genome.ENCODEPeakTabixDataProvider,
                Interval: genome.IntervalTabixDataProvider,
                ChromatinInteractions: genome.ChromatinInteractionsTabixDataProvider,
                "default": genome.TabixDataProvider
            },
            "interval_index": genome.IntervalIndexDataProvider,
            "bai": genome.BamDataProvider,
            "bam": genome.SamDataProvider,
            "bigwig": genome.BigWigDataProvider,
            "bigbed": genome.BigBedDataProvider,
            "column_with_stats": ColumnDataProvider
        }

    def get_data_provider(self, trans, name=None, source='data', raw=False, original_dataset=None):
        """
        Returns data provider matching parameter values. For standalone data
        sources, source parameter is ignored.
        """

<<<<<<< HEAD
        data_provider: Optional[BaseDataProvider]
        data_provider_class: Type[BaseDataProvider]

=======
        data_provider = None
        # any datatype class that is a subclass of another needs to be
        # checked before the parent in this conditional.
>>>>>>> ff82ff3e
        if raw:
            # Working with raw data.
            if isinstance(original_dataset.datatype, Gff):
                data_provider_class = genome.RawGFFDataProvider
            elif isinstance(original_dataset.datatype, Bed):
                data_provider_class = genome.RawBedDataProvider
            elif isinstance(original_dataset.datatype, Vcf):
                data_provider_class = genome.RawVcfDataProvider
            elif isinstance(original_dataset.datatype, Tabular):
                data_provider_class = ColumnDataProvider
            elif isinstance(original_dataset.datatype, (Nexus, Newick, Phyloxml)):
                data_provider_class = PhylovizDataProvider

            data_provider = data_provider_class(original_dataset=original_dataset)

        else:
            # Working with converted or standalone dataset.

            if name:
                # Provider requested by name; get from mappings.
                value = self.dataset_type_name_to_data_provider[name]
                if isinstance(value, dict):
                    # value is a PROVIDER_BY_DATATYPE_CLASS_DICT
                    # Get converter by dataset extension; if there is no data provider,
                    # get the default.
                    default_type = value.get("default")
                    assert default_type
                    data_provider_class = value.get(original_dataset.datatype.__class__, default_type)
                else:
                    data_provider_class = value

                # If name is the same as original dataset's type, dataset is standalone.
                # Otherwise, a converted dataset is being used.
                if name == original_dataset.ext:
                    data_provider = data_provider_class(original_dataset=original_dataset)
                else:
                    converted_dataset = original_dataset.get_converted_dataset(trans, name)
                    deps = original_dataset.get_converted_dataset_deps(trans, name)
                    data_provider = data_provider_class(original_dataset=original_dataset,
                                                        converted_dataset=converted_dataset,
                                                        dependencies=deps)

            elif original_dataset:
                # No name, so look up a provider name from datatype's information.

                # Dataset must have data sources to get data.
                if not original_dataset.datatype.data_sources:
                    return None

                # Get data provider mapping and data provider.
                data_provider_mapping = original_dataset.datatype.data_sources
                if 'data_standalone' in data_provider_mapping:
                    data_provider = self.get_data_provider(trans,
                                                           name=data_provider_mapping['data_standalone'],
                                                           original_dataset=original_dataset)
                else:
                    source_list = data_provider_mapping[source]
                    if isinstance(source_list, str):
                        source_list = [source_list]

                    # Find a valid data provider in the source list.
                    for source in source_list:
                        try:
                            data_provider = self.get_data_provider(trans, name=source, original_dataset=original_dataset)
                            break
                        except NoConverterException:
                            pass

        return data_provider<|MERGE_RESOLUTION|>--- conflicted
+++ resolved
@@ -57,15 +57,11 @@
         sources, source parameter is ignored.
         """
 
-<<<<<<< HEAD
         data_provider: Optional[BaseDataProvider]
         data_provider_class: Type[BaseDataProvider]
 
-=======
-        data_provider = None
         # any datatype class that is a subclass of another needs to be
         # checked before the parent in this conditional.
->>>>>>> ff82ff3e
         if raw:
             # Working with raw data.
             if isinstance(original_dataset.datatype, Gff):
