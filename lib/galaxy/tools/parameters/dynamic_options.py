"""
Support for generating the options for a SelectToolParameter dynamically (based
on the values of other parameters or other aspects of the current state)
"""
import logging
import os

from six import StringIO

import galaxy.tools
from galaxy.model import (
    HistoryDatasetAssociation,
    HistoryDatasetCollectionAssociation,
    User
)
from galaxy.util import string_as_bool

from . import validation

log = logging.getLogger(__name__)


class Filter(object):
    """
    A filter takes the current options list and modifies it.
    """
    @classmethod
    def from_element(cls, d_option, elem):
        """Loads the proper filter by the type attribute of elem"""
        type = elem.get('type', None)
        assert type is not None, "Required 'type' attribute missing from filter"
        return filter_types[type.strip()](d_option, elem)

    def __init__(self, d_option, elem):
        self.dynamic_option = d_option
        self.elem = elem

    def get_dependency_name(self):
<<<<<<< HEAD
        """Returns the name of any depedencies, otherwise None"""
=======
        """Returns the name of any dependencies, otherwise None"""
>>>>>>> 2f2acb98
        return None

    def filter_options(self, options, trans, other_values):
        """Returns a list of options after the filter is applied"""
        raise TypeError("Abstract Method")


class StaticValueFilter(Filter):
    """
    Filters a list of options on a column by a static value.

    Type: static_value

    Required Attributes:
        value: static value to compare to
        column: column in options to compare with
    Optional Attributes:
        keep: Keep columns matching value (True)
              Discard columns matching value (False)
    """

    def __init__(self, d_option, elem):
        Filter.__init__(self, d_option, elem)
        self.value = elem.get("value", None)
        assert self.value is not None, "Required 'value' attribute missing from filter"
        column = elem.get("column", None)
        assert column is not None, "Required 'column' attribute missing from filter, when loading from file"
        self.column = d_option.column_spec_to_index(column)
        self.keep = string_as_bool(elem.get("keep", 'True'))

    def filter_options(self, options, trans, other_values):
        rval = []
        filter_value = self.value
        try:
            filter_value = User.expand_user_properties(trans.user, filter_value)
        except:
            pass
        for fields in options:
            if (self.keep and fields[self.column] == filter_value) or (not self.keep and fields[self.column] != filter_value):
                rval.append(fields)
        return rval


class DataMetaFilter(Filter):
    """
    Filters a list of options on a column by a dataset metadata value.

    Type: data_meta

    When no 'from' source has been specified in the <options> tag, this will populate the options list with (meta_value, meta_value, False).
    Otherwise, options which do not match the metadata value in the column are discarded.

    Required Attributes:

        - ref: Name of input dataset
        - key: Metadata key to use for comparison
        - column: column in options to compare with (not required when not associated with input options)

    Optional Attributes:

        - multiple: Option values are multiple, split column by separator (True)
        - separator: When multiple split by this (,)

    """

    def __init__(self, d_option, elem):
        Filter.__init__(self, d_option, elem)
        self.ref_name = elem.get("ref", None)
        assert self.ref_name is not None, "Required 'ref' attribute missing from filter"
        d_option.has_dataset_dependencies = True
        self.key = elem.get("key", None)
        assert self.key is not None, "Required 'key' attribute missing from filter"
        self.column = elem.get("column", None)
        if self.column is None:
            assert self.dynamic_option.file_fields is None and self.dynamic_option.dataset_ref_name is None, "Required 'column' attribute missing from filter, when loading from file"
        else:
            self.column = d_option.column_spec_to_index(self.column)
        self.multiple = string_as_bool(elem.get("multiple", "False"))
        self.separator = elem.get("separator", ",")

    def get_dependency_name(self):
        return self.ref_name

    def filter_options(self, options, trans, other_values):
        def compare_meta_value(file_value, dataset_value):
            if isinstance(dataset_value, list):
                if self.multiple:
                    file_value = file_value.split(self.separator)
                    for value in dataset_value:
                        if value not in file_value:
                            return False
                    return True
                return file_value in dataset_value
            if self.multiple:
                return dataset_value in file_value.split(self.separator)
            return file_value == dataset_value
        ref = other_values.get(self.ref_name, None)
        if isinstance(ref, HistoryDatasetCollectionAssociation):
            ref = ref.to_hda_representative(self.multiple)
        is_data = isinstance(ref, galaxy.tools.wrappers.DatasetFilenameWrapper)
        is_data_list = isinstance(ref, galaxy.tools.wrappers.DatasetListWrapper) or isinstance(ref, list)
        is_data_or_data_list = is_data or is_data_list
        if not isinstance(ref, HistoryDatasetAssociation) and not is_data_or_data_list:
            return []  # not a valid dataset

        if is_data_list:
            meta_value = None
            for single_ref in ref:
                this_meta_value = single_ref.metadata.get(self.key, None)
                if this_meta_value == meta_value:
                    continue
                elif meta_value is None:
                    meta_value = this_meta_value
                else:
                    # Different values with mismatching metadata, return []
                    return []
        else:
            meta_value = ref.metadata.get(self.key, None)

        if meta_value is None:
            return [(disp_name, optval, selected) for disp_name, optval, selected in options]

        if self.column is not None:
            rval = []
            for fields in options:
                if compare_meta_value(fields[self.column], meta_value):
                    rval.append(fields)
            return rval
        else:
            if not self.dynamic_option.columns:
                self.dynamic_option.columns = {
                    "name" : 0,
                    "value" : 1,
                    "selected" : 2
                }
                self.dynamic_option.largest_index = 2
            if not isinstance(meta_value, list):
                meta_value = [meta_value]
            for value in meta_value:
                options.append((value, value, False))
            return options


class ParamValueFilter(Filter):
    """
    Filters a list of options on a column by the value of another input.

    Type: param_value

    Required Attributes:

        - ref: Name of input value
        - column: column in options to compare with

    Optional Attributes:

        - keep: Keep columns matching value (True)
                Discard columns matching value (False)
        - ref_attribute: Period (.) separated attribute chain of input (ref) to use as value for filter

    """

    def __init__(self, d_option, elem):
        Filter.__init__(self, d_option, elem)
        self.ref_name = elem.get("ref", None)
        assert self.ref_name is not None, "Required 'ref' attribute missing from filter"
        column = elem.get("column", None)
        assert column is not None, "Required 'column' attribute missing from filter"
        self.column = d_option.column_spec_to_index(column)
        self.keep = string_as_bool(elem.get("keep", 'True'))
        self.ref_attribute = elem.get("ref_attribute", None)
        if self.ref_attribute:
            self.ref_attribute = self.ref_attribute.split('.')
        else:
            self.ref_attribute = []

    def get_dependency_name(self):
        return self.ref_name

    def filter_options(self, options, trans, other_values):
        if trans is not None and trans.workflow_building_mode:
            return []
        ref = other_values.get(self.ref_name, None)
        for ref_attribute in self.ref_attribute:
            if not hasattr(ref, ref_attribute):
                return []  # ref does not have attribute, so we cannot filter, return empty list
            ref = getattr(ref, ref_attribute)
        ref = str(ref)
        rval = []
        for fields in options:
            if (self.keep and fields[self.column] == ref) or (not self.keep and fields[self.column] != ref):
                rval.append(fields)
        return rval


class UniqueValueFilter(Filter):
    """
    Filters a list of options to be unique by a column value.

    Type: unique_value

    Required Attributes:
        column: column in options to compare with
    """

    def __init__(self, d_option, elem):
        Filter.__init__(self, d_option, elem)
        column = elem.get("column", None)
        assert column is not None, "Required 'column' attribute missing from filter"
        self.column = d_option.column_spec_to_index(column)

    def get_dependency_name(self):
        return self.dynamic_option.dataset_ref_name

    def filter_options(self, options, trans, other_values):
        rval = []
        skip_list = []
        for fields in options:
            if fields[self.column] not in skip_list:
                rval.append(fields)
                skip_list.append(fields[self.column])
        return rval


class MultipleSplitterFilter(Filter):
    """
    Turns a single line of options into multiple lines, by splitting a column and creating a line for each item.

    Type: multiple_splitter

    Required Attributes:
        column: column in options to compare with
    Optional Attributes:
        separator: Split column by this (,)
    """

    def __init__(self, d_option, elem):
        Filter.__init__(self, d_option, elem)
        self.separator = elem.get("separator", ",")
        columns = elem.get("column", None)
        assert columns is not None, "Required 'columns' attribute missing from filter"
        self.columns = [d_option.column_spec_to_index(column) for column in columns.split(",")]

    def filter_options(self, options, trans, other_values):
        rval = []
        for fields in options:
            for column in self.columns:
                for field in fields[column].split(self.separator):
                    rval.append(fields[0:column] + [field] + fields[column + 1:])
        return rval


class AttributeValueSplitterFilter(Filter):
    """
    Filters a list of attribute-value pairs to be unique attribute names.

    Type: attribute_value_splitter

    Required Attributes:
        column: column in options to compare with
    Optional Attributes:
        pair_separator: Split column by this (,)
        name_val_separator: Split name-value pair by this ( whitespace )
    """

    def __init__(self, d_option, elem):
        Filter.__init__(self, d_option, elem)
        self.pair_separator = elem.get("pair_separator", ",")
        self.name_val_separator = elem.get("name_val_separator", None)
        self.columns = elem.get("column", None)
        assert self.columns is not None, "Required 'columns' attribute missing from filter"
        self.columns = [int(column) for column in self.columns.split(",")]

    def filter_options(self, options, trans, other_values):
        attr_names = []
        rval = []
        for fields in options:
            for column in self.columns:
                for pair in fields[column].split(self.pair_separator):
                    ary = pair.split(self.name_val_separator)
                    if len(ary) == 2:
                        name = ary[0]
                        if name not in attr_names:
                            rval.append(fields[0:column] + [name] + fields[column:])
                            attr_names.append(name)
        return rval


class AdditionalValueFilter(Filter):
    """
    Adds a single static value to an options list.

    Type: add_value

    Required Attributes:
        value: value to appear in select list
    Optional Attributes:
        name: Display name to appear in select list (value)
        index: Index of option list to add value (APPEND)
    """

    def __init__(self, d_option, elem):
        Filter.__init__(self, d_option, elem)
        self.value = elem.get("value", None)
        assert self.value is not None, "Required 'value' attribute missing from filter"
        self.name = elem.get("name", None)
        if self.name is None:
            self.name = self.value
        self.index = elem.get("index", None)
        if self.index is not None:
            self.index = int(self.index)

    def filter_options(self, options, trans, other_values):
        rval = list(options)
        add_value = []
        for _ in range(self.dynamic_option.largest_index + 1):
            add_value.append("")
        value_col = self.dynamic_option.columns.get('value', 0)
        name_col = self.dynamic_option.columns.get('name', value_col)
        # Set name first, then value, in case they are the same column
        add_value[name_col] = self.name
        add_value[value_col] = self.value
        if self.index is not None:
            rval.insert(self.index, add_value)
        else:
            rval.append(add_value)
        return rval


class RemoveValueFilter(Filter):
    """
    Removes a value from an options list.

    Type: remove_value

    Required Attributes::

        value: value to remove from select list
            or
        ref: param to refer to
            or
        meta_ref: dataset to refer to
        key: metadata key to compare to

    """

    def __init__(self, d_option, elem):
        Filter.__init__(self, d_option, elem)
        self.value = elem.get("value", None)
        self.ref_name = elem.get("ref", None)
        self.meta_ref = elem.get("meta_ref", None)
        self.metadata_key = elem.get("key", None)
        assert self.value is not None or ((self.ref_name is not None or self.meta_ref is not None)and self.metadata_key is not None), ValueError("Required 'value' or 'ref' and 'key' attributes missing from filter")
        self.multiple = string_as_bool(elem.get("multiple", "False"))
        self.separator = elem.get("separator", ",")

    def filter_options(self, options, trans, other_values):
        if trans is not None and trans.workflow_building_mode:
            return options

        def compare_value(option_value, filter_value):
            if isinstance(filter_value, list):
                if self.multiple:
                    option_value = option_value.split(self.separator)
                    for value in filter_value:
                        if value not in filter_value:
                            return False
                    return True
                return option_value in filter_value
            if self.multiple:
                return filter_value in option_value.split(self.separator)
            return option_value == filter_value
        value = self.value
        if value is None:
            if self.ref_name is not None:
                value = other_values.get(self.ref_name)
            else:
                data_ref = other_values.get(self.meta_ref)
                if isinstance(data_ref, HistoryDatasetCollectionAssociation):
                    data_ref = data_ref.to_hda_representative()
                if not isinstance(data_ref, HistoryDatasetAssociation) and not isinstance(data_ref, galaxy.tools.wrappers.DatasetFilenameWrapper):
                    return options  # cannot modify options
                value = data_ref.metadata.get(self.metadata_key, None)
        return [(disp_name, optval, selected) for disp_name, optval, selected in options if not compare_value(optval, value)]


class SortByColumnFilter(Filter):
    """
    Sorts an options list by a column

    Type: sort_by

    Required Attributes:
        column: column to sort by
    """

    def __init__(self, d_option, elem):
        Filter.__init__(self, d_option, elem)
        column = elem.get("column", None)
        assert column is not None, "Required 'column' attribute missing from filter"
        self.column = d_option.column_spec_to_index(column)

    def filter_options(self, options, trans, other_values):
        rval = []
        for fields in options:
            for j in range(0, len(rval)):
                if fields[self.column] < rval[j][self.column]:
                    rval.insert(j, fields)
                    break
            else:
                rval.append(fields)
        return rval


filter_types = dict(data_meta=DataMetaFilter,
                    param_value=ParamValueFilter,
                    static_value=StaticValueFilter,
                    unique_value=UniqueValueFilter,
                    multiple_splitter=MultipleSplitterFilter,
                    attribute_value_splitter=AttributeValueSplitterFilter,
                    add_value=AdditionalValueFilter,
                    remove_value=RemoveValueFilter,
                    sort_by=SortByColumnFilter)


class DynamicOptions(object):
    """Handles dynamically generated SelectToolParameter options"""

    def __init__(self, elem, tool_param):
        def load_from_parameter(from_parameter, transform_lines=None):
            obj = self.tool_param
            for field in from_parameter.split('.'):
                obj = getattr(obj, field)
            if transform_lines:
                obj = eval(transform_lines)
            return self.parse_file_fields(obj)
        self.tool_param = tool_param
        self.columns = {}
        self.filters = []
        self.file_fields = None
        self.largest_index = 0
        self.dataset_ref_name = None
        # True if the options generation depends on one or more other parameters
        # that are dataset inputs
        self.has_dataset_dependencies = False
        self.validators = []
        self.converter_safe = True

        # Parse the <options> tag
        self.separator = elem.get('separator', '\t')
        self.line_startswith = elem.get('startswith', None)
        data_file = elem.get('from_file', None)
        self.index_file = None
        self.missing_index_file = None
        dataset_file = elem.get('from_dataset', None)
        from_parameter = elem.get('from_parameter', None)
<<<<<<< HEAD
        tool_data_table_name = elem.get('from_data_table', None)
        # Options are defined from a data table loaded by the app
        self.tool_data_table = None
        self.missing_tool_data_table_name = None
        if tool_data_table_name:
            app = tool_param.tool.app
            if tool_data_table_name in app.tool_data_tables:
                self.tool_data_table = app.tool_data_tables[tool_data_table_name]
                # Column definitions are optional, but if provided override those from the table
                if elem.find("column") is not None:
                    self.parse_column_definitions(elem)
                else:
                    self.columns = self.tool_data_table.columns
                # Set self.missing_index_file if the index file to
                # which the tool_data_table refers does not exist.
                if self.tool_data_table.missing_index_file:
                    self.missing_index_file = self.tool_data_table.missing_index_file
            else:
                self.missing_tool_data_table_name = tool_data_table_name
                log.warning("Data table named '%s' is required by tool but not configured" % tool_data_table_name)
        # Options are defined by parsing tabular text data from a data file
        # on disk, a dataset, or the value of another parameter
        elif data_file is not None or dataset_file is not None or from_parameter is not None:
=======
        self.tool_data_table_name = elem.get('from_data_table', None)
        # Options are defined from a data table loaded by the app
        self._tool_data_table = None
        self.elem = elem
        self.column_elem = elem.find("column")
        self.tool_data_table  # Need to touch tool data table once to populate self.columns

        # Options are defined by parsing tabular text data from a data file
        # on disk, a dataset, or the value of another parameter
        if not self.tool_data_table_name and (data_file is not None or dataset_file is not None or from_parameter is not None):
>>>>>>> 2f2acb98
            self.parse_column_definitions(elem)
            if data_file is not None:
                data_file = data_file.strip()
                if not os.path.isabs(data_file):
                    full_path = os.path.join(self.tool_param.tool.app.config.tool_data_path, data_file)
                    if os.path.exists(full_path):
                        self.index_file = data_file
                        self.file_fields = self.parse_file_fields(open(full_path))
                    else:
                        self.missing_index_file = data_file
            elif dataset_file is not None:
                self.dataset_ref_name = dataset_file
                self.has_dataset_dependencies = True
                self.converter_safe = False
            elif from_parameter is not None:
                transform_lines = elem.get('transform_lines', None)
                self.file_fields = list(load_from_parameter(from_parameter, transform_lines))

        # Load filters
        for filter_elem in elem.findall('filter'):
            self.filters.append(Filter.from_element(self, filter_elem))

        # Load Validators
        for validator in elem.findall('validator'):
            self.validators.append(validation.Validator.from_element(self.tool_param, validator))

        if self.dataset_ref_name:
            tool_param.data_ref = self.dataset_ref_name

<<<<<<< HEAD
=======
    @property
    def tool_data_table(self):
        if self.tool_data_table_name:
            tool_data_table = self.tool_param.tool.app.tool_data_tables.get(self.tool_data_table_name, None)
            if tool_data_table:
                # Column definitions are optional, but if provided override those from the table
                if self.column_elem is not None:
                    self.parse_column_definitions(self.elem)
                else:
                    self.columns = tool_data_table.columns
                # Set self.missing_index_file if the index file to
                # which the tool_data_table refers does not exist.
                if tool_data_table.missing_index_file:
                    self.missing_index_file = tool_data_table.missing_index_file
            return tool_data_table
        return None

    @property
    def missing_tool_data_table_name(self):
        if not self.tool_data_table:
            log.warning("Data table named '%s' is required by tool but not configured" % self.tool_data_table_name)
            return self.tool_data_table_name
        return None

>>>>>>> 2f2acb98
    def parse_column_definitions(self, elem):
        for column_elem in elem.findall('column'):
            name = column_elem.get('name', None)
            assert name is not None, "Required 'name' attribute missing from column def"
            index = column_elem.get('index', None)
            assert index is not None, "Required 'index' attribute missing from column def"
            index = int(index)
            self.columns[name] = index
            if index > self.largest_index:
                self.largest_index = index
        assert 'value' in self.columns, "Required 'value' column missing from column def"
        if 'name' not in self.columns:
            self.columns['name'] = self.columns['value']

    def parse_file_fields(self, reader):
        rval = []
        field_count = None
        for line in reader:
            if line.startswith('#') or (self.line_startswith and not line.startswith(self.line_startswith)):
                continue
            line = line.rstrip("\n\r")
            if line:
                fields = line.split(self.separator)
                if self.largest_index < len(fields):
                    if not field_count:
                        field_count = len(fields)
                    elif field_count != len(fields):
                        try:
                            name = reader.name
                        except AttributeError:
                            name = "a configuration file"
                        # Perhaps this should be an error, but even a warning is useful.
                        log.warning("Inconsistent number of fields (%i vs %i) in %s using separator %r, check line: %r" %
                                  (field_count, len(fields), name, self.separator, line))
                    rval.append(fields)
        return rval

    def get_dependency_names(self):
        """
        Return the names of parameters these options depend on -- both data
        and other param types.
        """
        rval = []
        if self.dataset_ref_name:
            rval.append(self.dataset_ref_name)
        for filter in self.filters:
            depend = filter.get_dependency_name()
            if depend:
                rval.append(depend)
        return rval

    def get_fields(self, trans, other_values):
        if self.dataset_ref_name:
            dataset = other_values.get(self.dataset_ref_name, None)
            if not dataset or not hasattr(dataset, 'file_name'):
                return []  # no valid dataset in history
            # Ensure parsing dynamic options does not consume more than a megabyte worth memory.
            path = dataset.file_name
            if os.path.getsize(path) < 1048576:
                options = self.parse_file_fields(open(path))
            else:
                # Pass just the first megabyte to parse_file_fields.
                log.warning("Attempting to load options from large file, reading just first megabyte")
                contents = open(path, 'r').read(1048576)
                options = self.parse_file_fields(StringIO(contents))
        elif self.tool_data_table:
            options = self.tool_data_table.get_fields()
        else:
            options = list(self.file_fields)
        for filter in self.filters:
            options = filter.filter_options(options, trans, other_values)
        return options

    def get_fields_by_value(self, value, trans, other_values):
        """
        Return a list of fields with column 'value' matching provided value.
        """
        rval = []
        val_index = self.columns['value']
        for fields in self.get_fields(trans, other_values):
            if fields[val_index] == value:
                rval.append(fields)
        return rval

    def get_field_by_name_for_value(self, field_name, value, trans, other_values):
        """
        Get contents of field by name for specified value.
        """
        rval = []
        if isinstance(field_name, int):
            field_index = field_name
        else:
            assert field_name in self.columns, "Requested '%s' column missing from column def" % field_name
            field_index = self.columns[field_name]
        if not isinstance(value, list):
            value = [value]
        for val in value:
            for fields in self.get_fields_by_value(val, trans, other_values):
                rval.append(fields[field_index])
        return rval

    def get_options(self, trans, other_values):
        rval = []
        if self.file_fields is not None or self.tool_data_table is not None or self.dataset_ref_name is not None:
            options = self.get_fields(trans, other_values)
            for fields in options:
                rval.append((fields[self.columns['name']], fields[self.columns['value']], False))
        else:
            for filter in self.filters:
                rval = filter.filter_options(rval, trans, other_values)
        return rval

    def column_spec_to_index(self, column_spec):
        """
        Convert a column specification (as read from the config file), to an
        index. A column specification can just be a number, a column name, or
        a column alias.
        """
        # Name?
        if column_spec in self.columns:
            return self.columns[column_spec]
        # Int?
        return int(column_spec)<|MERGE_RESOLUTION|>--- conflicted
+++ resolved
@@ -36,11 +36,7 @@
         self.elem = elem
 
     def get_dependency_name(self):
-<<<<<<< HEAD
-        """Returns the name of any depedencies, otherwise None"""
-=======
         """Returns the name of any dependencies, otherwise None"""
->>>>>>> 2f2acb98
         return None
 
     def filter_options(self, options, trans, other_values):
@@ -497,31 +493,6 @@
         self.missing_index_file = None
         dataset_file = elem.get('from_dataset', None)
         from_parameter = elem.get('from_parameter', None)
-<<<<<<< HEAD
-        tool_data_table_name = elem.get('from_data_table', None)
-        # Options are defined from a data table loaded by the app
-        self.tool_data_table = None
-        self.missing_tool_data_table_name = None
-        if tool_data_table_name:
-            app = tool_param.tool.app
-            if tool_data_table_name in app.tool_data_tables:
-                self.tool_data_table = app.tool_data_tables[tool_data_table_name]
-                # Column definitions are optional, but if provided override those from the table
-                if elem.find("column") is not None:
-                    self.parse_column_definitions(elem)
-                else:
-                    self.columns = self.tool_data_table.columns
-                # Set self.missing_index_file if the index file to
-                # which the tool_data_table refers does not exist.
-                if self.tool_data_table.missing_index_file:
-                    self.missing_index_file = self.tool_data_table.missing_index_file
-            else:
-                self.missing_tool_data_table_name = tool_data_table_name
-                log.warning("Data table named '%s' is required by tool but not configured" % tool_data_table_name)
-        # Options are defined by parsing tabular text data from a data file
-        # on disk, a dataset, or the value of another parameter
-        elif data_file is not None or dataset_file is not None or from_parameter is not None:
-=======
         self.tool_data_table_name = elem.get('from_data_table', None)
         # Options are defined from a data table loaded by the app
         self._tool_data_table = None
@@ -532,7 +503,6 @@
         # Options are defined by parsing tabular text data from a data file
         # on disk, a dataset, or the value of another parameter
         if not self.tool_data_table_name and (data_file is not None or dataset_file is not None or from_parameter is not None):
->>>>>>> 2f2acb98
             self.parse_column_definitions(elem)
             if data_file is not None:
                 data_file = data_file.strip()
@@ -562,8 +532,6 @@
         if self.dataset_ref_name:
             tool_param.data_ref = self.dataset_ref_name
 
-<<<<<<< HEAD
-=======
     @property
     def tool_data_table(self):
         if self.tool_data_table_name:
@@ -588,7 +556,6 @@
             return self.tool_data_table_name
         return None
 
->>>>>>> 2f2acb98
     def parse_column_definitions(self, elem):
         for column_elem in elem.findall('column'):
             name = column_elem.get('name', None)
