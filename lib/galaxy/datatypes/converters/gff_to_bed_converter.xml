<tool id="CONVERTER_gff_to_bed_0" name="Convert GFF to BED6" version="1.0.2" profile="16.04">
    <!-- <description>__NOT_USED_CURRENTLY_FOR_CONVERTERS__</description> -->
    <!-- Used on the metadata edit page. -->
    <edam_operations>
        <edam_operation>operation_3434</edam_operation>
    </edam_operations>
    <requirements>
        <requirement type="package" version="3.7">python</requirement>
    </requirements>
    <command><![CDATA[
python '$__tool_directory__/gff_to_bed_converter.py'
--bedcols 6
'$input1'
'$output1'
    ]]></command>
    <inputs>
        <param name="input1" type="data" format="gff" label="Choose GFF file"/>
    </inputs>
    <outputs>
        <data name="output1" format="bed6"/>
    </outputs>
    <tests>
        <test>
            <param name="input1" ftype="gff" value="gff_filter_by_feature_count_out2.gff"/>
<<<<<<< HEAD
            <output name="output1" file="bed_filter_by_feature_count_out2.bed"/>
        </test>
        <test>
            <param name="input1" value="5.gff" ftype="gff"/>
            <output name="output1" file="gff2bed_out.bed"/>
        </test>
        <!-- Test conversion of GFF3 file -->
        <test>
            <param name="input1" value="5.gff3" ftype="gff"/>
            <output name="output1" file="gff2bed_out3.bed"/>
=======
            <output name="output1" ftype="bed" value="bed_filter_by_feature_count_out2.bed"/>
>>>>>>> bc4f8041
        </test>
    </tests>
    <help><![CDATA[
**What it does**

This tool converts data from GFF format to BED6 format.
    ]]></help>
</tool><|MERGE_RESOLUTION|>--- conflicted
+++ resolved
@@ -22,20 +22,16 @@
     <tests>
         <test>
             <param name="input1" ftype="gff" value="gff_filter_by_feature_count_out2.gff"/>
-<<<<<<< HEAD
-            <output name="output1" file="bed_filter_by_feature_count_out2.bed"/>
+            <output name="output1"  ftype="bed6" file="bed_filter_by_feature_count_out2.bed"/>
         </test>
         <test>
             <param name="input1" value="5.gff" ftype="gff"/>
-            <output name="output1" file="gff2bed_out.bed"/>
+            <output name="output1" ftype="bed6" file="gff2bed_out.bed"/>
         </test>
         <!-- Test conversion of GFF3 file -->
         <test>
             <param name="input1" value="5.gff3" ftype="gff"/>
-            <output name="output1" file="gff2bed_out3.bed"/>
-=======
-            <output name="output1" ftype="bed" value="bed_filter_by_feature_count_out2.bed"/>
->>>>>>> bc4f8041
+            <output name="output1" ftype="bed6" file="gff2bed_out3.bed"/>
         </test>
     </tests>
     <help><![CDATA[
