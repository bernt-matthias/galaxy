#!/usr/bin/env python
# Dan Blankenberg
from __future__ import print_function

import sys

import bx.intervals.io

<<<<<<< HEAD
assert sys.version_info[:2] >= (2, 4)
=======
assert sys.version_info[:2] >= (2, 6)
>>>>>>> 2f2acb98


def stop_err(msg):
    sys.stderr.write(msg)
    sys.exit()


def force_bed_field_count(fields, region_count, force_num_columns):
    if force_num_columns >= 4 and len(fields) < 4:
        fields.append('region_%i' % (region_count))
    if force_num_columns >= 5 and len(fields) < 5:
        fields.append('0')
    if force_num_columns >= 6 and len(fields) < 6:
        fields.append('+')
    if force_num_columns >= 7 and len(fields) < 7:
        fields.append(fields[1])
    if force_num_columns >= 8 and len(fields) < 8:
        fields.append(fields[2])
    if force_num_columns >= 9 and len(fields) < 9:
        fields.append('0')
    if force_num_columns >= 10 and len(fields) < 10:
        fields.append('0')
    if force_num_columns >= 11 and len(fields) < 11:
        fields.append(',')
    if force_num_columns >= 12 and len(fields) < 12:
        fields.append(',')
    return fields[:force_num_columns]


def __main__():
    output_name = sys.argv[1]
    input_name = sys.argv[2]
    try:
        chromCol = int(sys.argv[3]) - 1
    except:
        stop_err("'%s' is an invalid chrom column, correct the column settings before attempting to convert the data format." % str(sys.argv[3]))
    try:
        startCol = int(sys.argv[4]) - 1
    except:
        stop_err("'%s' is an invalid start column, correct the column settings before attempting to convert the data format." % str(sys.argv[4]))
    try:
        endCol = int(sys.argv[5]) - 1
    except:
        stop_err("'%s' is an invalid end column, correct the column settings before attempting to convert the data format." % str(sys.argv[5]))
    try:
        strandCol = int(sys.argv[6]) - 1
    except:
        strandCol = -1
    try:
        nameCol = int(sys.argv[7]) - 1
    except:
        nameCol = -1
    try:
        extension = sys.argv[8]
    except:
        extension = 'interval'  # default extension
    try:
        force_num_columns = int(sys.argv[9])
    except:
        force_num_columns = None

    skipped_lines = 0
    first_skipped_line = None
    out = open(output_name, 'w')
    count = 0
    # does file already conform to bed strict?
    # if so, we want to keep extended columns, otherwise we'll create a generic 6 column bed file
    strict_bed = True
    if extension in ['bed', 'bedstrict', 'bed6', 'bed12'] and (chromCol, startCol, endCol) == (0, 1, 2) and (nameCol < 0 or nameCol == 3) and (strandCol < 0 or strandCol == 5):
        for count, line in enumerate(open(input_name)):
            line = line.rstrip('\n\r')
            if line == "" or line.startswith("#"):
                skipped_lines += 1
                if first_skipped_line is None:
                    first_skipped_line = count + 1
                continue
            fields = line.split('\t')
            try:
                assert len(fields) >= 3, 'A BED file requires at least 3 columns'  # we can't fix this
                if len(fields) > 12:
                    strict_bed = False
                    break
                # name (fields[3]) can be anything, no verification needed
                if len(fields) > 4:
                    float(fields[4])  # score - A score between 0 and 1000. If the track line useScore attribute is set to 1 for this annotation data set, the score value will determine the level of gray in which this feature is displayed (higher numbers = darker gray).
                    if len(fields) > 5:
                        assert fields[5] in ['+', '-'], 'Invalid strand'  # strand - Defines the strand - either '+' or '-'.
                        if len(fields) > 6:
                            int(fields[6])  # thickStart - The starting position at which the feature is drawn thickly (for example, the start codon in gene displays).
                            if len(fields) > 7:
                                int(fields[7])  # thickEnd - The ending position at which the feature is drawn thickly (for example, the stop codon in gene displays).
                                if len(fields) > 8:
                                    if fields[8] != '0':  # itemRgb - An RGB value of the form R,G,B (e.g. 255,0,0). If the track line itemRgb attribute is set to "On", this RBG value will determine the display color of the data contained in this BED line. NOTE: It is recommended that a simple color scheme (eight colors or less) be used with this attribute to avoid overwhelming the color resources of the Genome Browser and your Internet browser.
                                        fields2 = fields[8].split(',')
                                        assert len(fields2) == 3, 'RGB value must be 0 or have length of 3'
                                        for field in fields2:
                                            int(field)  # rgb values are integers
                                    if len(fields) > 9:
                                        int(fields[9])  # blockCount - The number of blocks (exons) in the BED line.
                                        if len(fields) > 10:
                                            if fields[10] != ',':  # blockSizes - A comma-separated list of the block sizes. The number of items in this list should correspond to blockCount.
                                                fields2 = fields[10].rstrip(",").split(",")  # remove trailing comma and split on comma
                                                for field in fields2:
                                                    int(field)
                                            if len(fields) > 11:
                                                if fields[11] != ',':  # blockStarts - A comma-separated list of block starts. All of the blockStart positions should be calculated relative to chromStart. The number of items in this list should correspond to blockCount.
                                                    fields2 = fields[11].rstrip(",").split(",")  # remove trailing comma and split on comma
                                                    for field in fields2:
                                                        int(field)
            except:
                strict_bed = False
                break
            if force_num_columns is not None and len(fields) != force_num_columns:
                line = '\t'.join(force_bed_field_count(fields, count, force_num_columns))
            out.write("%s\n" % line)
    else:
        strict_bed = False
    out.close()

    if not strict_bed:
        skipped_lines = 0
        first_skipped_line = None
        out = open(output_name, 'w')
        count = 0
        for count, region in enumerate(bx.intervals.io.NiceReaderWrapper(open(input_name, 'r'), chrom_col=chromCol, start_col=startCol, end_col=endCol, strand_col=strandCol, fix_strand=True, return_header=False, return_comments=False)):
            try:
                if nameCol >= 0:
                    name = region.fields[nameCol]
                else:
                    raise IndexError
            except:
                name = "region_%i" % count
            try:
                fields = [str(item) for item in (region.chrom, region.start, region.end, name, 0, region.strand)]
                if force_num_columns is not None and len(fields) != force_num_columns:
                    fields = force_bed_field_count(fields, count, force_num_columns)
                out.write("%s\n" % '\t'.join(fields))
            except:
                skipped_lines += 1
                if first_skipped_line is None:
                    first_skipped_line = count + 1
        out.close()
    print("%i regions converted to BED." % (count + 1 - skipped_lines))
    if skipped_lines > 0:
        print("Skipped %d blank or invalid lines starting with line # %d." % (skipped_lines, first_skipped_line))


if __name__ == "__main__":
    __main__()<|MERGE_RESOLUTION|>--- conflicted
+++ resolved
@@ -6,11 +6,7 @@
 
 import bx.intervals.io
 
-<<<<<<< HEAD
-assert sys.version_info[:2] >= (2, 4)
-=======
 assert sys.version_info[:2] >= (2, 6)
->>>>>>> 2f2acb98
 
 
 def stop_err(msg):
