"""
Interval datatypes
"""
import logging
import math
import sys
import tempfile
from urllib.parse import quote_plus

from bx.intervals.io import (
    GenomicIntervalReader,
    ParseError,
)

from galaxy import util
from galaxy.datatypes import metadata
from galaxy.datatypes.data import DatatypeValidation
from galaxy.datatypes.metadata import MetadataElement
from galaxy.datatypes.sniff import (
    build_sniff_from_prefix,
    FilePrefix,
    get_headers,
    iter_headers,
)
from galaxy.datatypes.tabular import Tabular
from galaxy.datatypes.util.gff_util import (
    parse_gff3_attributes,
    parse_gff_attributes,
)
from galaxy.model import DatasetInstance
from galaxy.util import compression_utils
from . import (
    data,
    dataproviders,
)

log = logging.getLogger(__name__)

# Contains the meta columns and the words that map to it; list aliases on the
# right side of the : in decreasing order of priority
alias_spec = {
    "chromCol": ["chrom", "CHROMOSOME", "CHROM", "Chromosome Name"],
    "startCol": ["start", "START", "chromStart", "txStart", "Start Position (bp)"],
    "endCol": ["end", "END", "STOP", "chromEnd", "txEnd", "End Position (bp)"],
    "strandCol": ["strand", "STRAND", "Strand"],
    "nameCol": [
        "name",
        "NAME",
        "Name",
        "name2",
        "NAME2",
        "Name2",
        "Ensembl Gene ID",
        "Ensembl Transcript ID",
        "Ensembl Peptide ID",
    ],
}

# a little faster lookup
alias_helper = {}
for key, value in alias_spec.items():
    for elem in value:
        alias_helper[elem] = key

# Constants for configuring viewport generation: If a line is greater than
# VIEWPORT_MAX_READS_PER_LINE * VIEWPORT_READLINE_BUFFER_SIZE bytes in size,
# then we will not generate a viewport for that dataset
VIEWPORT_READLINE_BUFFER_SIZE = 1048576  # 1MB
VIEWPORT_MAX_READS_PER_LINE = 10


@dataproviders.decorators.has_dataproviders
@build_sniff_from_prefix
class Interval(Tabular):
    """Tab delimited data containing interval information"""

    edam_data = "data_3002"
    edam_format = "format_3475"
    file_ext = "interval"
    line_class = "region"
    track_type = "FeatureTrack"
    data_sources = {"data": "tabix", "index": "bigwig"}

    MetadataElement(name="chromCol", default=1, desc="Chrom column", param=metadata.ColumnParameter)
    MetadataElement(name="startCol", default=2, desc="Start column", param=metadata.ColumnParameter)
    MetadataElement(name="endCol", default=3, desc="End column", param=metadata.ColumnParameter)
<<<<<<< HEAD
    MetadataElement(
        name="strandCol",
        desc="Strand column (click box & select)",
        param=metadata.ColumnParameter,
        optional=True,
        no_value=0,
    )
    MetadataElement(
        name="nameCol",
        desc="Name/Identifier column (click box & select)",
        param=metadata.ColumnParameter,
        optional=True,
        no_value=0,
    )
=======
    MetadataElement(name="strandCol", default=0, desc="Strand column (click box & select)", param=metadata.ColumnParameter, optional=True, no_value=0)
    MetadataElement(name="nameCol", desc="Name/Identifier column (click box & select)", param=metadata.ColumnParameter, optional=True, no_value=0)
>>>>>>> 9f1d8d05
    MetadataElement(name="columns", default=3, desc="Number of columns", readonly=True, visible=False)

    def __init__(self, **kwd):
        """Initialize interval datatype, by adding UCSC display apps"""
        Tabular.__init__(self, **kwd)
        self.add_display_app("ucsc", "display at UCSC", "as_ucsc_display_file", "ucsc_links")

    def init_meta(self, dataset, copy_from=None):
        Tabular.init_meta(self, dataset, copy_from=copy_from)

    def set_meta(self, dataset, overwrite=True, first_line_is_header=False, **kwd):
        """Tries to guess from the line the location number of the column for the chromosome, region start-end and strand"""
        Tabular.set_meta(self, dataset, overwrite=overwrite, skip=0)
        if dataset.has_data():
            empty_line_count = 0
            num_check_lines = 100  # only check up to this many non empty lines
            with compression_utils.get_fileobj(dataset.file_name) as in_fh:
                for i, line in enumerate(in_fh):
                    line = line.rstrip("\r\n")
                    if line:
                        if first_line_is_header or line[0] == "#":
                            self.init_meta(dataset)
                            line = line.strip("#")
                            elems = line.split("\t")
                            for meta_name, header_list in alias_spec.items():
                                for header_val in header_list:
                                    if header_val in elems:
                                        # found highest priority header to meta_name
                                        setattr(dataset.metadata, meta_name, elems.index(header_val) + 1)
                                        break  # next meta_name
                            break  # Our metadata is set, so break out of the outer loop
                        else:
                            # Header lines in Interval files are optional. For example, BED is Interval but has no header.
                            # We'll make a best guess at the location of the metadata columns.
                            elems = line.split("\t")
                            if len(elems) > 2:
                                if overwrite or not dataset.metadata.element_is_set("chromCol"):
                                    dataset.metadata.chromCol = 1
                                try:
                                    int(elems[1])
                                    if overwrite or not dataset.metadata.element_is_set("startCol"):
                                        dataset.metadata.startCol = 2
                                except Exception:
                                    pass  # Metadata default will be used
                                try:
                                    int(elems[2])
                                    if overwrite or not dataset.metadata.element_is_set("endCol"):
                                        dataset.metadata.endCol = 3
                                except Exception:
                                    pass  # Metadata default will be used
                                # we no longer want to guess that this column is the 'name', name must now be set manually for interval files
                                # we will still guess at the strand, as we can make a more educated guess
                                # if len( elems ) > 3:
                                #    try:
                                #        int( elems[3] )
                                #    except Exception:
                                #        if overwrite or not dataset.metadata.element_is_set( 'nameCol' ):
                                #            dataset.metadata.nameCol = 4
                                if len(elems) < 6 or elems[5] not in data.valid_strand:
                                    if overwrite or not dataset.metadata.element_is_set("strandCol"):
                                        dataset.metadata.strandCol = 0
                                else:
                                    if overwrite or not dataset.metadata.element_is_set("strandCol"):
                                        dataset.metadata.strandCol = 6
                                break
                            if (i - empty_line_count) > num_check_lines:
                                break  # Our metadata is set or we examined 100 non-empty lines, so break out of the outer loop
                    else:
                        empty_line_count += 1

    def displayable(self, dataset: DatasetInstance):
        try:
            return (
                not dataset.dataset.purged
                and dataset.has_data()
                and dataset.state == dataset.states.OK
                and dataset.metadata.columns > 0
                and dataset.metadata.data_lines != 0
                and dataset.metadata.chromCol
                and dataset.metadata.startCol
                and dataset.metadata.endCol
            )
        except Exception:
            return False

    def get_estimated_display_viewport(self, dataset, chrom_col=None, start_col=None, end_col=None):
        """Return a chrom, start, stop tuple for viewing a file."""
        viewport_feature_count = 100  # viewport should check at least 100 features; excludes comment lines
        max_line_count = max(viewport_feature_count, 500)  # maximum number of lines to check; includes comment lines
        if not self.displayable(dataset):
            return (None, None, None)
        try:
            # If column indexes were not passwed, determine from metadata
            if chrom_col is None:
                chrom_col = int(dataset.metadata.chromCol) - 1
            if start_col is None:
                start_col = int(dataset.metadata.startCol) - 1
            if end_col is None:
                end_col = int(dataset.metadata.endCol) - 1
            # Scan lines of file to find a reasonable chromosome and range
            chrom = None
            start = sys.maxsize
            end = 0
            max_col = max(chrom_col, start_col, end_col)
            with compression_utils.get_fileobj(dataset.file_name) as fh:
                for line in util.iter_start_of_line(fh, VIEWPORT_READLINE_BUFFER_SIZE):
                    # Skip comment lines
                    if not line.startswith("#"):
                        try:
                            fields = line.rstrip().split("\t")
                            if len(fields) > max_col:
                                if chrom is None or chrom == fields[chrom_col]:
                                    start = min(start, int(fields[start_col]))
                                    end = max(end, int(fields[end_col]))
                                    # Set chrom last, in case start and end are not integers
                                    chrom = fields[chrom_col]
                                viewport_feature_count -= 1
                        except Exception:
                            # Most likely a non-integer field has been encountered
                            # for start / stop. Just ignore and make sure we finish
                            # reading the line and decrementing the counters.
                            pass
                    # Make sure we are at the next new line
                    readline_count = VIEWPORT_MAX_READS_PER_LINE
                    while line.rstrip("\n\r") == line:
                        assert readline_count > 0, Exception(
                            f"Viewport readline count exceeded for dataset {dataset.id}."
                        )
                        line = fh.readline(VIEWPORT_READLINE_BUFFER_SIZE)
                        if not line:
                            break  # EOF
                        readline_count -= 1
                    max_line_count -= 1
                    if not viewport_feature_count or not max_line_count:
                        # exceeded viewport or total line count to check
                        break
            if chrom is not None:
                return (chrom, str(start), str(end))  # Necessary to return strings?
        except Exception:
            # Unexpected error, possibly missing metadata
            log.exception("Exception caught attempting to generate viewport for dataset '%d'", dataset.id)
        return (None, None, None)

    def as_ucsc_display_file(self, dataset, **kwd):
        """Returns file contents with only the bed data"""
        with tempfile.NamedTemporaryFile(delete=False, mode="w") as fh:
            c, s, e, t, n = (
                dataset.metadata.chromCol,
                dataset.metadata.startCol,
                dataset.metadata.endCol,
                dataset.metadata.strandCol or 0,
                dataset.metadata.nameCol or 0,
            )
            c, s, e, t, n = int(c) - 1, int(s) - 1, int(e) - 1, int(t) - 1, int(n) - 1
            if t >= 0:  # strand column (should) exists
                for i, elems in enumerate(compression_utils.file_iter(dataset.file_name)):
                    strand = "+"
                    name = "region_%i" % i
                    if n >= 0 and n < len(elems):
                        name = elems[n]
                    if t < len(elems):
                        strand = elems[t]
                    tmp = [elems[c], elems[s], elems[e], name, "0", strand]
                    fh.write("%s\n" % "\t".join(tmp))
            elif n >= 0:  # name column (should) exists
                for i, elems in enumerate(compression_utils.file_iter(dataset.file_name)):
                    name = "region_%i" % i
                    if n >= 0 and n < len(elems):
                        name = elems[n]
                    tmp = [elems[c], elems[s], elems[e], name]
                    fh.write("%s\n" % "\t".join(tmp))
            else:
                for elems in compression_utils.file_iter(dataset.file_name):
                    tmp = [elems[c], elems[s], elems[e]]
                    fh.write("%s\n" % "\t".join(tmp))
            return compression_utils.get_fileobj(fh.name, mode="rb")

    def display_peek(self, dataset):
        """Returns formated html of peek"""
        return self.make_html_table(
            dataset,
            column_parameter_alias={
                "chromCol": "Chrom",
                "startCol": "Start",
                "endCol": "End",
                "strandCol": "Strand",
                "nameCol": "Name",
            },
        )

    def ucsc_links(self, dataset, type, app, base_url):
        """
        Generate links to UCSC genome browser sites based on the dbkey
        and content of dataset.
        """
        # Filter UCSC sites to only those that are supported by this build and
        # enabled.
        valid_sites = [
            (name, url)
            for name, url in app.datatypes_registry.get_legacy_sites_by_build("ucsc", dataset.dbkey)
            if name in app.datatypes_registry.get_display_sites("ucsc")
        ]
        if not valid_sites:
            return []
        # If there are any valid sites, we need to generate the estimated
        # viewport
        chrom, start, stop = self.get_estimated_display_viewport(dataset)
        if chrom is None:
            return []
        # Accumulate links for valid sites
        ret_val = []
        for site_name, site_url in valid_sites:
            internal_url = app.url_for(
                controller="dataset", dataset_id=dataset.id, action="display_at", filename="ucsc_" + site_name
            )
            display_url = quote_plus(
                "%s%s/display_as?id=%i&display_app=%s&authz_method=display_at"
                % (base_url, app.url_for(controller="root"), dataset.id, type)
            )
            redirect_url = quote_plus(f"{site_url}db={dataset.dbkey}&position={chrom}:{start}-{stop}&hgt.customText=%s")
            link = f"{internal_url}?redirect_url={redirect_url}&display_url={display_url}"
            ret_val.append((site_name, link))
        return ret_val

    def validate(self, dataset, **kwd):
        """Validate an interval file using the bx GenomicIntervalReader"""
        c, s, e, t = (
            dataset.metadata.chromCol,
            dataset.metadata.startCol,
            dataset.metadata.endCol,
            dataset.metadata.strandCol,
        )
        c, s, e, t = int(c) - 1, int(s) - 1, int(e) - 1, int(t) - 1
        with compression_utils.get_fileobj(dataset.file_name, "r") as infile:
            reader = GenomicIntervalReader(infile, chrom_col=c, start_col=s, end_col=e, strand_col=t)

            while True:
                try:
                    next(reader)
                except ParseError as e:
                    return DatatypeValidation.invalid(util.unicodify(e))
                except StopIteration:
                    return DatatypeValidation.valid()

    def repair_methods(self, dataset):
        """Return options for removing errors along with a description"""
        return [("lines", "Remove erroneous lines")]

    def sniff_prefix(self, file_prefix: FilePrefix):
        """
        Checks for 'intervalness'

        This format is mostly used by galaxy itself.  Valid interval files should include
        a valid header comment, but this seems to be loosely regulated.

        >>> from galaxy.datatypes.sniff import get_test_fname
        >>> fname = get_test_fname( 'test_space.txt' )
        >>> Interval().sniff( fname )
        False
        >>> fname = get_test_fname( 'interval.interval' )
        >>> Interval().sniff( fname )
        True
        """
        found_valid_lines = False
        try:
            headers = iter_headers(file_prefix, "\t", comment_designator="#")
            # If we got here, we already know the file is_column_based and is not bed,
            # so we'll just look for some valid data.
            for hdr in headers:
                if hdr:
                    if len(hdr) < 3:
                        return False
                    # Assume chrom start and end are in column positions 1 and 2
                    # respectively ( for 0 based columns )
                    int(hdr[1])
                    int(hdr[2])
                    found_valid_lines = True
        except Exception:
            return False
        return found_valid_lines

    def get_track_resolution(self, dataset, start, end):
        return None

    # ------------- Dataproviders
    @dataproviders.decorators.dataprovider_factory(
        "genomic-region", dataproviders.dataset.GenomicRegionDataProvider.settings
    )
    def genomic_region_dataprovider(self, dataset, **settings):
        return dataproviders.dataset.GenomicRegionDataProvider(dataset, **settings)

    @dataproviders.decorators.dataprovider_factory(
        "genomic-region-dict", dataproviders.dataset.GenomicRegionDataProvider.settings
    )
    def genomic_region_dict_dataprovider(self, dataset, **settings):
        settings["named_columns"] = True
        return self.genomic_region_dataprovider(dataset, **settings)

    @dataproviders.decorators.dataprovider_factory("interval", dataproviders.dataset.IntervalDataProvider.settings)
    def interval_dataprovider(self, dataset, **settings):
        return dataproviders.dataset.IntervalDataProvider(dataset, **settings)

    @dataproviders.decorators.dataprovider_factory("interval-dict", dataproviders.dataset.IntervalDataProvider.settings)
    def interval_dict_dataprovider(self, dataset, **settings):
        settings["named_columns"] = True
        return self.interval_dataprovider(dataset, **settings)


class BedGraph(Interval):
    """Tab delimited chrom/start/end/datavalue dataset"""

    edam_format = "format_3583"
    file_ext = "bedgraph"
    track_type = "LineTrack"
    data_sources = {"data": "bigwig", "index": "bigwig"}

    def as_ucsc_display_file(self, dataset, **kwd):
        """
        Returns file contents as is with no modifications.
        TODO: this is a functional stub and will need to be enhanced moving forward to provide additional support for bedgraph.
        """
        return open(dataset.file_name, "rb")

    def get_estimated_display_viewport(self, dataset, chrom_col=0, start_col=1, end_col=2):
        """
        Set viewport based on dataset's first 100 lines.
        """
        return Interval.get_estimated_display_viewport(
            self, dataset, chrom_col=chrom_col, start_col=start_col, end_col=end_col
        )


class Bed(Interval):
    """Tab delimited data in BED format"""

    edam_format = "format_3003"
    file_ext = "bed"
    data_sources = {"data": "tabix", "index": "bigwig", "feature_search": "fli"}
    track_type = Interval.track_type
    check_required_metadata = True

    column_names = [
        "Chrom",
        "Start",
        "End",
        "Name",
        "Score",
        "Strand",
        "ThickStart",
        "ThickEnd",
        "ItemRGB",
        "BlockCount",
        "BlockSizes",
        "BlockStarts",
    ]

    MetadataElement(name="chromCol", default=1, desc="Chrom column", param=metadata.ColumnParameter)
    MetadataElement(name="startCol", default=2, desc="Start column", param=metadata.ColumnParameter)
    MetadataElement(name="endCol", default=3, desc="End column", param=metadata.ColumnParameter)
<<<<<<< HEAD
    MetadataElement(
        name="strandCol",
        desc="Strand column (click box & select)",
        param=metadata.ColumnParameter,
        optional=True,
        no_value=0,
    )
=======
    MetadataElement(name="strandCol", default=0, desc="Strand column (click box & select)", param=metadata.ColumnParameter, optional=True, no_value=0)
>>>>>>> 9f1d8d05
    MetadataElement(name="columns", default=3, desc="Number of columns", readonly=True, visible=False)
    MetadataElement(
        name="viz_filter_cols",
        desc="Score column for visualization",
        default=[4],
        param=metadata.ColumnParameter,
        optional=True,
        multiple=True,
    )
    # do we need to repeat these? they are the same as should be inherited from interval type

    def set_meta(self, dataset, overwrite=True, **kwd):
        """Sets the metadata information for datasets previously determined to be in bed format."""
        if dataset.has_data():
            i = 0
            for i, line in enumerate(open(dataset.file_name)):  # noqa: B007
                line = line.rstrip("\r\n")
                if line and not line.startswith("#"):
                    elems = line.split("\t")
                    if len(elems) > 2:
                        if len(elems) > 3:
                            if overwrite or not dataset.metadata.element_is_set("nameCol"):
                                dataset.metadata.nameCol = 4
                        if len(elems) < 6:
                            if overwrite or not dataset.metadata.element_is_set("strandCol"):
                                dataset.metadata.strandCol = 0
                        else:
                            if overwrite or not dataset.metadata.element_is_set("strandCol"):
                                dataset.metadata.strandCol = 6
                        break
            Tabular.set_meta(self, dataset, overwrite=overwrite, skip=i)

    def as_ucsc_display_file(self, dataset, **kwd):
        """Returns file contents with only the bed data. If bed 6+, treat as interval."""
        for line in open(dataset.file_name):
            line = line.strip()
            if line == "" or line.startswith("#"):
                continue
            fields = line.split("\t")
            """check to see if this file doesn't conform to strict genome browser accepted bed"""
            try:
                if len(fields) > 12:
                    return Interval.as_ucsc_display_file(self, dataset)  # too many fields
                if len(fields) > 6:
                    int(fields[6])
                    if len(fields) > 7:
                        int(fields[7])
                        if len(fields) > 8:
                            if int(fields[8]) != 0:
                                return Interval.as_ucsc_display_file(self, dataset)
                            if len(fields) > 9:
                                int(fields[9])
                                if len(fields) > 10:
                                    fields2 = (
                                        fields[10].rstrip(",").split(",")
                                    )  # remove trailing comma and split on comma
                                    for field in fields2:
                                        int(field)
                                    if len(fields) > 11:
                                        fields2 = (
                                            fields[11].rstrip(",").split(",")
                                        )  # remove trailing comma and split on comma
                                        for field in fields2:
                                            int(field)
            except Exception:
                return Interval.as_ucsc_display_file(self, dataset)
            # only check first line for proper form
            break

        try:
            return open(dataset.file_name, "rb")
        except Exception:
            return "This item contains no content"

    def sniff_prefix(self, file_prefix: FilePrefix):
        """
        Checks for 'bedness'

        BED lines have three required fields and nine additional optional fields.
        The number of fields per line must be consistent throughout any single set of data in
        an annotation track.  The order of the optional fields is binding: lower-numbered
        fields must always be populated if higher-numbered fields are used.  The data type of
        all 12 columns is:
        1-str, 2-int, 3-int, 4-str, 5-int, 6-str, 7-int, 8-int, 9-int or list, 10-int, 11-list, 12-list

        For complete details see http://genome.ucsc.edu/FAQ/FAQformat#format1

        >>> from galaxy.datatypes.sniff import get_test_fname
        >>> fname = get_test_fname( 'test_tab.bed' )
        >>> Bed().sniff( fname )
        True
        >>> fname = get_test_fname( 'interv1.bed' )
        >>> Bed().sniff( fname )
        True
        >>> fname = get_test_fname( 'complete.bed' )
        >>> Bed().sniff( fname )
        True
        """
        if not get_headers(file_prefix, "\t", comment_designator="#", count=1):
            return False
        try:
            found_valid_lines = False
            for hdr in iter_headers(file_prefix, "\t", comment_designator="#"):
                if not hdr or hdr == [""]:
                    continue
                if len(hdr) < 3 or len(hdr) > 12:
                    return False
                try:
                    int(hdr[1])
                    int(hdr[2])
                except Exception:
                    return False
                if len(hdr) > 4:
                    # hdr[3] is a string, 'name', which defines the name of the BED line - difficult to test for this.
                    # hdr[4] is an int, 'score', a score between 0 and 1000.
                    try:
                        if int(hdr[4]) < 0 or int(hdr[4]) > 1000:
                            return False
                    except Exception:
                        return False
                if len(hdr) > 5:
                    # hdr[5] is strand
                    if hdr[5] not in data.valid_strand:
                        return False
                if len(hdr) > 6:
                    # hdr[6] is thickStart, the starting position at which the feature is drawn thickly.
                    try:
                        int(hdr[6])
                    except Exception:
                        return False
                if len(hdr) > 7:
                    # hdr[7] is thickEnd, the ending position at which the feature is drawn thickly
                    try:
                        int(hdr[7])
                    except Exception:
                        return False
                if len(hdr) > 8:
                    # hdr[8] is itemRgb, an RGB value of the form R,G,B (e.g. 255,0,0).  However, this could also be an int (e.g., 0)
                    try:
                        int(hdr[8])
                    except Exception:
                        try:
                            hdr[8].split(",")
                        except Exception:
                            return False
                if len(hdr) > 9:
                    # hdr[9] is blockCount, the number of blocks (exons) in the BED line.
                    try:
                        block_count = int(hdr[9])
                    except Exception:
                        return False
                if len(hdr) > 10:
                    # hdr[10] is blockSizes - A comma-separated list of the block sizes.
                    # Sometimes the blosck_sizes and block_starts lists end in extra commas
                    try:
                        block_sizes = hdr[10].rstrip(",").split(",")
                    except Exception:
                        return False
                if len(hdr) > 11:
                    # hdr[11] is blockStarts - A comma-separated list of block starts.
                    try:
                        block_starts = hdr[11].rstrip(",").split(",")
                    except Exception:
                        return False
                    if len(block_sizes) != block_count or len(block_starts) != block_count:
                        return False
                found_valid_lines = True
            return found_valid_lines
        except Exception:
            return False


class ProBed(Bed):
    """Tab delimited data in proBED format - adaptation of BED for proteomics data."""

    edam_format = "format_3827"
    file_ext = "probed"
    column_names = [
        "Chrom",
        "Start",
        "End",
        "Name",
        "Score",
        "Strand",
        "ThickStart",
        "ThickEnd",
        "ItemRGB",
        "BlockCount",
        "BlockSizes",
        "BlockStarts",
        "ProteinAccession",
        "PeptideSequence",
        "Uniqueness",
        "GenomeReferenceVersion",
        "PsmScore",
        "Fdr",
        "Modifications",
        "Charge",
        "ExpMassToCharge",
        "CalcMassToCharge",
        "PsmRank",
        "DatasetID",
        "Uri",
    ]


class BedStrict(Bed):
    """Tab delimited data in strict BED format - no non-standard columns allowed"""

    edam_format = "format_3584"
    file_ext = "bedstrict"

    # no user change of datatype allowed
    allow_datatype_change = False

    # Read only metadata elements
    MetadataElement(name="chromCol", default=1, desc="Chrom column", readonly=True, param=metadata.MetadataParameter)
    MetadataElement(
        name="startCol", default=2, desc="Start column", readonly=True, param=metadata.MetadataParameter
    )  # TODO: start and end should be able to be set to these or the proper thick[start/end]?
    MetadataElement(name="endCol", default=3, desc="End column", readonly=True, param=metadata.MetadataParameter)
<<<<<<< HEAD
    MetadataElement(
        name="strandCol",
        desc="Strand column (click box & select)",
        readonly=True,
        param=metadata.MetadataParameter,
        no_value=0,
        optional=True,
    )
    MetadataElement(
        name="nameCol",
        desc="Name/Identifier column (click box & select)",
        readonly=True,
        param=metadata.MetadataParameter,
        no_value=0,
        optional=True,
    )
=======
    MetadataElement(name="strandCol", default=0, desc="Strand column (click box & select)", readonly=True, param=metadata.MetadataParameter, no_value=0, optional=True)
    MetadataElement(name="nameCol", desc="Name/Identifier column (click box & select)", readonly=True, param=metadata.MetadataParameter, no_value=0, optional=True)
>>>>>>> 9f1d8d05
    MetadataElement(name="columns", default=3, desc="Number of columns", readonly=True, visible=False)

    def __init__(self, **kwd):
        Tabular.__init__(self, **kwd)
        self.clear_display_apps()  # only new style display applications for this datatype

    def set_meta(self, dataset, overwrite=True, **kwd):
        Tabular.set_meta(self, dataset, overwrite=overwrite, **kwd)  # need column count first
        if dataset.metadata.columns >= 4:
            dataset.metadata.nameCol = 4
            if dataset.metadata.columns >= 6:
                dataset.metadata.strandCol = 6

    def sniff(self, filename):
        return False  # NOTE: This would require aggressively validating the entire file


class Bed6(BedStrict):
    """Tab delimited data in strict BED format - no non-standard columns allowed; column count forced to 6"""

    edam_format = "format_3585"
    file_ext = "bed6"


class Bed12(BedStrict):
    """Tab delimited data in strict BED format - no non-standard columns allowed; column count forced to 12"""

    edam_format = "format_3586"
    file_ext = "bed12"


class _RemoteCallMixin:
    def _get_remote_call_url(self, redirect_url, site_name, dataset, type, app, base_url):
        """Retrieve the URL to call out to an external site and retrieve data.
        This routes our external URL through a local galaxy instance which makes
        the data available, followed by redirecting to the remote site with a
        link back to the available information.
        """
        internal_url = f"{app.url_for(controller='dataset', dataset_id=dataset.id, action='display_at', filename=f'{type}_{site_name}')}"
        base_url = app.config.get("display_at_callback", base_url)
        display_url = quote_plus(
            "%s%s/display_as?id=%i&display_app=%s&authz_method=display_at"
            % (base_url, app.url_for(controller="root"), dataset.id, type)
        )
        link = f"{internal_url}?redirect_url={redirect_url}&display_url={display_url}"
        return link


@dataproviders.decorators.has_dataproviders
@build_sniff_from_prefix
class Gff(Tabular, _RemoteCallMixin):
    """Tab delimited data in Gff format"""

    edam_data = "data_1255"
    edam_format = "format_2305"
    file_ext = "gff"
    valid_gff_frame = [".", "0", "1", "2"]
    column_names = ["Seqname", "Source", "Feature", "Start", "End", "Score", "Strand", "Frame", "Group"]
    data_sources = {"data": "interval_index", "index": "bigwig", "feature_search": "fli"}
    track_type = Interval.track_type

    MetadataElement(name="columns", default=9, desc="Number of columns", readonly=True, visible=False)
    MetadataElement(
        name="column_types",
        default=["str", "str", "str", "int", "int", "int", "str", "str", "str"],
        param=metadata.ColumnTypesParameter,
        desc="Column types",
        readonly=True,
        visible=False,
    )

    MetadataElement(name="attributes", default=0, desc="Number of attributes", readonly=True, visible=False, no_value=0)
    MetadataElement(
        name="attribute_types",
        default={},
        desc="Attribute types",
        param=metadata.DictParameter,
        readonly=True,
        visible=False,
        no_value=[],
    )

    def __init__(self, **kwd):
        """Initialize datatype, by adding GBrowse display app"""
        Tabular.__init__(self, **kwd)
        self.add_display_app("ucsc", "display at UCSC", "as_ucsc_display_file", "ucsc_links")
        self.add_display_app("gbrowse", "display in Gbrowse", "as_gbrowse_display_file", "gbrowse_links")

    def set_attribute_metadata(self, dataset):
        """
        Sets metadata elements for dataset's attributes.
        """

        # Use first N lines to set metadata for dataset attributes. Attributes
        # not found in the first N lines will not have metadata.
        num_lines = 200
        attribute_types = {}
        with compression_utils.get_fileobj(dataset.file_name) as in_fh:
            for i, line in enumerate(in_fh):
                if line and not line.startswith("#"):
                    elems = line.split("\t")
                    if len(elems) == 9:
                        try:
                            # Loop through attributes to set types.
                            for name, value in parse_gff_attributes(elems[8]).items():
                                # Default type is string.
                                value_type = "str"
                                try:
                                    # Try int.
                                    int(value)
                                    value_type = "int"
                                except ValueError:
                                    try:
                                        # Try float.
                                        float(value)
                                        value_type = "float"
                                    except ValueError:
                                        pass
                                attribute_types[name] = value_type
                        except Exception:
                            pass
                    if i + 1 == num_lines:
                        break

        # Set attribute metadata and then set additional metadata.
        dataset.metadata.attribute_types = attribute_types
        dataset.metadata.attributes = len(attribute_types)

    def set_meta(self, dataset, overwrite=True, **kwd):
        self.set_attribute_metadata(dataset)

        i = 0
        with compression_utils.get_fileobj(dataset.file_name) as in_fh:
            for i, line in enumerate(in_fh):  # noqa: B007
                line = line.rstrip("\r\n")
                if line and not line.startswith("#"):
                    elems = line.split("\t")
                    if len(elems) == 9:
                        try:
                            int(elems[3])
                            int(elems[4])
                            break
                        except Exception:
                            pass
        Tabular.set_meta(self, dataset, overwrite=overwrite, skip=i)

    def display_peek(self, dataset):
        """Returns formated html of peek"""
        return self.make_html_table(dataset, column_names=self.column_names)

    def get_estimated_display_viewport(self, dataset):
        """
        Return a chrom, start, stop tuple for viewing a file.  There are slight differences between gff 2 and gff 3
        formats.  This function should correctly handle both...
        """
        viewport_feature_count = 100  # viewport should check at least 100 features; excludes comment lines
        max_line_count = max(viewport_feature_count, 500)  # maximum number of lines to check; includes comment lines
        if self.displayable(dataset):
            try:
                seqid = None
                start = sys.maxsize
                stop = 0
                with compression_utils.get_fileobj(dataset.file_name) as fh:
                    for line in util.iter_start_of_line(fh, VIEWPORT_READLINE_BUFFER_SIZE):
                        try:
                            if line.startswith("##sequence-region"):  # ##sequence-region IV 6000000 6030000
                                elems = line.rstrip("\n\r").split()
                                if len(elems) > 3:
                                    # line looks like:
                                    # sequence-region   ctg123 1 1497228
                                    seqid = elems[1]  # IV
                                    start = int(elems[2])  # 6000000
                                    stop = int(elems[3])  # 6030000
                                    break  # use location declared in file
                                elif len(elems) == 2 and elems[1].find("..") > 0:
                                    # line looks like this:
                                    # sequence-region X:120000..140000
                                    elems = elems[1].split(":")
                                    seqid = elems[0]
                                    start = int(elems[1].split("..")[0])
                                    stop = int(elems[1].split("..")[1])
                                    break  # use location declared in file
                                else:
                                    log.debug(f"line ({line}) uses an unsupported ##sequence-region definition.")
                                    # break #no break, if bad definition, we try another line
                            elif line.startswith("browser position"):
                                # Allow UCSC style browser and track info in the GFF file
                                pos_info = line.split()[-1]
                                seqid, startend = pos_info.split(":")
                                start, stop = map(int, startend.split("-"))
                                break  # use location declared in file
                            elif not line.startswith(("#", "track", "browser")):
                                viewport_feature_count -= 1
                                elems = line.rstrip("\n\r").split("\t")
                                if len(elems) > 3:
                                    if not seqid:
                                        # We can only set the viewport for a single chromosome
                                        seqid = elems[0]
                                    if seqid == elems[0]:
                                        # Make sure we have not spanned chromosomes
                                        start = min(start, int(elems[3]))
                                        stop = max(stop, int(elems[4]))
                        except Exception:
                            # most likely start/stop is not an int or not enough fields
                            pass
                        # make sure we are at the next new line
                        readline_count = VIEWPORT_MAX_READS_PER_LINE
                        while line.rstrip("\n\r") == line:
                            assert readline_count > 0, Exception(
                                f"Viewport readline count exceeded for dataset {dataset.id}."
                            )
                            line = fh.readline(VIEWPORT_READLINE_BUFFER_SIZE)
                            if not line:
                                break  # EOF
                            readline_count -= 1
                        max_line_count -= 1
                        if not viewport_feature_count or not max_line_count:
                            # exceeded viewport or total line count to check
                            break
                    if seqid is not None:
                        return (seqid, str(start), str(stop))  # Necessary to return strings?
            except Exception:
                log.exception("Unexpected error")
        return (None, None, None)  # could not determine viewport

    def ucsc_links(self, dataset, type, app, base_url):
        ret_val = []
        seqid, start, stop = self.get_estimated_display_viewport(dataset)
        if seqid is not None:
            for site_name, site_url in app.datatypes_registry.get_legacy_sites_by_build("ucsc", dataset.dbkey):
                if site_name in app.datatypes_registry.get_display_sites("ucsc"):
                    redirect_url = quote_plus(
                        f"{site_url}db={dataset.dbkey}&position={seqid}:{start}-{stop}&hgt.customText=%s"
                    )
                    link = self._get_remote_call_url(redirect_url, site_name, dataset, type, app, base_url)
                    ret_val.append((site_name, link))
        return ret_val

    def gbrowse_links(self, dataset, type, app, base_url):
        ret_val = []
        seqid, start, stop = self.get_estimated_display_viewport(dataset)
        if seqid is not None:
            for site_name, site_url in app.datatypes_registry.get_legacy_sites_by_build("gbrowse", dataset.dbkey):
                if site_name in app.datatypes_registry.get_display_sites("gbrowse"):
                    if seqid.startswith("chr") and len(seqid) > 3:
                        seqid = seqid[3:]
                    redirect_url = quote_plus(f"{site_url}/?q={seqid}:{start}..{stop}&eurl=%s")
                    link = self._get_remote_call_url(redirect_url, site_name, dataset, type, app, base_url)
                    ret_val.append((site_name, link))
        return ret_val

    def sniff_prefix(self, file_prefix: FilePrefix):
        """
        Determines whether the file is in gff format

        GFF lines have nine required fields that must be tab-separated.

        For complete details see http://genome.ucsc.edu/FAQ/FAQformat#format3

        >>> from galaxy.datatypes.sniff import get_test_fname
        >>> fname = get_test_fname('gff.gff3')
        >>> Gff().sniff( fname )
        False
        >>> fname = get_test_fname('test.gff')
        >>> Gff().sniff( fname )
        True
        """
        if len(get_headers(file_prefix, "\t", count=2)) < 2:
            return False
        try:
            found_valid_lines = False
            for hdr in iter_headers(file_prefix, "\t"):
                if not hdr or hdr == [""]:
                    continue
                hdr0_parts = hdr[0].split()
                if hdr0_parts[0] == "##gff-version":
                    return hdr0_parts[1].startswith("2")
                # The gff-version header comment may have been stripped, so inspect the data
                if hdr[0].startswith("#"):
                    continue
                if len(hdr) != 9:
                    return False
                try:
                    int(hdr[3])
                    int(hdr[4])
                except Exception:
                    return False
                if hdr[5] != ".":
                    try:
                        float(hdr[5])
                    except Exception:
                        return False
                if hdr[6] not in data.valid_strand:
                    return False
                if hdr[7] not in self.valid_gff_frame:
                    return False
                found_valid_lines = True
            return found_valid_lines
        except Exception:
            return False

    # ------------- Dataproviders
    # redefine bc super is Tabular
    @dataproviders.decorators.dataprovider_factory(
        "genomic-region", dataproviders.dataset.GenomicRegionDataProvider.settings
    )
    def genomic_region_dataprovider(self, dataset, **settings):
        return dataproviders.dataset.GenomicRegionDataProvider(dataset, 0, 3, 4, **settings)

    @dataproviders.decorators.dataprovider_factory(
        "genomic-region-dict", dataproviders.dataset.GenomicRegionDataProvider.settings
    )
    def genomic_region_dict_dataprovider(self, dataset, **settings):
        settings["named_columns"] = True
        return self.genomic_region_dataprovider(dataset, **settings)

    @dataproviders.decorators.dataprovider_factory("interval", dataproviders.dataset.IntervalDataProvider.settings)
    def interval_dataprovider(self, dataset, **settings):
        return dataproviders.dataset.IntervalDataProvider(dataset, 0, 3, 4, 6, 2, **settings)

    @dataproviders.decorators.dataprovider_factory("interval-dict", dataproviders.dataset.IntervalDataProvider.settings)
    def interval_dict_dataprovider(self, dataset, **settings):
        settings["named_columns"] = True
        return self.interval_dataprovider(dataset, **settings)


class Gff3(Gff):
    """Tab delimited data in Gff3 format"""

    edam_format = "format_1975"
    file_ext = "gff3"
    valid_gff3_strand = ["+", "-", ".", "?"]
    valid_gff3_phase = Gff.valid_gff_frame
    column_names = ["Seqid", "Source", "Type", "Start", "End", "Score", "Strand", "Phase", "Attributes"]
    track_type = Interval.track_type

    MetadataElement(
        name="column_types",
        default=["str", "str", "str", "int", "int", "float", "str", "int", "list"],
        param=metadata.ColumnTypesParameter,
        desc="Column types",
        readonly=True,
        visible=False,
    )

    def __init__(self, **kwd):
        """Initialize datatype, by adding GBrowse display app"""
        Gff.__init__(self, **kwd)

    def set_meta(self, dataset, overwrite=True, **kwd):
        self.set_attribute_metadata(dataset)
        i = 0
        with compression_utils.get_fileobj(dataset.file_name) as in_fh:
            for i, line in enumerate(in_fh):  # noqa: B007
                line = line.rstrip("\r\n")
                if line and not line.startswith("#"):
                    elems = line.split("\t")
                    valid_start = False
                    valid_end = False
                    if len(elems) == 9:
                        try:
                            start = int(elems[3])
                            valid_start = True
                        except Exception:
                            if elems[3] == ".":
                                valid_start = True
                        try:
                            end = int(elems[4])
                            valid_end = True
                        except Exception:
                            if elems[4] == ".":
                                valid_end = True
                        strand = elems[6]
                        phase = elems[7]
                        if (
                            valid_start
                            and valid_end
                            and start < end
                            and strand in self.valid_gff3_strand
                            and phase in self.valid_gff3_phase
                        ):
                            break
        Tabular.set_meta(self, dataset, overwrite=overwrite, skip=i)

    def sniff_prefix(self, file_prefix: FilePrefix):
        """
        Determines whether the file is in GFF version 3 format

        GFF 3 format:

        1) adds a mechanism for representing more than one level
           of hierarchical grouping of features and subfeatures.
        2) separates the ideas of group membership and feature name/id
        3) constrains the feature type field to be taken from a controlled
           vocabulary.
        4) allows a single feature, such as an exon, to belong to more than
           one group at a time.
        5) provides an explicit convention for pairwise alignments
        6) provides an explicit convention for features that occupy disjunct regions

        The format consists of 9 columns, separated by tabs (NOT spaces).

        Undefined fields are replaced with the "." character, as described in the original GFF spec.

        For complete details see http://song.sourceforge.net/gff3.shtml

        >>> from galaxy.datatypes.sniff import get_test_fname
        >>> fname = get_test_fname( 'test.gff' )
        >>> Gff3().sniff( fname )
        False
        >>> fname = get_test_fname( 'test.gtf' )
        >>> Gff3().sniff( fname )
        False
        >>> fname = get_test_fname('gff.gff3')
        >>> Gff3().sniff( fname )
        True
        >>> fname = get_test_fname( 'grch37.75.gtf' )
        >>> Gff3().sniff( fname )
        False
        """
        if len(get_headers(file_prefix, "\t", count=2)) < 2:
            return False
        try:
            found_valid_lines = False
            for hdr in iter_headers(file_prefix, "\t"):
                if not hdr or hdr == [""]:
                    continue
                hdr0_parts = hdr[0].split()
                if hdr0_parts[0] == "##gff-version":
                    return hdr0_parts[1].startswith("3")
                # The gff-version header comment may have been stripped, so inspect the data
                if hdr[0].startswith("#"):
                    continue
                if len(hdr) != 9:
                    return False
                try:
                    int(hdr[3])
                except Exception:
                    if hdr[3] != ".":
                        return False
                try:
                    int(hdr[4])
                except Exception:
                    if hdr[4] != ".":
                        return False
                if hdr[5] != ".":
                    try:
                        float(hdr[5])
                    except Exception:
                        return False
                if hdr[6] not in self.valid_gff3_strand:
                    return False
                if hdr[7] not in self.valid_gff3_phase:
                    return False
                parse_gff3_attributes(hdr[8])
                found_valid_lines = True
            return found_valid_lines
        except Exception:
            return False


class Gtf(Gff):
    """Tab delimited data in Gtf format"""

    edam_format = "format_2306"
    file_ext = "gtf"
    column_names = ["Seqname", "Source", "Feature", "Start", "End", "Score", "Strand", "Frame", "Attributes"]
    track_type = Interval.track_type

    MetadataElement(name="columns", default=9, desc="Number of columns", readonly=True, visible=False)
    MetadataElement(
        name="column_types",
        default=["str", "str", "str", "int", "int", "float", "str", "int", "list"],
        param=metadata.ColumnTypesParameter,
        desc="Column types",
        readonly=True,
        visible=False,
    )

    def sniff_prefix(self, file_prefix: FilePrefix):
        """
        Determines whether the file is in gtf format

        GTF lines have nine required fields that must be tab-separated. The first eight GTF fields are the same as GFF.
        The group field has been expanded into a list of attributes. Each attribute consists of a type/value pair.
        Attributes must end in a semi-colon, and be separated from any following attribute by exactly one space.
        The attribute list must begin with the two mandatory attributes:

            gene_id value - A globally unique identifier for the genomic source of the sequence.
            transcript_id value - A globally unique identifier for the predicted transcript.

        For complete details see http://genome.ucsc.edu/FAQ/FAQformat#format4

        >>> from galaxy.datatypes.sniff import get_test_fname
        >>> fname = get_test_fname( '1.bed' )
        >>> Gtf().sniff( fname )
        False
        >>> fname = get_test_fname( 'test.gff' )
        >>> Gtf().sniff( fname )
        False
        >>> fname = get_test_fname( 'test.gtf' )
        >>> Gtf().sniff( fname )
        True
        >>> fname = get_test_fname( 'grch37.75.gtf' )
        >>> Gtf().sniff( fname )
        True
        """
        if len(get_headers(file_prefix, "\t", count=2)) < 2:
            return False
        try:
            found_valid_lines = False
            for hdr in iter_headers(file_prefix, "\t"):
                if not hdr or hdr == [""]:
                    continue
                hdr0_parts = hdr[0].split()
                if hdr0_parts[0] == "##gff-version" and not hdr0_parts[1].startswith("2"):
                    return False
                # The gff-version header comment may have been stripped, so inspect the data
                if hdr[0].startswith("#"):
                    continue
                if len(hdr) != 9:
                    return False
                try:
                    int(hdr[3])
                    int(hdr[4])
                except Exception:
                    return False
                if hdr[5] != ".":
                    try:
                        float(hdr[5])
                    except Exception:
                        return False
                if hdr[6] not in data.valid_strand:
                    return False
                if hdr[7] not in self.valid_gff_frame:
                    return False
                # Check attributes for gene_id (transcript_id is also mandatory
                # but not for genes)
                attributes = parse_gff_attributes(hdr[8])
                if "gene_id" not in attributes:
                    return False
                found_valid_lines = True
            return found_valid_lines
        except Exception:
            return False


@dataproviders.decorators.has_dataproviders
@build_sniff_from_prefix
class Wiggle(Tabular, _RemoteCallMixin):
    """Tab delimited data in wiggle format"""

    edam_format = "format_3005"
    file_ext = "wig"
    track_type = "LineTrack"
    data_sources = {"data": "bigwig", "index": "bigwig"}

    MetadataElement(name="columns", default=3, desc="Number of columns", readonly=True, visible=False)

    def __init__(self, **kwd):
        Tabular.__init__(self, **kwd)
        self.add_display_app("ucsc", "display at UCSC", "as_ucsc_display_file", "ucsc_links")
        self.add_display_app("gbrowse", "display in Gbrowse", "as_gbrowse_display_file", "gbrowse_links")

    def get_estimated_display_viewport(self, dataset):
        """Return a chrom, start, stop tuple for viewing a file."""
        viewport_feature_count = 100  # viewport should check at least 100 features; excludes comment lines
        max_line_count = max(viewport_feature_count, 500)  # maximum number of lines to check; includes comment lines
        if self.displayable(dataset):
            try:
                chrom = None
                start = sys.maxsize
                end = 0
                span = 1
                step = None
                with open(dataset.file_name) as fh:
                    for line in util.iter_start_of_line(fh, VIEWPORT_READLINE_BUFFER_SIZE):
                        try:
                            if line.startswith("browser"):
                                chr_info = line.rstrip("\n\r").split()[-1]
                                chrom, coords = chr_info.split(":")
                                start, end = map(int, coords.split("-"))
                                break  # use the browser line
                            # variableStep chrom=chr20
                            if line and (
                                line.lower().startswith("variablestep") or line.lower().startswith("fixedstep")
                            ):
                                if chrom is not None:
                                    break  # different chrom or different section of the chrom
                                chrom = line.rstrip("\n\r").split("chrom=")[1].split()[0]
                                if "span=" in line:
                                    span = int(line.rstrip("\n\r").split("span=")[1].split()[0])
                                if "step=" in line:
                                    step = int(line.rstrip("\n\r").split("step=")[1].split()[0])
                                    start = int(line.rstrip("\n\r").split("start=")[1].split()[0])
                            else:
                                fields = line.rstrip("\n\r").split()
                                if fields:
                                    if step is not None:
                                        if not end:
                                            end = start + span
                                        else:
                                            end += step
                                    else:
                                        start = min(int(fields[0]), start)
                                        end = max(end, int(fields[0]) + span)
                                    viewport_feature_count -= 1
                        except Exception:
                            pass
                        # make sure we are at the next new line
                        readline_count = VIEWPORT_MAX_READS_PER_LINE
                        while line.rstrip("\n\r") == line:
                            assert readline_count > 0, Exception(
                                f"Viewport readline count exceeded for dataset {dataset.id}."
                            )
                            line = fh.readline(VIEWPORT_READLINE_BUFFER_SIZE)
                            if not line:
                                break  # EOF
                            readline_count -= 1
                        max_line_count -= 1
                        if not viewport_feature_count or not max_line_count:
                            # exceeded viewport or total line count to check
                            break
                if chrom is not None:
                    return (chrom, str(start), str(end))  # Necessary to return strings?
            except Exception:
                log.exception("Unexpected error")
        return (None, None, None)  # could not determine viewport

    def gbrowse_links(self, dataset, type, app, base_url):
        ret_val = []
        chrom, start, stop = self.get_estimated_display_viewport(dataset)
        if chrom is not None:
            for site_name, site_url in app.datatypes_registry.get_legacy_sites_by_build("gbrowse", dataset.dbkey):
                if site_name in app.datatypes_registry.get_display_sites("gbrowse"):
                    if chrom.startswith("chr") and len(chrom) > 3:
                        chrom = chrom[3:]
                    redirect_url = quote_plus(f"{site_url}/?q={chrom}:{start}..{stop}&eurl=%s")
                    link = self._get_remote_call_url(redirect_url, site_name, dataset, type, app, base_url)
                    ret_val.append((site_name, link))
        return ret_val

    def ucsc_links(self, dataset, type, app, base_url):
        ret_val = []
        chrom, start, stop = self.get_estimated_display_viewport(dataset)
        if chrom is not None:
            for site_name, site_url in app.datatypes_registry.get_legacy_sites_by_build("ucsc", dataset.dbkey):
                if site_name in app.datatypes_registry.get_display_sites("ucsc"):
                    redirect_url = quote_plus(
                        f"{site_url}db={dataset.dbkey}&position={chrom}:{start}-{stop}&hgt.customText=%s"
                    )
                    link = self._get_remote_call_url(redirect_url, site_name, dataset, type, app, base_url)
                    ret_val.append((site_name, link))
        return ret_val

    def display_peek(self, dataset):
        """Returns formated html of peek"""
        return self.make_html_table(dataset, skipchars=["track", "#"])

    def set_meta(self, dataset, overwrite=True, **kwd):
        max_data_lines = None
        i = 0
        for i, line in enumerate(open(dataset.file_name)):  # noqa: B007
            line = line.rstrip("\r\n")
            if line and not line.startswith("#"):
                elems = line.split("\t")
                try:
                    # variableStep format is nucleotide position\tvalue\n,
                    # fixedStep is value\n
                    # "Wiggle track data values can be integer or real, positive or negative values"
                    float(elems[0])
                    break
                except Exception:
                    # We are either in the track definition line or in a declaration line
                    pass
        if self.max_optional_metadata_filesize >= 0 and dataset.get_size() > self.max_optional_metadata_filesize:
            # we'll arbitrarily only use the first 100 data lines in this wig file to calculate tabular attributes (column types)
            # this should be sufficient, except when we have mixed wig track types (bed, variable, fixed),
            #    but those cases are not a single table that would have consistant column definitions
            # optional metadata values set in Tabular class will be 'None'
            max_data_lines = 100
        Tabular.set_meta(self, dataset, overwrite=overwrite, skip=i, max_data_lines=max_data_lines)

    def sniff_prefix(self, file_prefix: FilePrefix):
        """
        Determines wether the file is in wiggle format

        The .wig format is line-oriented. Wiggle data is preceeded by a track definition line,
        which adds a number of options for controlling the default display of this track.
        Following the track definition line is the track data, which can be entered in several
        different formats.

        The track definition line begins with the word 'track' followed by the track type.
        The track type with version is REQUIRED, and it currently must be wiggle_0.  For example,
        track type=wiggle_0...

        For complete details see http://genome.ucsc.edu/goldenPath/help/wiggle.html

        >>> from galaxy.datatypes.sniff import get_test_fname
        >>> fname = get_test_fname( 'interv1.bed' )
        >>> Wiggle().sniff( fname )
        False
        >>> fname = get_test_fname( 'wiggle.wig' )
        >>> Wiggle().sniff( fname )
        True
        """
        try:
            headers = iter_headers(file_prefix, None)
            for hdr in headers:
                if len(hdr) > 1 and hdr[0] == "track" and hdr[1].startswith("type=wiggle"):
                    return True
            return False
        except Exception:
            return False

    def get_track_resolution(self, dataset, start, end):
        range = end - start
        # Determine appropriate resolution to plot ~1000 points
        resolution = math.ceil(10 ** math.ceil(math.log10(range / 1000)))
        # Restrict to valid range
        resolution = min(resolution, 100000)
        resolution = max(resolution, 1)
        return resolution

    # ------------- Dataproviders
    @dataproviders.decorators.dataprovider_factory("wiggle", dataproviders.dataset.WiggleDataProvider.settings)
    def wiggle_dataprovider(self, dataset, **settings):
        dataset_source = dataproviders.dataset.DatasetDataProvider(dataset)
        return dataproviders.dataset.WiggleDataProvider(dataset_source, **settings)

    @dataproviders.decorators.dataprovider_factory("wiggle-dict", dataproviders.dataset.WiggleDataProvider.settings)
    def wiggle_dict_dataprovider(self, dataset, **settings):
        dataset_source = dataproviders.dataset.DatasetDataProvider(dataset)
        settings["named_columns"] = True
        return dataproviders.dataset.WiggleDataProvider(dataset_source, **settings)


@build_sniff_from_prefix
class CustomTrack(Tabular):
    """UCSC CustomTrack"""

    edam_format = "format_3588"
    file_ext = "customtrack"

    def __init__(self, **kwd):
        """Initialize interval datatype, by adding UCSC display app"""
        Tabular.__init__(self, **kwd)
        self.add_display_app("ucsc", "display at UCSC", "as_ucsc_display_file", "ucsc_links")

    def set_meta(self, dataset, overwrite=True, **kwd):
        Tabular.set_meta(self, dataset, overwrite=overwrite, skip=1)

    def display_peek(self, dataset):
        """Returns formated html of peek"""
        return self.make_html_table(dataset, skipchars=["track", "#"])

    def get_estimated_display_viewport(self, dataset, chrom_col=None, start_col=None, end_col=None):
        """Return a chrom, start, stop tuple for viewing a file."""
        # FIXME: only BED and WIG custom tracks are currently supported
        # As per previously existing behavior, viewport will only be over the first intervals
        max_line_count = 100  # maximum number of lines to check; includes comment lines
        variable_step_wig = False
        chrom = None
        span = 1
        if self.displayable(dataset):
            try:
                with open(dataset.file_name) as fh:
                    for line in util.iter_start_of_line(fh, VIEWPORT_READLINE_BUFFER_SIZE):
                        if not line.startswith("#"):
                            try:
                                if variable_step_wig:
                                    fields = line.rstrip().split()
                                    if len(fields) == 2:
                                        start = int(fields[0])
                                        return (chrom, str(start), str(start + span))
                                elif line and (
                                    line.lower().startswith("variablestep") or line.lower().startswith("fixedstep")
                                ):
                                    chrom = line.rstrip("\n\r").split("chrom=")[1].split()[0]
                                    if "span=" in line:
                                        span = int(line.rstrip("\n\r").split("span=")[1].split()[0])
                                    if "start=" in line:
                                        start = int(line.rstrip("\n\r").split("start=")[1].split()[0])
                                        return (chrom, str(start), str(start + span))
                                    else:
                                        variable_step_wig = True
                                else:
                                    fields = line.rstrip().split("\t")
                                    if len(fields) >= 3:
                                        chrom = fields[0]
                                        start = int(fields[1])
                                        end = int(fields[2])
                                        return (chrom, str(start), str(end))
                            except Exception:
                                # most likely a non-integer field has been encountered for start / stop
                                continue
                        # make sure we are at the next new line
                        readline_count = VIEWPORT_MAX_READS_PER_LINE
                        while line.rstrip("\n\r") == line:
                            assert readline_count > 0, Exception(
                                f"Viewport readline count exceeded for dataset {dataset.id}."
                            )
                            line = fh.readline(VIEWPORT_READLINE_BUFFER_SIZE)
                            if not line:
                                break  # EOF
                            readline_count -= 1
                        max_line_count -= 1
                        if not max_line_count:
                            # exceeded viewport or total line count to check
                            break
            except Exception:
                log.exception("Unexpected error")
        return (None, None, None)  # could not determine viewport

    def ucsc_links(self, dataset, type, app, base_url):
        ret_val = []
        chrom, start, stop = self.get_estimated_display_viewport(dataset)
        if chrom is not None:
            for site_name, site_url in app.datatypes_registry.get_legacy_sites_by_build("ucsc", dataset.dbkey):
                if site_name in app.datatypes_registry.get_display_sites("ucsc"):
                    internal_url = f"{app.url_for(controller='dataset', dataset_id=dataset.id, action='display_at', filename='ucsc_' + site_name)}"
                    display_url = quote_plus(
                        "%s%s/display_as?id=%i&display_app=%s&authz_method=display_at"
                        % (base_url, app.url_for(controller="root"), dataset.id, type)
                    )
                    redirect_url = quote_plus(
                        f"{site_url}db={dataset.dbkey}&position={chrom}:{start}-{stop}&hgt.customText=%s"
                    )
                    link = f"{internal_url}?redirect_url={redirect_url}&display_url={display_url}"
                    ret_val.append((site_name, link))
        return ret_val

    def sniff_prefix(self, file_prefix: FilePrefix):
        """
        Determines whether the file is in customtrack format.

        CustomTrack files are built within Galaxy and are basically bed or interval files with the first line looking
        something like this.

        track name="User Track" description="User Supplied Track (from Galaxy)" color=0,0,0 visibility=1

        >>> from galaxy.datatypes.sniff import get_test_fname
        >>> fname = get_test_fname( 'complete.bed' )
        >>> CustomTrack().sniff( fname )
        False
        >>> fname = get_test_fname( 'ucsc.customtrack' )
        >>> CustomTrack().sniff( fname )
        True
        """
        headers = iter_headers(file_prefix, None)
        found_at_least_one_track = False
        first_line = True
        for hdr in headers:
            if first_line:
                first_line = False
                try:
                    if hdr[0].startswith("track"):
                        color_found = False
                        visibility_found = False
                        for elem in hdr[1:]:
                            if elem.startswith("color"):
                                color_found = True
                            if elem.startswith("visibility"):
                                visibility_found = True
                            if color_found and visibility_found:
                                break
                        if not color_found or not visibility_found:
                            return False
                    else:
                        return False
                except Exception:
                    return False
            else:
                try:
                    if hdr[0] and not hdr[0].startswith("#"):
                        if len(hdr) < 3:
                            return False
                        try:
                            int(hdr[1])
                            int(hdr[2])
                        except Exception:
                            return False
                        found_at_least_one_track = True
                except Exception:
                    return False
        return found_at_least_one_track


class ENCODEPeak(Interval):
    """
    Human ENCODE peak format. There are both broad and narrow peak formats.
    Formats are very similar; narrow peak has an additional column, though.

    Broad peak ( http://genome.ucsc.edu/FAQ/FAQformat#format13 ):
    This format is used to provide called regions of signal enrichment based
    on pooled, normalized (interpreted) data. It is a BED 6+3 format.

    Narrow peak http://genome.ucsc.edu/FAQ/FAQformat#format12 and :
    This format is used to provide called peaks of signal enrichment based on
    pooled, normalized (interpreted) data. It is a BED6+4 format.
    """

    edam_format = "format_3612"
    file_ext = "encodepeak"
    column_names = ["Chrom", "Start", "End", "Name", "Score", "Strand", "SignalValue", "pValue", "qValue", "Peak"]
    data_sources = {"data": "tabix", "index": "bigwig"}

    MetadataElement(name="chromCol", default=1, desc="Chrom column", param=metadata.ColumnParameter)
    MetadataElement(name="startCol", default=2, desc="Start column", param=metadata.ColumnParameter)
    MetadataElement(name="endCol", default=3, desc="End column", param=metadata.ColumnParameter)
<<<<<<< HEAD
    MetadataElement(
        name="strandCol",
        desc="Strand column (click box & select)",
        param=metadata.ColumnParameter,
        optional=True,
        no_value=0,
    )
=======
    MetadataElement(name="strandCol", default=0, desc="Strand column (click box & select)", param=metadata.ColumnParameter, optional=True, no_value=0)
>>>>>>> 9f1d8d05
    MetadataElement(name="columns", default=3, desc="Number of columns", readonly=True, visible=False)

    def sniff(self, filename):
        return False


class ChromatinInteractions(Interval):
    """
    Chromatin interactions obtained from 3C/5C/Hi-C experiments.
    """

    file_ext = "chrint"
    track_type = "DiagonalHeatmapTrack"
    data_sources = {"data": "tabix", "index": "bigwig"}
    column_names = ["Chrom1", "Start1", "End1", "Chrom2", "Start2", "End2", "Value"]

    MetadataElement(name="chrom1Col", default=1, desc="Chrom1 column", param=metadata.ColumnParameter)
    MetadataElement(name="start1Col", default=2, desc="Start1 column", param=metadata.ColumnParameter)
    MetadataElement(name="end1Col", default=3, desc="End1 column", param=metadata.ColumnParameter)
    MetadataElement(name="chrom2Col", default=4, desc="Chrom2 column", param=metadata.ColumnParameter)
    MetadataElement(name="start2Col", default=5, desc="Start2 column", param=metadata.ColumnParameter)
    MetadataElement(name="end2Col", default=6, desc="End2 column", param=metadata.ColumnParameter)
    MetadataElement(name="valueCol", default=7, desc="Value column", param=metadata.ColumnParameter)

    MetadataElement(name="columns", default=7, desc="Number of columns", readonly=True, visible=False)

    def sniff(self, filename):
        return False


@build_sniff_from_prefix
class ScIdx(Tabular):
    """
    ScIdx files are 1-based and consist of strand-specific coordinate counts.
    They always have 5 columns, and the first row is the column labels:
    'chrom', 'index', 'forward', 'reverse', 'value'.
    Each line following the first consists of data:
    chromosome name (type str), peak index (type int), Forward strand peak
    count (type int), Reverse strand peak count (type int) and value (type int).
    The value of the 5th 'value' column is the sum of the forward and reverse
    peak count values.

    >>> from galaxy.datatypes.sniff import get_test_fname
    >>> fname = get_test_fname('cntrl_hg19.scidx')
    >>> ScIdx().sniff(fname)
    True
    >>> Bed().sniff(fname)
    False
    >>> fname = get_test_fname('empty.txt')
    >>> ScIdx().sniff(fname)
    False
    """

    file_ext = "scidx"

    MetadataElement(name="columns", default=0, desc="Number of columns", readonly=True, visible=False)
    MetadataElement(
        name="column_types",
        default=[],
        param=metadata.ColumnTypesParameter,
        desc="Column types",
        readonly=True,
        visible=False,
        no_value=[],
    )

    def __init__(self, **kwd):
        """
        Initialize scidx datatype.
        """
        Tabular.__init__(self, **kwd)
        # Don't set column names since the first
        # line of the dataset displays them.
        self.column_names = ["chrom", "index", "forward", "reverse", "value"]

    def sniff_prefix(self, file_prefix: FilePrefix):
        """
        Checks for 'scidx-ness.'
        """
        count = 0
        for count, line in enumerate(iter_headers(file_prefix, "\t")):
            # The first line is always a comment like this:
            # 2015-11-23 20:18:56.51;input.bam;READ1
            if count == 0:
                if not line[0].startswith("#"):
                    return False
            # The 2nd line is always a specific header
            elif count == 1:
                if line != ["chrom", "index", "forward", "reverse", "value"]:
                    return False
            # data line columns 2:5 need to be integers and
            # the fwd and rev column need to sum to value
            else:
                if len(line) != 5:
                    return False
                if not line[1].isdigit():
                    return False
                if int(line[2]) + int(line[3]) != int(line[4]):
                    return False
                # just check one data line
                break
        # at least the comment and header are required
        if count >= 1:
            return True
        return False


if __name__ == "__main__":
    import doctest

    doctest.testmod(sys.modules[__name__])<|MERGE_RESOLUTION|>--- conflicted
+++ resolved
@@ -84,9 +84,9 @@
     MetadataElement(name="chromCol", default=1, desc="Chrom column", param=metadata.ColumnParameter)
     MetadataElement(name="startCol", default=2, desc="Start column", param=metadata.ColumnParameter)
     MetadataElement(name="endCol", default=3, desc="End column", param=metadata.ColumnParameter)
-<<<<<<< HEAD
     MetadataElement(
         name="strandCol",
+        default=0,
         desc="Strand column (click box & select)",
         param=metadata.ColumnParameter,
         optional=True,
@@ -99,10 +99,6 @@
         optional=True,
         no_value=0,
     )
-=======
-    MetadataElement(name="strandCol", default=0, desc="Strand column (click box & select)", param=metadata.ColumnParameter, optional=True, no_value=0)
-    MetadataElement(name="nameCol", desc="Name/Identifier column (click box & select)", param=metadata.ColumnParameter, optional=True, no_value=0)
->>>>>>> 9f1d8d05
     MetadataElement(name="columns", default=3, desc="Number of columns", readonly=True, visible=False)
 
     def __init__(self, **kwd):
@@ -462,17 +458,14 @@
     MetadataElement(name="chromCol", default=1, desc="Chrom column", param=metadata.ColumnParameter)
     MetadataElement(name="startCol", default=2, desc="Start column", param=metadata.ColumnParameter)
     MetadataElement(name="endCol", default=3, desc="End column", param=metadata.ColumnParameter)
-<<<<<<< HEAD
     MetadataElement(
         name="strandCol",
+        default=0,
         desc="Strand column (click box & select)",
         param=metadata.ColumnParameter,
         optional=True,
         no_value=0,
     )
-=======
-    MetadataElement(name="strandCol", default=0, desc="Strand column (click box & select)", param=metadata.ColumnParameter, optional=True, no_value=0)
->>>>>>> 9f1d8d05
     MetadataElement(name="columns", default=3, desc="Number of columns", readonly=True, visible=False)
     MetadataElement(
         name="viz_filter_cols",
@@ -694,9 +687,9 @@
         name="startCol", default=2, desc="Start column", readonly=True, param=metadata.MetadataParameter
     )  # TODO: start and end should be able to be set to these or the proper thick[start/end]?
     MetadataElement(name="endCol", default=3, desc="End column", readonly=True, param=metadata.MetadataParameter)
-<<<<<<< HEAD
     MetadataElement(
         name="strandCol",
+        default=0,
         desc="Strand column (click box & select)",
         readonly=True,
         param=metadata.MetadataParameter,
@@ -711,10 +704,6 @@
         no_value=0,
         optional=True,
     )
-=======
-    MetadataElement(name="strandCol", default=0, desc="Strand column (click box & select)", readonly=True, param=metadata.MetadataParameter, no_value=0, optional=True)
-    MetadataElement(name="nameCol", desc="Name/Identifier column (click box & select)", readonly=True, param=metadata.MetadataParameter, no_value=0, optional=True)
->>>>>>> 9f1d8d05
     MetadataElement(name="columns", default=3, desc="Number of columns", readonly=True, visible=False)
 
     def __init__(self, **kwd):
@@ -1625,17 +1614,14 @@
     MetadataElement(name="chromCol", default=1, desc="Chrom column", param=metadata.ColumnParameter)
     MetadataElement(name="startCol", default=2, desc="Start column", param=metadata.ColumnParameter)
     MetadataElement(name="endCol", default=3, desc="End column", param=metadata.ColumnParameter)
-<<<<<<< HEAD
     MetadataElement(
         name="strandCol",
+        default=0,
         desc="Strand column (click box & select)",
         param=metadata.ColumnParameter,
         optional=True,
         no_value=0,
     )
-=======
-    MetadataElement(name="strandCol", default=0, desc="Strand column (click box & select)", param=metadata.ColumnParameter, optional=True, no_value=0)
->>>>>>> 9f1d8d05
     MetadataElement(name="columns", default=3, desc="Number of columns", readonly=True, visible=False)
 
     def sniff(self, filename):
