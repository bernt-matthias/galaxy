--- conflicted
+++ resolved
@@ -165,14 +165,11 @@
             rtv["tenant_id"] = config_xml.find("tenant_id").text
         if config_xml.find("pkce_support") is not None:
             rtv["pkce_support"] = asbool(config_xml.find("pkce_support").text)
-<<<<<<< HEAD
         if config_xml.find("accepted_audiences") is not None:
             rtv["accepted_audiences"] = config_xml.find("accepted_audiences").text
-=======
         # this is a EGI Check-in specific config
         if config_xml.find("checkin_env") is not None:
             rtv["checkin_env"] = config_xml.find("checkin_env").text
->>>>>>> 367cf126
 
         return rtv
 
