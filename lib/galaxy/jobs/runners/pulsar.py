"""Job runner used to execute Galaxy jobs through Pulsar.

More infromation on Pulsar can be found at http://pulsar.readthedocs.org/.
"""
from __future__ import absolute_import  # Need to import pulsar_client absolutely.

import errno
import logging
import os
import subprocess
from distutils.version import LooseVersion
from time import sleep

import pulsar.core
import yaml
from pulsar.client import (
    build_client_manager,
    ClientJobDescription,
    ClientOutputs,
    finish_job as pulsar_finish_job,
    PathMapper,
    PulsarClientTransportError,
    PulsarOutputs,
    submit_job as pulsar_submit_job,
    url_to_destination_params
)

from galaxy import model
from galaxy.jobs import (
    ComputeEnvironment,
    JobDestination
)
from galaxy.jobs.command_factory import build_command
from galaxy.jobs.runners import (
    AsynchronousJobRunner,
    AsynchronousJobState
)
from galaxy.tools.deps import dependencies
from galaxy.util import (
    galaxy_directory,
    specs,
    string_as_bool_or_none
)
from galaxy.util.bunch import Bunch

log = logging.getLogger(__name__)

__all__ = (
    'PulsarLegacyJobRunner',
    'PulsarRESTJobRunner',
    'PulsarMQJobRunner',
    'PulsarEmbeddedJobRunner',
)

MINIMUM_PULSAR_VERSIONS = {
    '_default_': LooseVersion("0.7.0.dev3"),
    'remote_metadata': LooseVersion("0.8.0"),
}

NO_REMOTE_GALAXY_FOR_METADATA_MESSAGE = "Pulsar misconfiguration - Pulsar client configured to set metadata remotely, but remote Pulsar isn't properly configured with a galaxy_home directory."
NO_REMOTE_DATATYPES_CONFIG = "Pulsar client is configured to use remote datatypes configuration when setting metadata externally, but Pulsar is not configured with this information. Defaulting to datatypes_conf.xml."
GENERIC_REMOTE_ERROR = "Failed to communicate with remote job server."
FAILED_REMOTE_ERROR = "Remote job server indicated a problem running or monitoring this job."
LOST_REMOTE_ERROR = "Remote job server could not determine this job's state."

UPGRADE_PULSAR_ERROR = "Galaxy is misconfigured, please contact administrator. The target Pulsar server is unsupported, this version of Galaxy requires Pulsar version %s or newer."

# Is there a good way to infer some default for this? Can only use
# url_for from web threads. https://gist.github.com/jmchilton/9098762
DEFAULT_GALAXY_URL = "http://localhost:8080"

PULSAR_PARAM_SPECS = dict(
    transport=dict(
        map=specs.to_str_or_none,
        valid=specs.is_in("urllib", "curl", None),
        default=None
    ),
    transport_timeout=dict(
        map=lambda val: None if val == "None" else int(val),
        default=None,
    ),
    cache=dict(
        map=specs.to_bool_or_none,
        default=None,
    ),
    amqp_url=dict(
        map=specs.to_str_or_none,
        default=None,
    ),
    galaxy_url=dict(
        map=specs.to_str_or_none,
        default=None,
    ),
    pulsar_config=dict(
        map=specs.to_str_or_none,
        default=None,
    ),
    manager=dict(
        map=specs.to_str_or_none,
        default=None,
    ),
    persistence_directory=dict(
        map=specs.to_str_or_none,
        default=None,
    ),
    amqp_acknowledge=dict(
        map=specs.to_bool_or_none,
        default=None
    ),
    amqp_ack_republish_time=dict(
        map=lambda val: None if val == "None" else int(val),
        default=None,
    ),
    amqp_consumer_timeout=dict(
        map=lambda val: None if val == "None" else float(val),
        default=None,
    ),
    amqp_connect_ssl_ca_certs=dict(
        map=specs.to_str_or_none,
        default=None,
    ),
    amqp_connect_ssl_keyfile=dict(
        map=specs.to_str_or_none,
        default=None,
    ),
    amqp_connect_ssl_certfile=dict(
        map=specs.to_str_or_none,
        default=None,
    ),
    amqp_connect_ssl_cert_reqs=dict(
        map=specs.to_str_or_none,
        default=None,
    ),
    # http://kombu.readthedocs.org/en/latest/reference/kombu.html#kombu.Producer.publish
    amqp_publish_retry=dict(
        map=specs.to_bool,
        default=False,
    ),
    amqp_publish_priority=dict(
        map=int,
        valid=lambda x: 0 <= x and x <= 9,
        default=0,
    ),
    # http://kombu.readthedocs.org/en/latest/reference/kombu.html#kombu.Exchange.delivery_mode
    amqp_publish_delivery_mode=dict(
        map=str,
        valid=specs.is_in("transient", "persistent"),
        default="persistent",
    ),
    amqp_publish_retry_max_retries=dict(
        map=int,
        default=None,
    ),
    amqp_publish_retry_interval_start=dict(
        map=int,
        default=None,
    ),
    amqp_publish_retry_interval_step=dict(
        map=int,
        default=None,
    ),
    amqp_publish_retry_interval_max=dict(
        map=int,
        default=None,
    ),
)


PARAMETER_SPECIFICATION_REQUIRED = object()
PARAMETER_SPECIFICATION_IGNORED = object()


class PulsarJobRunner(AsynchronousJobRunner):
    """Base class for pulsar job runners."""

    runner_name = "PulsarJobRunner"
    default_build_pulsar_app = False

    def __init__(self, app, nworkers, **kwds):
        """Start the job runner."""
        super(PulsarJobRunner, self).__init__(app, nworkers, runner_param_specs=PULSAR_PARAM_SPECS, **kwds)
        self._init_worker_threads()
        galaxy_url = self.runner_params.galaxy_url
        if not galaxy_url:
            galaxy_url = app.config.galaxy_infrastructure_url
        if galaxy_url:
            galaxy_url = galaxy_url.rstrip("/")
        self.galaxy_url = galaxy_url
        self.__init_client_manager()
        self._monitor()

    def _monitor(self):
        # Extension point allow MQ variant to setup callback instead
        self._init_monitor_thread()

    def __init_client_manager(self):
        pulsar_conf = self.runner_params.get('pulsar_config', None)
        self.__init_pulsar_app(pulsar_conf)

        client_manager_kwargs = {}
        for kwd in 'manager', 'cache', 'transport', 'persistence_directory':
            client_manager_kwargs[kwd] = self.runner_params[kwd]
        if self.pulsar_app is not None:
            client_manager_kwargs["pulsar_app"] = self.pulsar_app
            # TODO: Hack remove this following line pulsar lib update
            # that includes https://github.com/galaxyproject/pulsar/commit/ce0636a5b64fae52d165bcad77b2caa3f0e9c232
            client_manager_kwargs["file_cache"] = None

        for kwd in self.runner_params.keys():
            if kwd.startswith('amqp_') or kwd.startswith('transport_'):
                client_manager_kwargs[kwd] = self.runner_params[kwd]
        self.client_manager = build_client_manager(**client_manager_kwargs)

    def __init_pulsar_app(self, pulsar_conf_path):
        if pulsar_conf_path is None and not self.default_build_pulsar_app:
            self.pulsar_app = None
            return
        conf = {}
        if pulsar_conf_path is None:
            log.info("Creating a Pulsar app with default configuration (no pulsar_conf specified).")
        else:
            log.info("Loading Pulsar app configuration from %s" % pulsar_conf_path)
            with open(pulsar_conf_path, "r") as f:
                conf.update(yaml.safe_load(f) or {})
        if "job_metrics_config_file" not in conf:
            conf["job_metrics"] = self.app.job_metrics
        if "staging_directory" not in conf:
            conf["staging_directory"] = "database/pulsar_staging"
        if "persistence_directory" not in conf:
            conf["persistence_directory"] = "database/pulsar_persisted_data"
        if "galaxy_home" not in conf:
            conf["galaxy_home"] = galaxy_directory()
        self.pulsar_app = pulsar.core.PulsarApp(**conf)

    def url_to_destination(self, url):
        """Convert a legacy URL to a job destination."""
        return JobDestination(runner="pulsar", params=url_to_destination_params(url))

    def check_watched_item(self, job_state):
        try:
            client = self.get_client_from_state(job_state)
            status = client.get_status()
        except PulsarClientTransportError as exc:
            log.error("Communication error with Pulsar server on state check, will retry: %s", exc)
            return job_state
        except Exception:
            # An orphaned job was put into the queue at app startup, so remote server went down
            # either way we are done I guess.
            self.mark_as_finished(job_state)
            return None
        job_state = self._update_job_state_for_status(job_state, status)
        return job_state

    def _update_job_state_for_status(self, job_state, pulsar_status):
        if pulsar_status == "complete":
            self.mark_as_finished(job_state)
            return None
        if pulsar_status in ["failed", "lost"]:
            if pulsar_status == "failed":
                message = FAILED_REMOTE_ERROR
            else:
                message = LOST_REMOTE_ERROR
            if not job_state.job_wrapper.get_job().finished:
                self.fail_job(job_state, message)
            return None
        if pulsar_status == "running" and not job_state.running:
            job_state.running = True
            job_state.job_wrapper.change_state(model.Job.states.RUNNING)
        return job_state

    def queue_job(self, job_wrapper):
        job_destination = job_wrapper.job_destination
        self._populate_parameter_defaults(job_destination)

        command_line, client, remote_job_config, compute_environment = self.__prepare_job(job_wrapper, job_destination)

        if not command_line:
            return

        try:
            dependencies_description = PulsarJobRunner.__dependencies_description(client, job_wrapper)
            rewrite_paths = not PulsarJobRunner.__rewrite_parameters(client)
            unstructured_path_rewrites = {}
            output_names = []
            if compute_environment:
                unstructured_path_rewrites = compute_environment.unstructured_path_rewrites
                output_names = compute_environment.output_names()

            client_job_description = ClientJobDescription(
                command_line=command_line,
                input_files=self.get_input_files(job_wrapper),
                client_outputs=self.__client_outputs(client, job_wrapper),
                working_directory=job_wrapper.tool_working_directory,
                metadata_directory=job_wrapper.working_directory,
                tool=job_wrapper.tool,
                config_files=job_wrapper.extra_filenames,
                dependencies_description=dependencies_description,
                env=client.env,
                rewrite_paths=rewrite_paths,
                arbitrary_files=unstructured_path_rewrites,
                touch_outputs=output_names,
            )
            job_id = pulsar_submit_job(client, client_job_description, remote_job_config)
            log.info("Pulsar job submitted with job_id %s" % job_id)
            job_wrapper.set_job_destination(job_destination, job_id)
            job_wrapper.change_state(model.Job.states.QUEUED)
        except Exception:
            job_wrapper.fail("failure running job", exception=True)
            log.exception("failure running job %d", job_wrapper.job_id)
            return

        pulsar_job_state = AsynchronousJobState()
        pulsar_job_state.job_wrapper = job_wrapper
        pulsar_job_state.job_id = job_id
        pulsar_job_state.old_state = True
        pulsar_job_state.running = False
        pulsar_job_state.job_destination = job_destination
        self.monitor_job(pulsar_job_state)

    def __needed_features(self, client):
            return {
                'remote_metadata': PulsarJobRunner.__remote_metadata(client),
            }

    def __prepare_job(self, job_wrapper, job_destination):
        """Build command-line and Pulsar client for this job."""
        command_line = None
        client = None
        remote_job_config = None
        compute_environment = None
        try:
            client = self.get_client_from_wrapper(job_wrapper)
            tool = job_wrapper.tool
<<<<<<< HEAD
            remote_job_config = client.setup(tool.id, tool.version)
            PulsarJobRunner.check_job_config(remote_job_config)
=======
            remote_job_config = client.setup(tool.id, tool.version, tool.requires_galaxy_python_environment)
            needed_features = self.__needed_features(client)
            PulsarJobRunner.check_job_config(remote_job_config, check_features=needed_features)
>>>>>>> 2f2acb98
            rewrite_parameters = PulsarJobRunner.__rewrite_parameters(client)
            prepare_kwds = {}
            if rewrite_parameters:
                compute_environment = PulsarComputeEnvironment(client, job_wrapper, remote_job_config)
                prepare_kwds['compute_environment'] = compute_environment
            job_wrapper.prepare(**prepare_kwds)
            self.__prepare_input_files_locally(job_wrapper)
            remote_metadata = PulsarJobRunner.__remote_metadata(client)
            dependency_resolution = PulsarJobRunner.__dependency_resolution(client)
            metadata_kwds = self.__build_metadata_configuration(client, job_wrapper, remote_metadata, remote_job_config)
            remote_command_params = dict(
                working_directory=remote_job_config['metadata_directory'],
                metadata_kwds=metadata_kwds,
                dependency_resolution=dependency_resolution,
            )
            remote_working_directory = remote_job_config['working_directory']
            # TODO: Following defs work for Pulsar, always worked for Pulsar but should be
            # calculated at some other level.
            remote_job_directory = os.path.abspath(os.path.join(remote_working_directory, os.path.pardir))
            remote_tool_directory = os.path.abspath(os.path.join(remote_job_directory, "tool_files"))
            container = self._find_container(
                job_wrapper,
                compute_working_directory=remote_working_directory,
                compute_tool_directory=remote_tool_directory,
                compute_job_directory=remote_job_directory,
            )
            job_wrapper.disable_commands_in_new_shell()
            metadata_directory = None
            if remote_metadata:
                metadata_directory = remote_job_config['metadata_directory']

            # Pulsar handles ``create_tool_working_directory`` and
            # ``include_work_dir_outputs`` details.
            command_line = build_command(
                self,
                job_wrapper=job_wrapper,
                container=container,
                include_metadata=remote_metadata,
                metadata_directory=metadata_directory,
                create_tool_working_directory=False,
                include_work_dir_outputs=False,
                remote_command_params=remote_command_params,
            )
        except UnsupportedPulsarException as e:
            job_wrapper.fail(e.message, exception=False)
            log.exception("failure running job %d", job_wrapper.job_id)
        except Exception:
            job_wrapper.fail("failure preparing job", exception=True)
            log.exception("failure running job %d", job_wrapper.job_id)

        # If we were able to get a command line, run the job
        if not command_line:
            job_wrapper.finish('', '')

        return command_line, client, remote_job_config, compute_environment

    def __prepare_input_files_locally(self, job_wrapper):
        """Run task splitting commands locally."""
        prepare_input_files_cmds = getattr(job_wrapper, 'prepare_input_files_cmds', None)
        if prepare_input_files_cmds is not None:
            for cmd in prepare_input_files_cmds:  # run the commands to stage the input files
                subprocess.check_call(cmd, shell=True)
            job_wrapper.prepare_input_files_cmds = None  # prevent them from being used in-line

    def _populate_parameter_defaults(self, job_destination):
        updated = False
        params = job_destination.params
        for key, value in self.destination_defaults.items():
            if key in params:
                if value is PARAMETER_SPECIFICATION_IGNORED:
                    log.warning("Pulsar runner in selected configuration ignores parameter %s" % key)
                continue
            # if self.runner_params.get( key, None ):
            #    # Let plugin define defaults for some parameters -
            #    # for instance that way jobs_directory can be
            #    # configured next to AMQP url (where it belongs).
            #    params[ key ] = self.runner_params[ key ]
            #    continue

            if not value:
                continue

            if value is PARAMETER_SPECIFICATION_REQUIRED:
                raise Exception("Pulsar destination does not define required parameter %s" % key)
            elif value is not PARAMETER_SPECIFICATION_IGNORED:
                params[key] = value
                updated = True
        return updated

    def get_output_files(self, job_wrapper):
        output_paths = job_wrapper.get_output_fnames()
        return [str(o) for o in output_paths]   # Force job_path from DatasetPath objects.

    def get_input_files(self, job_wrapper):
        input_paths = job_wrapper.get_input_paths()
        return [str(i) for i in input_paths]  # Force job_path from DatasetPath objects.

    def get_client_from_wrapper(self, job_wrapper):
        job_id = job_wrapper.job_id
        if hasattr(job_wrapper, 'task_id'):
            job_id = "%s_%s" % (job_id, job_wrapper.task_id)
        params = job_wrapper.job_destination.params.copy()
        for key, value in params.items():
            if value:
                params[key] = model.User.expand_user_properties(job_wrapper.get_job().user, value)

        env = getattr(job_wrapper.job_destination, "env", [])
        return self.get_client(params, job_id, env)

    def get_client_from_state(self, job_state):
        job_destination_params = job_state.job_destination.params
        job_id = job_state.job_id
        return self.get_client(job_destination_params, job_id)

    def get_client(self, job_destination_params, job_id, env=[]):
        # Cannot use url_for outside of web thread.
        # files_endpoint = url_for( controller="job_files", job_id=encoded_job_id )

        encoded_job_id = self.app.security.encode_id(job_id)
        job_key = self.app.security.encode_id(job_id, kind="jobs_files")
        endpoint_base = "%s/api/jobs/%s/files?job_key=%s"
        if self.app.config.nginx_upload_job_files_path:
            endpoint_base = "%s" + \
                            self.app.config.nginx_upload_job_files_path + \
                            "?job_id=%s&job_key=%s"
        files_endpoint = endpoint_base % (
            self.galaxy_url,
            encoded_job_id,
            job_key
        )
        get_client_kwds = dict(
            job_id=str(job_id),
            files_endpoint=files_endpoint,
            env=env
        )
        return self.client_manager.get_client(job_destination_params, **get_client_kwds)

    def finish_job(self, job_state):
        stderr = stdout = ''
        job_wrapper = job_state.job_wrapper
        try:
            client = self.get_client_from_state(job_state)
            run_results = client.full_status()
            remote_working_directory = run_results.get("working_directory", None)
            remote_metadata_directory = run_results.get("metadata_directory", None)
            stdout = run_results.get('stdout', '')
            stderr = run_results.get('stderr', '')
            exit_code = run_results.get('returncode', None)
            pulsar_outputs = PulsarOutputs.from_status_response(run_results)
            # Use Pulsar client code to transfer/copy files back
            # and cleanup job if needed.
            completed_normally = \
                job_wrapper.get_state() not in [model.Job.states.ERROR, model.Job.states.DELETED]
            cleanup_job = job_wrapper.cleanup_job
            client_outputs = self.__client_outputs(client, job_wrapper)
            finish_args = dict(client=client,
                               job_completed_normally=completed_normally,
                               cleanup_job=cleanup_job,
                               client_outputs=client_outputs,
                               pulsar_outputs=pulsar_outputs)
            failed = pulsar_finish_job(**finish_args)
            if failed:
                job_wrapper.fail("Failed to find or download one or more job outputs from remote server.", exception=True)
        except Exception:
            message = GENERIC_REMOTE_ERROR
            job_wrapper.fail(message, exception=True)
            log.exception("failure finishing job %d", job_wrapper.job_id)
            return
        if not PulsarJobRunner.__remote_metadata(client):
            self._handle_metadata_externally(job_wrapper, resolve_requirements=True)
        # Finish the job
        try:
            job_wrapper.finish(
                stdout,
                stderr,
                exit_code,
                remote_working_directory=remote_working_directory,
                remote_metadata_directory=remote_metadata_directory,
            )
        except Exception:
            log.exception("Job wrapper finish method failed")
            job_wrapper.fail("Unable to finish job", exception=True)

    def fail_job(self, job_state, message=GENERIC_REMOTE_ERROR):
        """Seperated out so we can use the worker threads for it."""
        self.stop_job(self.sa_session.query(self.app.model.Job).get(job_state.job_wrapper.job_id))
        job_state.job_wrapper.fail(getattr(job_state, "fail_message", message))

    def check_pid(self, pid):
        try:
            os.kill(pid, 0)
            return True
        except OSError as e:
            if e.errno == errno.ESRCH:
                log.debug("check_pid(): PID %d is dead" % pid)
            else:
                log.warning("check_pid(): Got errno %s when attempting to check PID %d: %s" % (errno.errorcode[e.errno], pid, e.strerror))
            return False

    def stop_job(self, job):
        # if our local job has JobExternalOutputMetadata associated, then our primary job has to have already finished
        client = self.get_client(job.destination_params, job.job_runner_external_id)
        job_ext_output_metadata = job.get_external_output_metadata()
        if not PulsarJobRunner.__remote_metadata(client) and job_ext_output_metadata:
            pid = job_ext_output_metadata[0].job_runner_external_pid  # every JobExternalOutputMetadata has a pid set, we just need to take from one of them
            if pid in [None, '']:
                log.warning("stop_job(): %s: no PID in database for job, unable to stop" % job.id)
                return
            pid = int(pid)
            if not self.check_pid(pid):
                log.warning("stop_job(): %s: PID %d was already dead or can't be signaled" % (job.id, pid))
                return
            for sig in [15, 9]:
                try:
                    os.killpg(pid, sig)
                except OSError as e:
                    log.warning("stop_job(): %s: Got errno %s when attempting to signal %d to PID %d: %s" % (job.id, errno.errorcode[e.errno], sig, pid, e.strerror))
                    return  # give up
                sleep(2)
                if not self.check_pid(pid):
                    log.debug("stop_job(): %s: PID %d successfully killed with signal %d" % (job.id, pid, sig))
                    return
                else:
                    log.warning("stop_job(): %s: PID %d refuses to die after signaling TERM/KILL" % (job.id, pid))
        else:
            # Remote kill
            pulsar_url = job.job_runner_name
            job_id = job.job_runner_external_id
            log.debug("Attempt remote Pulsar kill of job with url %s and id %s" % (pulsar_url, job_id))
            client = self.get_client(job.destination_params, job_id)
            client.kill()

    def recover(self, job, job_wrapper):
        """Recover jobs stuck in the queued/running state when Galaxy started."""
        job_state = self._job_state(job, job_wrapper)
        job_wrapper.command_line = job.get_command_line()
        state = job.get_state()
        if state in [model.Job.states.RUNNING, model.Job.states.QUEUED]:
            log.debug("(Pulsar/%s) is still in running state, adding to the Pulsar queue" % (job.get_id()))
            job_state.old_state = True
            job_state.running = state == model.Job.states.RUNNING
            self.monitor_queue.put(job_state)

    def shutdown(self):
        super(PulsarJobRunner, self).shutdown()
        self.client_manager.shutdown()

    def _job_state(self, job, job_wrapper):
        job_state = AsynchronousJobState()
        # TODO: Determine why this is set when using normal message queue updates
        # but not CLI submitted MQ updates...
        raw_job_id = job.get_job_runner_external_id() or job_wrapper.job_id
        job_state.job_id = str(raw_job_id)
        job_state.runner_url = job_wrapper.get_job_runner_url()
        job_state.job_destination = job_wrapper.job_destination
        job_state.job_wrapper = job_wrapper
        return job_state

    def __client_outputs(self, client, job_wrapper):
        work_dir_outputs = self.get_work_dir_outputs(job_wrapper)
        output_files = self.get_output_files(job_wrapper)
        client_outputs = ClientOutputs(
            working_directory=job_wrapper.tool_working_directory,
            metadata_directory=job_wrapper.working_directory,
            work_dir_outputs=work_dir_outputs,
            output_files=output_files,
            version_file=job_wrapper.get_version_string_path(),
        )
        return client_outputs

    @staticmethod
    def check_job_config(remote_job_config, check_features=None):
        check_features = check_features or {}
        # 0.6.0 was newest Pulsar version that did not report it's version.
        pulsar_version = LooseVersion(remote_job_config.get('pulsar_version', "0.6.0"))
        needed_version = LooseVersion("0.0.0")
        log.info("pulsar_version is %s" % pulsar_version)
        for feature in list(check_features.keys()) + ['_default_']:
            if pulsar_version < MINIMUM_PULSAR_VERSIONS[feature]:
                needed_version = max(needed_version, MINIMUM_PULSAR_VERSIONS[feature])
        if pulsar_version < needed_version:
            raise UnsupportedPulsarException(needed_version)

    @staticmethod
    def __dependencies_description(pulsar_client, job_wrapper):
        dependency_resolution = PulsarJobRunner.__dependency_resolution(pulsar_client)
        remote_dependency_resolution = dependency_resolution == "remote"
        if not remote_dependency_resolution:
            return None
        requirements = job_wrapper.tool.requirements or []
        installed_tool_dependencies = job_wrapper.tool.installed_tool_dependencies or []
        return dependencies.DependenciesDescription(
            requirements=requirements,
            installed_tool_dependencies=installed_tool_dependencies,
        )

    @staticmethod
    def __dependency_resolution(pulsar_client):
        dependency_resolution = pulsar_client.destination_params.get("dependency_resolution", "remote")
        if dependency_resolution not in ["none", "local", "remote"]:
            raise Exception("Unknown dependency_resolution value encountered %s" % dependency_resolution)
        return dependency_resolution

    @staticmethod
    def __remote_metadata(pulsar_client):
        remote_metadata = string_as_bool_or_none(pulsar_client.destination_params.get("remote_metadata", False))
        return remote_metadata

    @staticmethod
    def __use_remote_datatypes_conf(pulsar_client):
        """Use remote metadata datatypes instead of Galaxy's.

        When setting remote metadata, use integrated datatypes from this
        Galaxy instance or use the datatypes config configured via the remote
        Pulsar.

        Both options are broken in different ways for same reason - datatypes
        may not match. One can push the local datatypes config to the remote
        server - but there is no guarentee these datatypes will be defined
        there. Alternatively, one can use the remote datatype config - but
        there is no guarentee that it will contain all the datatypes available
        to this Galaxy.
        """
        use_remote_datatypes = string_as_bool_or_none(pulsar_client.destination_params.get("use_remote_datatypes", False))
        return use_remote_datatypes

    @staticmethod
    def __rewrite_parameters(pulsar_client):
        return string_as_bool_or_none(pulsar_client.destination_params.get("rewrite_parameters", False)) or False

    def __build_metadata_configuration(self, client, job_wrapper, remote_metadata, remote_job_config):
        metadata_kwds = {}
        if remote_metadata:
            remote_system_properties = remote_job_config.get("system_properties", {})
            remote_galaxy_home = remote_system_properties.get("galaxy_home", None)
            if not remote_galaxy_home:
                raise Exception(NO_REMOTE_GALAXY_FOR_METADATA_MESSAGE)
            metadata_kwds['exec_dir'] = remote_galaxy_home
            outputs_directory = remote_job_config['outputs_directory']
            working_directory = remote_job_config['working_directory']
            metadata_directory = remote_job_config['metadata_directory']
            # For metadata calculation, we need to build a list of of output
            # file objects with real path indicating location on Galaxy server
            # and false path indicating location on compute server. Since the
            # Pulsar disables from_work_dir copying as part of the job command
            # line we need to take the list of output locations on the Pulsar
            # server (produced by self.get_output_files(job_wrapper)) and for
            # each work_dir output substitute the effective path on the Pulsar
            # server relative to the remote working directory as the
            # false_path to send the metadata command generation module.
            work_dir_outputs = self.get_work_dir_outputs(job_wrapper, tool_working_directory=working_directory)
            outputs = [Bunch(false_path=os.path.join(outputs_directory, os.path.basename(path)), real_path=path) for path in self.get_output_files(job_wrapper)]
            for output in outputs:
                for pulsar_workdir_path, real_path in work_dir_outputs:
                    if real_path == output.real_path:
                        output.false_path = pulsar_workdir_path
            metadata_kwds['output_fnames'] = outputs
            metadata_kwds['compute_tmp_dir'] = metadata_directory
            metadata_kwds['config_root'] = remote_galaxy_home
            default_config_file = os.path.join(remote_galaxy_home, 'config/galaxy.ini')
            metadata_kwds['config_file'] = remote_system_properties.get('galaxy_config_file', default_config_file)
            metadata_kwds['dataset_files_path'] = remote_system_properties.get('galaxy_dataset_files_path', None)
            if PulsarJobRunner.__use_remote_datatypes_conf(client):
                remote_datatypes_config = remote_system_properties.get('galaxy_datatypes_config_file', None)
                if not remote_datatypes_config:
                    log.warning(NO_REMOTE_DATATYPES_CONFIG)
                    remote_datatypes_config = os.path.join(remote_galaxy_home, 'datatypes_conf.xml')
                metadata_kwds['datatypes_config'] = remote_datatypes_config
            else:
<<<<<<< HEAD
                datatypes_config = os.path.join(configs_directory, 'registry.xml')
=======
                datatypes_config = os.path.join(job_wrapper.working_directory, 'registry.xml')
>>>>>>> 2f2acb98
                self.app.datatypes_registry.to_xml_file(path=datatypes_config)
                # Ensure this file gets pushed out to the remote config dir.
                job_wrapper.extra_filenames.append(datatypes_config)
                metadata_kwds['datatypes_config'] = datatypes_config
        return metadata_kwds


class PulsarLegacyJobRunner(PulsarJobRunner):
    """Flavor of Pulsar job runner mimicking behavior of old LWR runner."""

    destination_defaults = dict(
        rewrite_parameters="false",
        dependency_resolution="local",
    )


class PulsarMQJobRunner(PulsarJobRunner):
    """Flavor of Pulsar job runner with sensible defaults for message queue communication."""

    destination_defaults = dict(
        default_file_action="remote_transfer",
        rewrite_parameters="true",
        dependency_resolution="remote",
        jobs_directory=PARAMETER_SPECIFICATION_REQUIRED,
        url=PARAMETER_SPECIFICATION_IGNORED,
        private_token=PARAMETER_SPECIFICATION_IGNORED
    )

    def _monitor(self):
        # This is a message queue driven runner, don't monitor
        # just setup required callback.
        self.client_manager.ensure_has_status_update_callback(self.__async_update)
        self.client_manager.ensure_has_ack_consumers()

    def __async_update(self, full_status):
        job_id = None
        try:
            job_id = full_status["job_id"]
            job, job_wrapper = self.app.job_manager.job_handler.job_queue.job_pair_for_id(job_id)
            job_state = self._job_state(job, job_wrapper)
            self._update_job_state_for_status(job_state, full_status["status"])
        except Exception:
            log.exception("Failed to update Pulsar job status for job_id %s", job_id)
            raise
            # Nothing else to do? - Attempt to fail the job?


class PulsarRESTJobRunner(PulsarJobRunner):
    """Flavor of Pulsar job runner with sensible defaults for RESTful usage."""

    destination_defaults = dict(
        default_file_action="transfer",
        rewrite_parameters="true",
        dependency_resolution="remote",
        url=PARAMETER_SPECIFICATION_REQUIRED,
    )


class PulsarEmbeddedJobRunner(PulsarJobRunner):
    """Flavor of Puslar job runnner that runs Pulsar's server code directly within Galaxy.

    This is an appropriate job runner for when the desire is to use Pulsar staging
    but their is not need to run a remote service.
    """

    destination_defaults = dict(
        default_file_action="copy",
        rewrite_parameters="true",
        dependency_resolution="remote",
    )
    default_build_pulsar_app = True


class PulsarComputeEnvironment(ComputeEnvironment):

    def __init__(self, pulsar_client, job_wrapper, remote_job_config):
        self.pulsar_client = pulsar_client
        self.job_wrapper = job_wrapper
        self.local_path_config = job_wrapper.default_compute_environment()
        self.unstructured_path_rewrites = {}
        # job_wrapper.prepare is going to expunge the job backing the following
        # computations, so precalculate these paths.
        self._wrapper_input_paths = self.local_path_config.input_paths()
        self._wrapper_output_paths = self.local_path_config.output_paths()
        self.path_mapper = PathMapper(pulsar_client, remote_job_config, self.local_path_config.working_directory())
        self._config_directory = remote_job_config["configs_directory"]
        self._working_directory = remote_job_config["working_directory"]
        self._sep = remote_job_config["system_properties"]["separator"]
        self._tool_dir = remote_job_config["tools_directory"]
        version_path = self.local_path_config.version_path()
        new_version_path = self.path_mapper.remote_version_path_rewrite(version_path)
        if new_version_path:
            version_path = new_version_path
        self._version_path = version_path

<<<<<<< HEAD
=======
    def output_names(self):
        # Maybe this should use the path mapper, but the path mapper just uses basenames
        return self.job_wrapper.get_output_basenames()

>>>>>>> 2f2acb98
    def output_paths(self):
        local_output_paths = self._wrapper_output_paths

        results = []
        for local_output_path in local_output_paths:
            wrapper_path = str(local_output_path)
            remote_path = self.path_mapper.remote_output_path_rewrite(wrapper_path)
            results.append(self._dataset_path(local_output_path, remote_path))
        return results

    def input_paths(self):
        local_input_paths = self._wrapper_input_paths

        results = []
        for local_input_path in local_input_paths:
            wrapper_path = str(local_input_path)
            # This will over-copy in some cases. For instance in the case of task
            # splitting, this input will be copied even though only the work dir
            # input will actually be used.
            remote_path = self.path_mapper.remote_input_path_rewrite(wrapper_path)
            results.append(self._dataset_path(local_input_path, remote_path))
        return results

    def _dataset_path(self, local_dataset_path, remote_path):
        remote_extra_files_path = None
        if remote_path:
            remote_extra_files_path = "%s_files" % remote_path[0:-len(".dat")]
        return local_dataset_path.with_path_for_job(remote_path, remote_extra_files_path)

    def working_directory(self):
        return self._working_directory

    def config_directory(self):
        return self._config_directory

    def new_file_path(self):
        return self.working_directory()  # Problems with doing this?

    def sep(self):
        return self._sep

    def version_path(self):
        return self._version_path

    def rewriter(self, parameter_value):
        unstructured_path_rewrites = self.unstructured_path_rewrites
        if parameter_value in unstructured_path_rewrites:
            # Path previously mapped, use previous mapping.
            return unstructured_path_rewrites[parameter_value]
        if parameter_value in unstructured_path_rewrites.values():
            # Path is a rewritten remote path (this might never occur,
            # consider dropping check...)
            return parameter_value

        rewrite, new_unstructured_path_rewrites = self.path_mapper.check_for_arbitrary_rewrite(parameter_value)
        if rewrite:
            unstructured_path_rewrites.update(new_unstructured_path_rewrites)
            return rewrite
        else:
            # Did need to rewrite, use original path or value.
            return parameter_value

    def unstructured_path_rewriter(self):
        return self.rewriter

    def tool_directory(self):
        return self._tool_dir


class UnsupportedPulsarException(Exception):

    def __init__(self, needed):
        super(UnsupportedPulsarException, self).__init__(UPGRADE_PULSAR_ERROR % needed)<|MERGE_RESOLUTION|>--- conflicted
+++ resolved
@@ -331,14 +331,9 @@
         try:
             client = self.get_client_from_wrapper(job_wrapper)
             tool = job_wrapper.tool
-<<<<<<< HEAD
-            remote_job_config = client.setup(tool.id, tool.version)
-            PulsarJobRunner.check_job_config(remote_job_config)
-=======
             remote_job_config = client.setup(tool.id, tool.version, tool.requires_galaxy_python_environment)
             needed_features = self.__needed_features(client)
             PulsarJobRunner.check_job_config(remote_job_config, check_features=needed_features)
->>>>>>> 2f2acb98
             rewrite_parameters = PulsarJobRunner.__rewrite_parameters(client)
             prepare_kwds = {}
             if rewrite_parameters:
@@ -708,11 +703,7 @@
                     remote_datatypes_config = os.path.join(remote_galaxy_home, 'datatypes_conf.xml')
                 metadata_kwds['datatypes_config'] = remote_datatypes_config
             else:
-<<<<<<< HEAD
-                datatypes_config = os.path.join(configs_directory, 'registry.xml')
-=======
                 datatypes_config = os.path.join(job_wrapper.working_directory, 'registry.xml')
->>>>>>> 2f2acb98
                 self.app.datatypes_registry.to_xml_file(path=datatypes_config)
                 # Ensure this file gets pushed out to the remote config dir.
                 job_wrapper.extra_filenames.append(datatypes_config)
@@ -808,13 +799,10 @@
             version_path = new_version_path
         self._version_path = version_path
 
-<<<<<<< HEAD
-=======
     def output_names(self):
         # Maybe this should use the path mapper, but the path mapper just uses basenames
         return self.job_wrapper.get_output_basenames()
 
->>>>>>> 2f2acb98
     def output_paths(self):
         local_output_paths = self._wrapper_output_paths
 
