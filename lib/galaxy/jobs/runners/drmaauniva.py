"""
Kind of fail save job control via the DRMAA API.
Tested for UNIVA grid engine
"""
import drmaa
import logging
import os
import re
import signal
import subprocess
import time

from galaxy import model
from galaxy.jobs.runners.drmaa import DRMAAJobRunner

log = logging.getLogger( __name__ )

__all__ = ( 'DRMAAUnivaJobRunner', )

MEMORY_LIMIT_SCAN_SIZE = 1024 * 1024  # 1MB

"""
TODO
find out what it means if there is no error code file (.ec)
can this also be used

tool wrapper:
- A tool that is the bash script itself.
- bash script (create long array, dd into variable)
- C
- C++
- python
- java
- perl
"""


class DRMAAUnivaJobRunner( DRMAAJobRunner ):
    runner_name = "DRMAAUnivaRunner"
    # restrict job name length as in the DRMAAJobRunner
    # restrict_job_name_length = 15

    def _complete_terminal_job( self, ajs, drmaa_state, **kwargs ):
        def _get_drmaa_state_with_qstat(job_id, job_info):
            """
            get job state with qstat. qstat only returns infos for jobs that
            are queued, suspended, ..., or just finished (i.e. jobs are still
            in the system).
            information on finished jobs can only be found by qacct
            or in the spool directories of the GE.
            Hence if qstat does print an appropriate error message
            the state is assumed as FINISHED
            job_id the job id
            adds the states (ABORTED|RUNNING|SUSPENDED|PENDING|FINISHED) to
                job_info['states']
            """
            # from man qstat for the jobs status output if called with qstat -j ID
            # the  status of the job - one of
            # d(eletion),             qdel has been used
<<<<<<< HEAD
            # E(rror),                pending jobs hat couldn't be started due to job properties
            # h(old),                 job  currently  is  not  eligible  for execution due to a hold state assigned to it
            # r(unning),              job  is  about  to  be executed or is already executing
            # R(estarted),            the  job  was restarted.  This  can  be caused by a job migration or because of one of the reasons described in the -r section
=======
            # E(rror),                pending jobs hat couldn’t be started due to job properties
            # h(old),                 job currently is not eligible for execution due to a hold state assigned to it
            # r(unning),              job is about to be executed or is already executing
            # R(estarted),            the job was restarted. This can be caused by a job migration or because of one of the reasons described in the -r section
>>>>>>> 2c78a981
            # s(uspended),            caused by suspending the job via qmod -s
            # S(uspended),            either that the queue containing the job is suspended ... or that a pending job got suspended due to a preemptive action that was either triggered automatically by the system or by a manual preemption request triggered via qmod(1) -p ... S
            # e(N)hanced suspended,   preemptive states shown for pending jobs triggered either automatically or via qmod(1) -p ... N or -p ... P
            # (P)reempted,            -"-
            # t(ransfering),          job is about to be executed or is already executing
            # T(hreshold) or          shows that at least one suspend threshold of the corresponding queue was exceeded (see queue_conf(5)) and that the job has been suspended as a consequence
            # w(aiting).              or that the job is waiting for completion of the jobs to which job dependencies have been assigned to the job
            #
            # Note:
            # - For finished jobs an error message is given:
            #   Following jobs do not exist or permissions are not sufficient:
            #   264210
            #   -> Hence we can not determine with qstat if the job is in DONE (successfully) or FAILED state
            # - For queued jobs there is no output of the job_state
            #   This could be obtained using qstat without the

#             dE drmaa.JobState.UNDETERMINED: 'process status cannot be determined',
#             drmaa.JobState.QUEUED_ACTIVE: 'job is queued and active',
#             h drmaa.JobState.SYSTEM_ON_HOLD: 'job is queued and in system hold',
#             w drmaa.JobState.USER_ON_HOLD: 'job is queued and in user hold',
#             drmaa.JobState.USER_SYSTEM_ON_HOLD: 'job is queued and in user and system hold',
#             rRt drmaa.JobState.RUNNING: 'job is running',
#             SNPT drmaa.JobState.SYSTEM_SUSPENDED: 'job is system suspended',
#             s drmaa.JobState.USER_SUSPENDED: 'job is user suspended',
#             drmaa.JobState.DONE: 'job finished normally',
#             drmaa.JobState.FAILED: 'job finished, but failed',
            qstat_states = dict(d="ABORTED", t="RUNNING", r="RUNNING" ,
                                s="SUSPENDED", S="SUSPENDED", N="SUSPENDED",
                                P="SUSPENDED", T="SUSPENDED",
                                R="RUNNING",
                                w="PENDING", h="PENDING",
                                E="PENDING")
            cmd = ['qstat', '-j', job_id]
            p = subprocess.Popen( cmd, stdout=subprocess.PIPE, stderr=subprocess.PIPE )
            stdout, stderr = p.communicate()
            # the return code of qstat or stderr is not checked directly
            # because if an invalid jobid is given (e.g. for a finished job)
            # return code is 1 and stderr is
            # "Following jobs do not exist or permissions are not sufficient:
            # 264210"
            # hence it is checked if the stdout/stderr contains the job_id
            jobnumber = None
            se = []
            # try to get jobid from stderr
            for line in stderr.split('\n'):
                se.append( line )
                if str(job_id) in line:
                    jobnumber = str(job_id)
            stderr = "\n".join(se)
            # get state
            for line in stdout.split('\n'):
                if not line.startswith("job_state"):
                    continue
                line = line.split()
                if not line[-1] in qstat_states:
                    log.exception( "DRMAAFS: job {job_id} has unknown state '{state}".format(job_id=job_id, state=line[2]) )
                job_info["state"] = qstat_states[ line[-1] ]
            # check sanity of qstat output
            if len(stderr) > 0:
                if jobnumber is not None and jobnumber == str(job_id):
                    job_info["state"] = "FINISHED"
                else:
                    stderr = stderr.strip()
                    log.exception( '`%s` returned %s, stderr: %s' % ( ' '.join( cmd ), p.returncode, stderr ) )
                    return False
            return True

        def _get_drmaa_state_with_qacct(job_id, job_info):
            '''
            get the job state with qacct
            job_info dict where state, signal, time_wasted, and memory_wasted can be stored
            return True in case of success and False otherwise
                - state is "ERROR", "SIGNAL", "ABORTED"
                - ERROR tool error (return code between 1 and 128 or job marked as failed)
                - SIGNAL tool killed by a signal (ie return code > 128)
                    then the signal is returned
                - ABORTED job was deleted (then signal is always "" even if
                    there is a signal [SIGKILL] reported from the GE)
            '''
            signals = dict((k, v) for v, k in reversed(sorted(signal.__dict__.items()))
               if v.startswith('SIG') and not v.startswith('SIG_'))
            cmd = ['qacct', '-j', job_id]
            p = subprocess.Popen( cmd, stdout=subprocess.PIPE, stderr=subprocess.PIPE )
            stdout, stderr = p.communicate()
            if p.returncode != 0:
                stderr = stderr.strip()
                log.exception( '`%s` returned %s, stderr: %s' % ( ' '.join( cmd ), p.returncode, stderr ) )
                return False

            qacct = dict()
            for line in stdout:
                # remove header
                if line.startswith("="):
                    continue
                line = line.split()
                qacct[ line[0] ] = " ".join(line[1:])
            # qacct has three fields of interest: failed, exit_status, deleted_by
            # experiments
            #            failed  exit_status deleted_by
            # BASH ------------------------------------
            # time-limit 100     137
            # mem-limit  0       2
            # python --------------------------------------------------------------
            # time-limit
            # mem-limit
            # C -------------------------------------------------------------------
            # time-limit
            # mem-limit
            # C++ -----------------------------------------------------------------
            # time-limit
            # mem-limit
            # JAVA ----------------------------------------------------------------
            # time-limit
            # mem-limit
            # perl ----------------------------------------------------------------
            # time-limit
            # mem-limit
            # bash other tests ----------------------------------------------------
            # qdel       100     137          user@mail

            # deleted_by
            # If the job (the array task) has been deleted via qdel, "<username>@<hostname>", else
            # "NONE". If qdel was called multiple times, every invocation is recorded in a comma
            # separated list.
            if "deleted_by" in qacct and qacct["deleted_by"] is not None:
                logging.error( "DRMAAUniva: job {job_id} was aborted by {culprit}".format(job_id=job_id, culprit=qacct["deleted_by"]) )
                job_info["state"] = "ABORTED"
                return True

            # exit_status
            # Exit status of the job script (or Univa Grid Engine specific status in case of certain
            # error conditions). The exit status is determined by following the normal shell conventions
            # If the command terminates normally the value of the command is its exit status.
            # However, in the case that the command exits abnormally, a value of 0200 (octal), 128
            # (decimal) is added to the value of the command to make up the exit status.
            # For example: If a job dies through signal 9 (SIGKILL) then the exit status
            # becomes 128 + 9 = 137.
            if "exit_status" in qacct:
                qacct["exit_status"] = int(qacct["exit_status"])
                if qacct["exit_status"] < 1:
                    pass
                if 0 < qacct["exit_status"] < 129:
                    logging.error( "DRMAAUniva: job {job_id} has exit status {status}".format(job_id=job_id, status=qacct["exit_status"]) )
                    job_info["state"] = "ERROR"
                else:
                    logging.error( "DRMAAUniva: job {job_id} was killed by signal {signal}".format(job_id=job_id, signal=qacct["exit_status"] - 128) )
                    job_info["state"] "SIGNAL"
                    job_info["signal"] = signals[ qacct["exit_status"] - 128 ]

            # failed
            # Indicates the problem which occurred in case a job could not be started on the execution
            # host (e.g. because the owner of the job did not have a valid account on that
            # machine). If Univa Grid Engine tries to start a job multiple times, this may lead to
            # multiple entries in the accounting file corresponding to the same job ID.
            # for the codes see https://docs.oracle.com/cd/E19957-01/820-0699/chp11-2/index.html
            if "failed" in qacct:
                code = int(qacct["failed"].split()[0])
                if code == 0:
                    pass
                # this happens in case of a signal which is covered already
                if code == 100:
                    pass
                else:
                    logging.error( "DRMAAUniva: job {job_id} failed with failure {failure}".format(job_id=job_id, failure=qacct["failed"]) )
                    job_info["state"] = "ERROR"
            job_info["time_wasted"] = qacct["wallclock"]
            job_info["memory_wasted"] = qacct["maxvmem"]
            return True

        def _get_drmaa_state_with_wait( job_id, ds, job_info ):
            '''
            TRY to get the job state with the python-drmaa wait function
            this function will not work if the job was started as real user
            since the external runner uses a different drmaa session
            jobid: the jobid
            ds: drmaa session
            job_info dict where state, signal, time_wasted, and memory_wasted can be stored
            returns True in case of sucess and False otherwise (ie in case the drmaa library call)
                - state is one of ABORTED, SIGNAL, ERROR
                - ABORTED job has been aborted
                - SIGNAL signal received, signal is returned != ""
                - ERROR exitcode != 0, core dump, or unclear condition
            '''
            # experiments
            #            exitStatus coreDump hasExited hasSignal Signal  wasAborted
            # BASH ----------------------------------------------------------------
            # time-limit 0          0        0         1         SIGKILL 0
            # mem-limit  2          0        1         0                 0            with creating a large array and dd into variable
            # python --------------------------------------------------------------
            # time-limit 0          0        0         1         SIGKILL 0
            # mem-limit  1          0        1         0                 0
            # C -------------------------------------------------------------------
            # time-limit 0          0        0         1         SIGKILL 0
            # mem-limit  0          1        0         1         SIGSEGV 0          SegFault when accessing unallocated memory
            # C++ -----------------------------------------------------------------
            # time-limit 0          0        0         1         SIGKILL 0
            # mem-limit  0          1        0         1         SIGABRT 0          because of memory
            # JAVA ----------------------------------------------------------------
            # time-limit 0          0        0         1         SIGKILL 0
            # mem-limit  1          0        1         0                 0
            # perl ----------------------------------------------------------------
            # time-limit 0          0        0         0         SIGKILL 0
            # mem-limit  1          0        1         0                 0

            # bash other tests ----------------------------------------------------
            # no exit    0          0        1         0                 0
            # qdel       0          0        0         0                 1
            # TODO just return 0 if external runner is used
            # TODO do not run for running jobs
            try:
                rv = ds.session.wait(job_id, drmaa.Session.TIMEOUT_NO_WAIT)
            except Exception as e:
                logging.exception("could not determine status of job {jobid} using drmaa.wait error was {error}".format(jobid=job_id, error=str( e )))
                return False
            # documentation of the variables adapted from the drmaa C library documentation at
            # https://linux.die.net/man/3/drmaa_wait
            # currently not used are
            # - rv.jobId
            # - rv.resourceUsage (which contains info on runtime and memory usage)
            # - rv.hasSignal (since we test the terminatedSignal anyway, and the meaning
            #    of hasSignal=0 could be anything from success to failure)
            # - hasExited
            # ** wasAborted**
            # wasAborted is a non-zero value for a job that ended before entering the running state.
            # Note: seems to be non-zero also if it is already running
            # **exitStatus**
            # If hasExited is a non-zero value, the exitStatus variable gives the
            # exit code that the job passed to exit or the value that the child
            # process returned from main.
            # **hasCoreDump**
            # If hasSignal is a non-zero value, hasCoreDump is a non-zero value if a core image
            # of the terminated job was created.

            # **hasExited**
            # non-zero value for a job that terminated normally. A zero value can also indicate
            # that although the job has terminated normally, an exit status is not available,
            # or that it is not known whether the job terminated normally.
            # In both cases exitStatus will not provide exit status information.
            # A non-zero value returned in exited indicates more detailed diagnosis can be
            # provided by means of hasSignal, terminatedSignal and hasCoreDump.
            # **hasSignal**
            # non-zero integer for a job that terminated due to the receipt of a signal.
            # A zero value can also indicate that although the job has terminated due to the
            # receipt of a signal, the signal is not available, or it is not known whether
            # the job terminated due to the receipt of a signal.
            # In both cases terminatedSignal will not provide signal information.
            # A non-zero value returned in signaled indicates signal information can be
            # retrieved from terminatedSignal.
            # **terminatedSignal**
            # If hasSignal is a non-zero value, the terminatedSignal is a
            # a string representation of the signal that caused the termination
            # of the job. For signals declared by POSIX.1, the symbolic names
            # are returned (e.g., SIGABRT, SIGALRM).
            # For signals not declared by POSIX, any other string may be returned.
            # check if job was aborted
            if rv.wasAborted:
                logging.error( "DRMAAUniva: job {job_id} was aborted according to wait()".format(job_id=job_id) )
                job_info["state"] = "ABORTED"

            # determine if something went wrong. this could be application errors
            # but also violation of scheduler constraints
            if rv.exitStatus != 0:
                logging.error( "DRMAAUniva: job {job_id} has exit status {status}".format(job_id=job_id, status=rv.exitStatus) )
                job_info["state"] "ERROR"

            #
            if not rv.hasExited or rv.hasSignal:
                if rv.hasCoreDump != 0:
                    logging.error( "DRMAAUniva: job {job_id} has core dump".format(job_id=job_id) )
                    job_info["state"] = "ERROR"
                elif len(rv.terminatedSignal) > 0:
                    logging.error( "DRMAAUniva: job {job_id} was kill by signal {signal}".format(job_id=job_id, signal=rv.terminatedSignal) )
                    job_info["state"] "SIGNAL"
                    job_info["signal"] = rv.terminatedSignal
                elif rv.wasAborted == 0:
                    logging.error( "DRMAAUniva: job {job_id} has finished in unclear condition".format(job_id=job_id) )
                    job_info["state"] = "ERROR"
            # make use of this
            job_info["time_wasted"] = float(rv.resourceUsage['maxvmem'])
            job_info["memory_wasted"] = float(rv.resourceUsage['wallclock'])
            return True

        def _get_drmaa_state(job_id, ds):
            """
            get the state using qstat, wait, qacct using the above functions
            """
            # initialize job_info dict
            job_info = dict()
            # qacct for running / queued / ... jobs
            qstat = _get_drmaa_state_with_qstat(job_id, job_info)
            # if qstat was unsuccessful (we assume that something went wrong)
            # or the state is FINISHED or ERROR we run qacct or drmma_wait
            # to get more detailed info
            if not qstat or job_info["state"] in [ "FINISHED" ]:
                pass
            elif job_info["state"] in [ "RUNNING", "SUSPENDED", "PENDING" ]:
                return job_info
            else:
                logging.error( "DRMAAUniva: job {job_id} has unknown state {state}".format(job_id=job_id, state=job_info["state"]) )
            # run wait for ended (finished/error) jobs
            # if this fails (eg. for jobs started as system user get info using qacct)
            if not _get_drmaa_state_with_wait(job_id, ds, job_info):
                if not _get_drmaa_state_with_qacct(job_id, job_info):
                    logging.error( "DRMAAUniva: job {job_id} could not get info with qacct or drmaa.wait".format(job_id=job_id) )
            return job_info

        def _parse_native_specs( job_id, native_spec ):
            """
            determine requested run time and memory from native specs
            native_spec (e.g. h_rt=01:00:02 -l h_vmem=1G) the native
            job_id the job ID (only used for logging)
            specification string passed to GE
            return time,mem (or None,None if nothing found)
            """
            time = None
            mem = None
            # parse time
            m = re.search( "rt=([0-9]+):([0-9]{2}):([0-9]{2})\s", native_spec )
            if m is not None:
                time = int(m.group(1)) * 3600 + int(m.group(2)) * 60 + int(m.group(3))
            else:
                m = re.search( "rt=([0-9]+)", native_spec )
                if m is not None:
                    time = int(m.group(1))
            # parse memory
            m = re.search( "mem=([0-9])([KGM]*)", native_spec )
            if m is not None:
                mem = int(m.group(1))
                if m.group(2) == 'K':
                    mem *= 1024
                elif m.group(2) == 'M':
                    mem *= 1024 * 1024
                elif m.group(2) == 'G':
                    mem *= 1024 * 1024 * 1024
                elif m.group(2) == '':
                    pass
                else:
                    logging.error( "DRMAAUniva: job {job_id} has unparsable memory native spec {spec}".format(job_id=job_id, spec=native_spec) )
            return time, mem

        job_info = _get_drmaa_state(ajs.job_id, self.ds)

        if "state" not in job_info or job_info["state"] in [ "SIGNAL", "ERROR" ]:
            # get configured job destination
            job_destination = ajs.job_wrapper.job_destination
            native_spec = job_destination.params.get('nativeSpecification', None)
            # determine time and memory that was granted for the job
            granted_time, granted_mem = _parse_native_specs( native_spec )

            # check if the output contains indicators for a memory violation
            memviolation = self.__check_memory_limit( ajs.error_file )
            # check job for run time or memory violation
            if ("signal" in job_info and job_info["signal"] == "SIGKILL") and job_info["wasted_time"] > granted_time:
                log.info( '(%s/%s) Job hit walltime', ajs.job_wrapper.get_id_tag(), ajs.job_id )
                ajs.fail_message = "This job was terminated because it ran longer than the maximum allowed job run time."
                ajs.runner_state = ajs.runner_states.WALLTIME_REACHED
            elif memviolation or job_info["wasted_time"] > granted_mem:
                log.info( '(%s/%s) Job hit memory limit', ajs.job_wrapper.get_id_tag(), ajs.job_id )
                ajs.fail_message = "This job was terminated because it used more than the maximum allowed memory."
                ajs.runner_state = ajs.runner_states.MEMORY_LIMIT_REACHED
        elif job_info["state"] in [ "RUNNING", "SUSPENDED", "PENDING" ]:
            log.warning( '(%s/%s) Job is %s, returning to monitor queue', ajs.job_wrapper.get_id_tag(), ajs.job_id, job_info["state"] )
            return True  # job was not actually terminal
        elif job_info["state"] in [ "ABORTED" ]:
            log.info( '(%s/%s) Job was cancelled (e.g. with qdel)', ajs.job_wrapper.get_id_tag(), ajs.job_id )
            ajs.fail_message = "This job failed because it was cancelled by an administrator."
            drmaa_state = self.drmaa_job_states.FAILED
        else:
            logging.error( "DRMAAUniva: job {job_id} determined unknown state {state}".format(job_id=ajs.job_id, spec=job_info["state"]) )
            drmaa_state = self.drmaa_job_states.DONE
        # by default, finish the job with the state from drmaa
        #
        return super( DRMAAUnivaJobRunner, self )._complete_terminal_job( ajs, drmaa_state=drmaa_state )

    def __check_memory_limit( self, efile_path ):
        """
        A very poor implementation of tail, but it doesn't need to be fancy
        since we are only searching the last 2K
        checks for an error message that indicates an memory constraint violation
        returns True if such an indicator is found and False otherwise
        """
        # list of error output from different programming languages in case
        # of memory allocation errors for bash, Python, C++, JAVA, Perl
        memerrors = set(["xrealloc: cannot allocate",
                         "MemoryError",
                         "std::bad_alloc",
                         "java.lang.OutOfMemoryError: Java heap space",
                         "Out of memory!"])

        try:
            log.debug( 'Checking %s for exceeded memory messages from programs', efile_path )
            with open( efile_path ) as f:
                if os.path.getsize(efile_path) > MEMORY_LIMIT_SCAN_SIZE:
                    f.seek(-MEMORY_LIMIT_SCAN_SIZE, os.SEEK_END)
                    f.readline()
                for line in f.readlines():
                    stripped_line = line.strip()
                    for err in memerrors:
                        if err in stripped_line:
                            return True
        except:
            log.exception('Error reading end of %s:', efile_path)

        return False<|MERGE_RESOLUTION|>--- conflicted
+++ resolved
@@ -57,17 +57,10 @@
             # from man qstat for the jobs status output if called with qstat -j ID
             # the  status of the job - one of
             # d(eletion),             qdel has been used
-<<<<<<< HEAD
             # E(rror),                pending jobs hat couldn't be started due to job properties
             # h(old),                 job  currently  is  not  eligible  for execution due to a hold state assigned to it
             # r(unning),              job  is  about  to  be executed or is already executing
             # R(estarted),            the  job  was restarted.  This  can  be caused by a job migration or because of one of the reasons described in the -r section
-=======
-            # E(rror),                pending jobs hat couldn’t be started due to job properties
-            # h(old),                 job currently is not eligible for execution due to a hold state assigned to it
-            # r(unning),              job is about to be executed or is already executing
-            # R(estarted),            the job was restarted. This can be caused by a job migration or because of one of the reasons described in the -r section
->>>>>>> 2c78a981
             # s(uspended),            caused by suspending the job via qmod -s
             # S(uspended),            either that the queue containing the job is suspended ... or that a pending job got suspended due to a preemptive action that was either triggered automatically by the system or by a manual preemption request triggered via qmod(1) -p ... S
             # e(N)hanced suspended,   preemptive states shown for pending jobs triggered either automatically or via qmod(1) -p ... N or -p ... P
