--- conflicted
+++ resolved
@@ -2,29 +2,13 @@
 import os.path
 import logging
 
-<<<<<<< HEAD
-from sqlalchemy import *
-from sqlalchemy.exc import NoSuchTableError
-from migrate.versioning import repository, schema
-
-=======
-from galaxy import eggs
-eggs.require( "SQLAlchemy" )
-eggs.require( "six" )  # Required by sqlalchemy-migrate
-eggs.require( "sqlparse" )  # Required by sqlalchemy-migrate
-eggs.require( "decorator" )  # Required by sqlalchemy-migrate
-eggs.require( "Tempita " )  # Required by sqlalchemy-migrate
-eggs.require( "sqlalchemy-migrate" )
-
 from migrate.versioning import repository, schema
 
 from sqlalchemy import create_engine
-from galaxy.model.orm import dialect_to_egg
 from sqlalchemy import MetaData
 from sqlalchemy.exc import NoSuchTableError
 from sqlalchemy import Table
 
->>>>>>> c7394bd0
 log = logging.getLogger( __name__ )
 
 # path relative to galaxy
