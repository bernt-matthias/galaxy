import logging
import os

from six.moves.urllib.parse import urljoin

from galaxy.util import asbool
from galaxy.util.bunch import Bunch
from galaxy.util.dictifiable import Dictifiable
from tool_shed.util import common_util

log = logging.getLogger(__name__)


class ToolShedRepository(object):
<<<<<<< HEAD
    dict_collection_visible_keys = ('id', 'tool_shed', 'name', 'owner', 'installed_changeset_revision', 'changeset_revision', 'ctx_rev', 'includes_datatypes',
                                    'tool_shed_status', 'deleted', 'uninstalled', 'dist_to_shed', 'status', 'error_message')
    dict_element_visible_keys = ('id', 'tool_shed', 'name', 'owner', 'installed_changeset_revision', 'changeset_revision', 'ctx_rev', 'includes_datatypes',
                                 'tool_shed_status', 'deleted', 'uninstalled', 'dist_to_shed', 'status', 'error_message')
=======
    dict_collection_visible_keys = ['id', 'tool_shed', 'name', 'owner', 'installed_changeset_revision', 'changeset_revision', 'ctx_rev', 'includes_datatypes',
                                    'tool_shed_status', 'deleted', 'uninstalled', 'dist_to_shed', 'status', 'error_message']
    dict_element_visible_keys = ['id', 'tool_shed', 'name', 'owner', 'installed_changeset_revision', 'changeset_revision', 'ctx_rev', 'includes_datatypes',
                                 'tool_shed_status', 'deleted', 'uninstalled', 'dist_to_shed', 'status', 'error_message']
>>>>>>> 2f2acb98
    installation_status = Bunch(NEW='New',
                                CLONING='Cloning',
                                SETTING_TOOL_VERSIONS='Setting tool versions',
                                INSTALLING_REPOSITORY_DEPENDENCIES='Installing repository dependencies',
                                INSTALLING_TOOL_DEPENDENCIES='Installing tool dependencies',
                                LOADING_PROPRIETARY_DATATYPES='Loading proprietary datatypes',
                                INSTALLED='Installed',
                                DEACTIVATED='Deactivated',
                                ERROR='Error',
                                UNINSTALLED='Uninstalled')
    states = Bunch(INSTALLING='running',
                   OK='ok',
                   WARNING='queued',
                   ERROR='error',
                   UNINSTALLED='deleted_new')

    def __init__(self, id=None, create_time=None, tool_shed=None, name=None, description=None, owner=None, installed_changeset_revision=None,
                 changeset_revision=None, ctx_rev=None, metadata=None, includes_datatypes=False, tool_shed_status=None, deleted=False,
                 uninstalled=False, dist_to_shed=False, status=None, error_message=None):
        self.id = id
        self.create_time = create_time
        self.tool_shed = tool_shed
        self.name = name
        self.description = description
        self.owner = owner
        self.installed_changeset_revision = installed_changeset_revision
        self.changeset_revision = changeset_revision
        self.ctx_rev = ctx_rev
        self.metadata = metadata
        self.includes_datatypes = includes_datatypes
        self.tool_shed_status = tool_shed_status
        self.deleted = deleted
        self.uninstalled = uninstalled
        self.dist_to_shed = dist_to_shed
        self.status = status
        self.error_message = error_message

    def as_dict(self, value_mapper=None):
        return self.to_dict(view='element', value_mapper=value_mapper)

    @property
    def can_install(self):
        return self.status == self.installation_status.NEW

    @property
    def can_reset_metadata(self):
        return self.status == self.installation_status.INSTALLED

    @property
    def can_uninstall(self):
        return self.status != self.installation_status.UNINSTALLED

    @property
    def can_deactivate(self):
        return self.status not in [self.installation_status.DEACTIVATED,
                                   self.installation_status.ERROR,
                                   self.installation_status.UNINSTALLED]

    @property
    def can_reinstall_or_activate(self):
        return self.deleted

    def get_sharable_url(self, app):
        tool_shed_url = common_util.get_tool_shed_url_from_tool_shed_registry(app, self.tool_shed)
        if tool_shed_url:
            # Append a slash to the tool shed URL, because urlparse.urljoin will eliminate
            # the last part of a URL if it does not end with a forward slash.
            tool_shed_url = '%s/' % tool_shed_url
            return urljoin(tool_shed_url, 'view/%s/%s' % (self.owner, self.name))
        return tool_shed_url

    def get_shed_config_filename(self):
        shed_config_filename = None
        if self.metadata:
            shed_config_filename = self.metadata.get('shed_config_filename', shed_config_filename)
        return shed_config_filename

    def get_shed_config_dict(self, app, default=None):
        """
        Return the in-memory version of the shed_tool_conf file, which is stored in the config_elems entry
        in the shed_tool_conf_dict.
        """

        def _is_valid_shed_config_filename(filename):
            for shed_tool_conf_dict in app.toolbox.dynamic_confs(include_migrated_tool_conf=True):
                if filename == shed_tool_conf_dict['config_filename']:
                    return True
            return False

        if not self.shed_config_filename or not _is_valid_shed_config_filename(self.shed_config_filename):
            self.guess_shed_config(app, default=default)
        if self.shed_config_filename:
            for shed_tool_conf_dict in app.toolbox.dynamic_confs(include_migrated_tool_conf=True):
                if self.shed_config_filename == shed_tool_conf_dict['config_filename']:
                    return shed_tool_conf_dict
        return default

    def get_tool_relative_path(self, app):
        shed_conf_dict = self.get_shed_config_dict(app)
        tool_path = None
        relative_path = None
        if shed_conf_dict:
            tool_path = shed_conf_dict['tool_path']
            relative_path = os.path.join(self.tool_shed_path_name, 'repos', self.owner, self.name, self.installed_changeset_revision)
        return tool_path, relative_path

    def guess_shed_config(self, app, default=None):
        tool_ids = []
        metadata = self.metadata or {}
        for tool in metadata.get('tools', []):
            tool_ids.append(tool.get('guid'))
        for shed_tool_conf_dict in app.toolbox.dynamic_confs(include_migrated_tool_conf=True):
            name = shed_tool_conf_dict['config_filename']
            for elem in shed_tool_conf_dict['config_elems']:
                if elem.tag == 'tool':
                    for sub_elem in elem.findall('id'):
                        tool_id = sub_elem.text.strip()
                        if tool_id in tool_ids:
                            self.shed_config_filename = name
                            return shed_tool_conf_dict
                elif elem.tag == "section":
                    for tool_elem in elem.findall('tool'):
                        for sub_elem in tool_elem.findall('id'):
                            tool_id = sub_elem.text.strip()
                            if tool_id in tool_ids:
                                self.shed_config_filename = name
                                return shed_tool_conf_dict
        if self.includes_datatypes:
            # We need to search by file paths here, which is less desirable.
            tool_shed = common_util.remove_protocol_and_port_from_tool_shed_url(self.tool_shed)
            for shed_tool_conf_dict in app.toolbox.dynamic_confs(include_migrated_tool_conf=True):
                tool_path = shed_tool_conf_dict['tool_path']
                relative_path = os.path.join(tool_path, tool_shed, 'repos', self.owner, self.name, self.installed_changeset_revision)
                if os.path.exists(relative_path):
                    self.shed_config_filename = shed_tool_conf_dict['config_filename']
                    return shed_tool_conf_dict
        return default

    @property
    def has_readme_files(self):
        if self.metadata:
            return 'readme_files' in self.metadata
        return False

    @property
    def has_repository_dependencies(self):
        if self.metadata:
            repository_dependencies_dict = self.metadata.get('repository_dependencies', {})
            repository_dependencies = repository_dependencies_dict.get('repository_dependencies', [])
            # [["http://localhost:9009", "package_libgtextutils_0_6", "test", "e2003cbf18cd", "True", "True"]]
            for rd_tup in repository_dependencies:
                tool_shed, name, owner, changeset_revision, prior_installation_required, only_if_compiling_contained_td = \
                    common_util.parse_repository_dependency_tuple(rd_tup)
                if not asbool(only_if_compiling_contained_td):
                    return True
        return False

    @property
    def has_repository_dependencies_only_if_compiling_contained_td(self):
        if self.metadata:
            repository_dependencies_dict = self.metadata.get('repository_dependencies', {})
            repository_dependencies = repository_dependencies_dict.get('repository_dependencies', [])
            # [["http://localhost:9009", "package_libgtextutils_0_6", "test", "e2003cbf18cd", "True", "True"]]
            for rd_tup in repository_dependencies:
                tool_shed, name, owner, changeset_revision, prior_installation_required, only_if_compiling_contained_td = \
                    common_util.parse_repository_dependency_tuple(rd_tup)
                if not asbool(only_if_compiling_contained_td):
                    return False
            return True
        return False

    @property
    def in_error_state(self):
        return self.status == self.installation_status.ERROR

    @property
    def includes_data_managers(self):
        if self.metadata:
            return bool(len(self.metadata.get('data_manager', {}).get('data_managers', {})))
        return False

    @property
    def includes_tools(self):
        if self.metadata:
            return 'tools' in self.metadata
        return False

    @property
    def includes_tools_for_display_in_tool_panel(self):
        if self.includes_tools:
            tool_dicts = self.metadata['tools']
            for tool_dict in tool_dicts:
                if tool_dict.get('add_to_tool_panel', True):
                    return True
        return False

    @property
    def includes_tool_dependencies(self):
        if self.metadata:
            return 'tool_dependencies' in self.metadata
        return False

    @property
    def includes_workflows(self):
        if self.metadata:
            return 'workflows' in self.metadata
        return False

    @property
    def installed_repository_dependencies(self):
        """Return the repository's repository dependencies that are currently installed."""
        installed_required_repositories = []
        for required_repository in self.repository_dependencies:
            if required_repository.status == self.installation_status.INSTALLED:
                installed_required_repositories.append(required_repository)
        return installed_required_repositories

    @property
    def installed_tool_dependencies(self):
        """Return the repository's tool dependencies that are currently installed, but possibly in an error state."""
        installed_dependencies = []
        for tool_dependency in self.tool_dependencies:
            if tool_dependency.status in [ToolDependency.installation_status.INSTALLED]:
                installed_dependencies.append(tool_dependency)
        return installed_dependencies

    @property
    def is_deprecated_in_tool_shed(self):
        if self.tool_shed_status:
            return asbool(self.tool_shed_status.get('repository_deprecated', False))
        return False

    @property
    def is_deactivated_or_installed(self):
        return self.status in [self.installation_status.DEACTIVATED,
                               self.installation_status.INSTALLED]

    @property
    def is_installed(self):
        return self.status == self.installation_status.INSTALLED

    @property
    def is_latest_installable_revision(self):
        if self.tool_shed_status:
            return asbool(self.tool_shed_status.get('latest_installable_revision', False))
        return False

    @property
    def is_new(self):
        return self.status == self.installation_status.NEW

    @property
    def missing_repository_dependencies(self):
        """Return the repository's repository dependencies that are not currently installed, and may not ever have been installed."""
        missing_required_repositories = []
        for required_repository in self.repository_dependencies:
            if required_repository.status not in [self.installation_status.INSTALLED]:
                missing_required_repositories.append(required_repository)
        return missing_required_repositories

    @property
    def missing_tool_dependencies(self):
        """Return the repository's tool dependencies that are not currently installed, and may not ever have been installed."""
        missing_dependencies = []
        for tool_dependency in self.tool_dependencies:
            if tool_dependency.status not in [ToolDependency.installation_status.INSTALLED]:
                missing_dependencies.append(tool_dependency)
        return missing_dependencies

    def repo_files_directory(self, app):
        repo_path = self.repo_path(app)
        if repo_path:
            return os.path.join(repo_path, self.name)
        return None

    def repo_path(self, app):
        tool_shed = common_util.remove_protocol_and_port_from_tool_shed_url(self.tool_shed)
        for shed_tool_conf_dict in app.toolbox.dynamic_confs(include_migrated_tool_conf=True):
            tool_path = shed_tool_conf_dict['tool_path']
            relative_path = os.path.join(tool_path, tool_shed, 'repos', self.owner, self.name, self.installed_changeset_revision)
            if os.path.exists(relative_path):
                return relative_path
        return None

    @property
    def repository_dependencies(self):
        """
        Return all of this repository's repository dependencies, ignoring their attributes like prior_installation_required and
        only_if_compiling_contained_td.
        """
        required_repositories = []
        for rrda in self.required_repositories:
            repository_dependency = rrda.repository_dependency
            required_repository = repository_dependency.repository
            if required_repository:
                required_repositories.append(required_repository)
        return required_repositories

    @property
    def repository_dependencies_being_installed(self):
        """Return the repository's repository dependencies that are currently being installed."""
        required_repositories_being_installed = []
        for required_repository in self.repository_dependencies:
            if required_repository.status in [self.installation_status.CLONING,
                                              self.installation_status.INSTALLING_REPOSITORY_DEPENDENCIES,
                                              self.installation_status.INSTALLING_TOOL_DEPENDENCIES,
                                              self.installation_status.LOADING_PROPRIETARY_DATATYPES,
                                              self.installation_status.SETTING_TOOL_VERSIONS]:
                required_repositories_being_installed.append(required_repository)
        return required_repositories_being_installed

    @property
    def repository_dependencies_missing_or_being_installed(self):
        """Return the repository's repository dependencies that are either missing or currently being installed."""
        required_repositories_missing_or_being_installed = []
        for required_repository in self.repository_dependencies:
            if required_repository.status in [self.installation_status.ERROR,
                                              self.installation_status.INSTALLING,
                                              self.installation_status.NEVER_INSTALLED,
                                              self.installation_status.UNINSTALLED]:
                required_repositories_missing_or_being_installed.append(required_repository)
        return required_repositories_missing_or_being_installed

    @property
    def repository_dependencies_with_installation_errors(self):
        """Return the repository's repository dependencies that have installation errors."""
        required_repositories_with_installation_errors = []
        for required_repository in self.repository_dependencies:
            if required_repository.status == self.installation_status.ERROR:
                required_repositories_with_installation_errors.append(required_repository)
        return required_repositories_with_installation_errors

    @property
    def requires_prior_installation_of(self):
        """
        Return a list of repository dependency tuples like (tool_shed, name, owner, changeset_revision, prior_installation_required) for this
        repository's repository dependencies where prior_installation_required is True.  By definition, repository dependencies are required to
        be installed in order for this repository to function correctly.  However, those repository dependencies that are defined for this
        repository with prior_installation_required set to True place them in a special category in that the required repositories must be
        installed before this repository is installed.  Among other things, this enables these "special" repository dependencies to include
        information that enables the successful installation of this repository.  This method is not used during the initial installation of
        this repository, but only after it has been installed (metadata must be set for this repository in order for this method to be useful).
        """
        required_rd_tups_that_must_be_installed = []
        if self.has_repository_dependencies:
            rd_tups = self.metadata['repository_dependencies']['repository_dependencies']
            for rd_tup in rd_tups:
                if len(rd_tup) == 5:
                    tool_shed, name, owner, changeset_revision, prior_installation_required, only_if_compiling_contained_td = \
                        common_util.parse_repository_dependency_tuple(rd_tup, contains_error=False)
                    if asbool(prior_installation_required):
                        required_rd_tups_that_must_be_installed.append((tool_shed, name, owner, changeset_revision, 'True', 'False'))
                elif len(rd_tup) == 6:
                    tool_shed, name, owner, changeset_revision, prior_installation_required, only_if_compiling_contained_td = \
                        common_util.parse_repository_dependency_tuple(rd_tup, contains_error=False)
                    # The repository dependency will only be required to be previously installed if it does not fall into the category of
                    # a repository that must be installed only so that its contained tool dependency can be used for compiling the tool
                    # dependency of the dependent repository.
                    if not asbool(only_if_compiling_contained_td):
                        if asbool(prior_installation_required):
                            required_rd_tups_that_must_be_installed.append((tool_shed, name, owner, changeset_revision, 'True', 'False'))
        return required_rd_tups_that_must_be_installed

    @property
    def revision_update_available(self):
        # This method should be named update_available, but since it is no longer possible to drop a table column using migration scripts
        # with the sqlite database (see ~/galaxy/model/migrate/versions/0016_drop_update_available_col_add_tool_shed_status_col.py), we
        # have to name it in such a way that it will not conflict with the eliminated tool_shed_repository.update_available column (which
        # cannot be eliminated if using the sqlite database).
        if self.tool_shed_status:
            return asbool(self.tool_shed_status.get('revision_update', False))
        return False

    def set_shed_config_filename(self, value):
        self.metadata['shed_config_filename'] = value

    shed_config_filename = property(get_shed_config_filename, set_shed_config_filename)

    def to_dict(self, view='collection', value_mapper=None):
        if value_mapper is None:
            value_mapper = {}
        rval = {}
        try:
            visible_keys = self.__getattribute__('dict_' + view + '_visible_keys')
        except AttributeError:
            raise Exception('Unknown API view: %s' % view)
        for key in visible_keys:
            try:
                rval[key] = self.__getattribute__(key)
                if key in value_mapper:
                    rval[key] = value_mapper.get(key, rval[key])
            except AttributeError:
                rval[key] = None
        return rval

    @property
    def tool_dependencies_being_installed(self):
        dependencies_being_installed = []
        for tool_dependency in self.tool_dependencies:
            if tool_dependency.status == ToolDependency.installation_status.INSTALLING:
                dependencies_being_installed.append(tool_dependency)
        return dependencies_being_installed

    @property
    def tool_dependencies_installed_or_in_error(self):
        """Return the repository's tool dependencies that are currently installed, but possibly in an error state."""
        installed_dependencies = []
        for tool_dependency in self.tool_dependencies:
            if tool_dependency.status in [ToolDependency.installation_status.INSTALLED,
                                          ToolDependency.installation_status.ERROR]:
                installed_dependencies.append(tool_dependency)
        return installed_dependencies

    @property
    def tool_dependencies_missing_or_being_installed(self):
        dependencies_missing_or_being_installed = []
        for tool_dependency in self.tool_dependencies:
            if tool_dependency.status in [ToolDependency.installation_status.ERROR,
                                          ToolDependency.installation_status.INSTALLING,
                                          ToolDependency.installation_status.NEVER_INSTALLED,
                                          ToolDependency.installation_status.UNINSTALLED]:
                dependencies_missing_or_being_installed.append(tool_dependency)
        return dependencies_missing_or_being_installed

    @property
    def tool_dependencies_with_installation_errors(self):
        dependencies_with_installation_errors = []
        for tool_dependency in self.tool_dependencies:
            if tool_dependency.status == ToolDependency.installation_status.ERROR:
                dependencies_with_installation_errors.append(tool_dependency)
        return dependencies_with_installation_errors

    @property
    def tool_shed_path_name(self):
        tool_shed_url = self.tool_shed
        if tool_shed_url.find(':') > 0:
            # Eliminate the port, if any, since it will result in an invalid directory name.
            tool_shed_url = tool_shed_url.split(':')[0]
        return tool_shed_url.rstrip('/')

    @property
    def tuples_of_repository_dependencies_needed_for_compiling_td(self):
        """
        Return tuples defining this repository's repository dependencies that are necessary only for compiling this repository's tool
        dependencies.
        """
        rd_tups_of_repositories_needed_for_compiling_td = []
        if self.metadata:
            repository_dependencies = self.metadata.get('repository_dependencies', None)
            rd_tups = repository_dependencies['repository_dependencies']
            for rd_tup in rd_tups:
                if len(rd_tup) == 6:
                    tool_shed, name, owner, changeset_revision, prior_installation_required, only_if_compiling_contained_td = rd_tup
                    if asbool(only_if_compiling_contained_td):
                        rd_tups_of_repositories_needed_for_compiling_td.append((tool_shed, name, owner, changeset_revision, 'False', 'True'))
        return rd_tups_of_repositories_needed_for_compiling_td

    @property
    def uninstalled_repository_dependencies(self):
        """Return the repository's repository dependencies that have been uninstalled."""
        uninstalled_required_repositories = []
        for required_repository in self.repository_dependencies:
            if required_repository.status == self.installation_status.UNINSTALLED:
                uninstalled_required_repositories.append(required_repository)
        return uninstalled_required_repositories

    @property
    def uninstalled_tool_dependencies(self):
        """Return the repository's tool dependencies that have been uninstalled."""
        uninstalled_tool_dependencies = []
        for tool_dependency in self.tool_dependencies:
            if tool_dependency.status == ToolDependency.installation_status.UNINSTALLED:
                uninstalled_tool_dependencies.append(tool_dependency)
        return uninstalled_tool_dependencies

    @property
    def upgrade_available(self):
        if self.tool_shed_status:
            if self.is_deprecated_in_tool_shed:
                # Only allow revision upgrades if the repository is not deprecated in the tool shed.
                return False
            return asbool(self.tool_shed_status.get('revision_upgrade', False))
        return False


class RepositoryRepositoryDependencyAssociation(object):

    def __init__(self, tool_shed_repository_id=None, repository_dependency_id=None):
        self.tool_shed_repository_id = tool_shed_repository_id
        self.repository_dependency_id = repository_dependency_id


class RepositoryDependency(object):

    def __init__(self, tool_shed_repository_id=None):
        self.tool_shed_repository_id = tool_shed_repository_id


class ToolDependency(object):
    installation_status = Bunch(NEVER_INSTALLED='Never installed',
                                INSTALLING='Installing',
                                INSTALLED='Installed',
                                ERROR='Error',
                                UNINSTALLED='Uninstalled')

    states = Bunch(INSTALLING='running',
                   OK='ok',
                   WARNING='queued',
                   ERROR='error',
                   UNINSTALLED='deleted_new')

    def __init__(self, tool_shed_repository_id=None, name=None, version=None, type=None, status=None, error_message=None):
        self.tool_shed_repository_id = tool_shed_repository_id
        self.name = name
        self.version = version
        self.type = type
        self.status = status
        self.error_message = error_message

    @property
    def can_install(self):
        return self.status in [self.installation_status.NEVER_INSTALLED, self.installation_status.UNINSTALLED]

    @property
    def can_uninstall(self):
        return self.status in [self.installation_status.ERROR, self.installation_status.INSTALLED]

    @property
    def can_update(self):
        return self.status in [self.installation_status.NEVER_INSTALLED,
                               self.installation_status.INSTALLED,
                               self.installation_status.ERROR,
                               self.installation_status.UNINSTALLED]

    def get_env_shell_file_path(self, app):
        installation_directory = self.installation_directory(app)
        file_path = os.path.join(installation_directory, 'env.sh')
        if os.path.exists(file_path):
            return file_path
        return None

    @property
    def in_error_state(self):
        return self.status == self.installation_status.ERROR

    def installation_directory(self, app):
        if self.type == 'package':
            return os.path.join(app.config.tool_dependency_dir,
                                self.name,
                                self.version,
                                self.tool_shed_repository.owner,
                                self.tool_shed_repository.name,
                                self.tool_shed_repository.installed_changeset_revision)
        if self.type == 'set_environment':
            return os.path.join(app.config.tool_dependency_dir,
                                'environment_settings',
                                self.name,
                                self.tool_shed_repository.owner,
                                self.tool_shed_repository.name,
                                self.tool_shed_repository.installed_changeset_revision)

    @property
    def is_installed(self):
        return self.status == self.installation_status.INSTALLED


class ToolVersion(object, Dictifiable):
<<<<<<< HEAD
    dict_element_visible_keys = ('id', 'tool_shed_repository')
=======
    dict_element_visible_keys = ['id', 'tool_shed_repository']
>>>>>>> 2f2acb98

    def __init__(self, id=None, create_time=None, tool_id=None, tool_shed_repository=None):
        self.id = id
        self.create_time = create_time
        self.tool_id = tool_id
        self.tool_shed_repository = tool_shed_repository

    def to_dict(self, view='element'):
        rval = super(ToolVersion, self).to_dict(view=view)
        rval['tool_name'] = self.tool_id
        for a in self.parent_tool_association:
            rval['parent_tool_id'] = a.parent_id
        for a in self.child_tool_association:
            rval['child_tool_id'] = a.tool_id
        return rval


class ToolVersionAssociation(object):

    def __init__(self, id=None, tool_id=None, parent_id=None):
        self.id = id
        self.tool_id = tool_id
        self.parent_id = parent_id


class MigrateTools(object):

    def __init__(self, repository_id=None, repository_path=None, version=None):
        self.repository_id = repository_id
        self.repository_path = repository_path
        self.version = version<|MERGE_RESOLUTION|>--- conflicted
+++ resolved
@@ -12,17 +12,10 @@
 
 
 class ToolShedRepository(object):
-<<<<<<< HEAD
-    dict_collection_visible_keys = ('id', 'tool_shed', 'name', 'owner', 'installed_changeset_revision', 'changeset_revision', 'ctx_rev', 'includes_datatypes',
-                                    'tool_shed_status', 'deleted', 'uninstalled', 'dist_to_shed', 'status', 'error_message')
-    dict_element_visible_keys = ('id', 'tool_shed', 'name', 'owner', 'installed_changeset_revision', 'changeset_revision', 'ctx_rev', 'includes_datatypes',
-                                 'tool_shed_status', 'deleted', 'uninstalled', 'dist_to_shed', 'status', 'error_message')
-=======
     dict_collection_visible_keys = ['id', 'tool_shed', 'name', 'owner', 'installed_changeset_revision', 'changeset_revision', 'ctx_rev', 'includes_datatypes',
                                     'tool_shed_status', 'deleted', 'uninstalled', 'dist_to_shed', 'status', 'error_message']
     dict_element_visible_keys = ['id', 'tool_shed', 'name', 'owner', 'installed_changeset_revision', 'changeset_revision', 'ctx_rev', 'includes_datatypes',
                                  'tool_shed_status', 'deleted', 'uninstalled', 'dist_to_shed', 'status', 'error_message']
->>>>>>> 2f2acb98
     installation_status = Bunch(NEW='New',
                                 CLONING='Cloning',
                                 SETTING_TOOL_VERSIONS='Setting tool versions',
@@ -590,11 +583,7 @@
 
 
 class ToolVersion(object, Dictifiable):
-<<<<<<< HEAD
-    dict_element_visible_keys = ('id', 'tool_shed_repository')
-=======
     dict_element_visible_keys = ['id', 'tool_shed_repository']
->>>>>>> 2f2acb98
 
     def __init__(self, id=None, create_time=None, tool_id=None, tool_shed_repository=None):
         self.id = id
