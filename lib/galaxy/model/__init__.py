--- conflicted
+++ resolved
@@ -3375,13 +3375,8 @@
 
     @type_id.expression
     def type_id(cls):
-<<<<<<< HEAD
-        return ((type_coerce(cls.content_type, types.Unicode) + '-' +
-                 type_coerce(cls.id, types.Unicode)).label('type_id'))
-=======
         return ((type_coerce(cls.content_type, types.Unicode) + u'-'
                  + type_coerce(cls.id, types.Unicode)).label('type_id'))
->>>>>>> a8817489
 
 
 class HistoryDatasetAssociationHistory(RepresentById):
@@ -4290,13 +4285,8 @@
 
     @type_id.expression
     def type_id(cls):
-<<<<<<< HEAD
-        return ((type_coerce(cls.content_type, types.Unicode) + '-' +
-                 type_coerce(cls.id, types.Unicode)).label('type_id'))
-=======
         return ((type_coerce(cls.content_type, types.Unicode) + u'-'
                  + type_coerce(cls.id, types.Unicode)).label('type_id'))
->>>>>>> a8817489
 
     @property
     def job_source_type(self):
