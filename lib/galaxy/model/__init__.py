--- conflicted
+++ resolved
@@ -4457,7 +4457,6 @@
         self.openid = openid
 
 
-<<<<<<< HEAD
 class PSAAssociation(AssociationMixin):
 
     # This static property is of type: galaxy.web.framework.webapp.GalaxyWebTransaction
@@ -4679,10 +4678,7 @@
         return instance
 
 
-class Page(object, Dictifiable):
-=======
 class Page(Dictifiable):
->>>>>>> 697e8018
     dict_element_visible_keys = ['id', 'title', 'latest_revision_id', 'slug', 'published', 'importable', 'deleted']
 
     def __init__(self):
