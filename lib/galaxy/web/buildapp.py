--- conflicted
+++ resolved
@@ -112,19 +112,16 @@
                                     name_prefix='library_',
                                     path_prefix='/api/libraries/:library_id', 
                                     parent_resources=dict( member_name='library', collection_name='libraries' ) )
-<<<<<<< HEAD
-        webapp.api_mapper.resource( 'permission',
-                                    'permissions',
-                                    path_prefix='/api/libraries/:library_id',
-                                    parent_resources=dict( member_name='library', collection_name='libraries' ) )
-=======
         webapp.api_mapper.resource( 'content',
                                     'contents',
                                     controller='history_contents',
                                     name_prefix='history_',
                                     path_prefix='/api/histories/:history_id', 
                                     parent_resources=dict( member_name='history', collection_name='histories' ) )
->>>>>>> 5017b7fe
+        webapp.api_mapper.resource( 'permission',
+                                    'permissions',
+                                    path_prefix='/api/libraries/:library_id',
+                                    parent_resources=dict( member_name='library', collection_name='libraries' ) )      
         webapp.api_mapper.resource( 'library', 'libraries', path_prefix='/api' )
         webapp.api_mapper.resource( 'sample', 'samples', path_prefix='/api' )
         webapp.api_mapper.resource( 'request', 'requests', path_prefix='/api' )
