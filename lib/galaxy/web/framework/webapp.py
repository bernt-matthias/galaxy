--- conflicted
+++ resolved
@@ -89,20 +89,14 @@
         paths = []
         # FIXME: should be os.path.join (galaxy_root, 'templates')?
         if galaxy_app.config.template_path == './templates':
-            template_path = os.path.abspath( os.path.join( os.path.dirname( __file__ ), 'templates' ) )
+            template_path = os.path.abspath(os.path.join(os.path.dirname(__file__), 'templates'))
         else:
             template_path = galaxy_app.config.template_path
         # First look in webapp specific directory
         if name is not None:
-<<<<<<< HEAD
-            paths.append( os.path.join( template_path, 'webapps', name ) )
+            paths.append(os.path.join(template_path, 'webapps', name))
         # Then look in root directory
-        paths.append( template_path )
-=======
-            paths.append(os.path.join(galaxy_app.config.template_path, 'webapps', name))
-        # Then look in root directory
-        paths.append(galaxy_app.config.template_path)
->>>>>>> 599f5d5a
+        paths.append(template_path)
         # Create TemplateLookup with a small cache
         return mako.lookup.TemplateLookup(directories=paths,
                                           module_directory=galaxy_app.config.template_cache,
@@ -973,13 +967,10 @@
         return str(template)
 
 
-<<<<<<< HEAD
-def default_url_path( path ):
-    return os.path.abspath( os.path.join( os.path.dirname( __file__ ), path ) )
-
-
-def build_url_map( app, global_conf, local_conf ):
-=======
+def default_url_path(path):
+    return os.path.abspath(os.path.join(os.path.dirname( __file__ ), path))
+
+
 def build_native_uwsgi_app(paste_factory, config_section):
     """uwsgi can load paste factories with --ini-paste, but this builds non-paste uwsgi apps.
 
@@ -991,7 +982,6 @@
 
 
 def build_url_map(app, global_conf, local_conf):
->>>>>>> 599f5d5a
     from paste.urlmap import URLMap
     from galaxy.web.framework.middleware.static import CacheableStaticURLParser as Static
     urlmap = URLMap()
@@ -1005,22 +995,13 @@
     # Send to dynamic app by default
     urlmap["/"] = app
     # Define static mappings from config
-<<<<<<< HEAD
-    urlmap["/static"] = Static( conf.get( "static_dir", default_url_path("static/") ), cache_time )
-    urlmap["/images"] = Static( conf.get( "static_images_dir", default_url_path("static/images") ), cache_time )
-    urlmap["/static/scripts"] = Static( conf.get( "static_scripts_dir", default_url_path("static/scripts/") ), cache_time )
-    urlmap["/static/style"] = Static( conf.get( "static_style_dir", default_url_path("static/style/blue") ), cache_time )
-    urlmap["/static/welcome.html"] = Static( conf.get( "static_welcome_html", default_url_path("static/welcome.html") ), cache_time )
-    urlmap["/favicon.ico"] = Static( conf.get( "static_favicon_dir", default_url_path("./static/favicon.ico") ), cache_time )
-    urlmap["/robots.txt"] = Static( conf.get( "static_robots_txt", default_url_path("./static/robots.txt") ), cache_time )
+    urlmap["/static"] = Static(conf.get("static_dir", default_url_path("static/")), cache_time)
+    urlmap["/images"] = Static(conf.get("static_images_dir", default_url_path("static/images")), cache_time)
+    urlmap["/static/scripts"] = Static(conf.get("static_scripts_dir", default_url_path("static/scripts/")), cache_time)
+    urlmap["/static/style"] = Static(conf.get("static_style_dir", default_url_path("./static/style/blue")), cache_time)
+    urlmap["/static/welcome.html"] = Static(conf.get("static_welcome_html", default_url_path("static/welcome.html")), cache_time)
+    urlmap["/favicon.ico"] = Static(conf.get("static_favicon_dir", default_url_path("./static/favicon.ico")), cache_time)
+    urlmap["/robots.txt"] = Static(conf.get("static_robots_txt", default_url_path("./static/robots.txt")), cache_time)
     if 'static_local_dir' in conf:
-        urlmap["/static_local"] = Static( conf["static_local_dir"], cache_time )
-=======
-    urlmap["/static"] = Static(conf.get("static_dir", "./static/"), cache_time)
-    urlmap["/images"] = Static(conf.get("static_images_dir", "./static/images"), cache_time)
-    urlmap["/static/scripts"] = Static(conf.get("static_scripts_dir", "./static/scripts/"), cache_time)
-    urlmap["/static/style"] = Static(conf.get("static_style_dir", "./static/style/blue"), cache_time)
-    urlmap["/favicon.ico"] = Static(conf.get("static_favicon_dir", "./static/favicon.ico"), cache_time)
-    urlmap["/robots.txt"] = Static(conf.get("static_robots_txt", "./static/robots.txt"), cache_time)
->>>>>>> 599f5d5a
+        urlmap["/static_local"] = Static(conf["static_local_dir"], cache_time)
     return urlmap, cache_time