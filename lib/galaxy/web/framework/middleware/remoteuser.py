--- conflicted
+++ resolved
@@ -40,14 +40,10 @@
 
 
 class RemoteUser( object ):
-<<<<<<< HEAD
-    def __init__(
-        self, app, maildomain=None, display_servers=None, admin_users=None,
-        single_user=None, remote_user_header=None, remote_user_secret_header=None,
-    ):
-=======
-    def __init__( self, app, maildomain=None, display_servers=None, admin_users=None, remote_user_header=None, remote_user_secret_header=None, normalize_remote_user_email=False ):
->>>>>>> d282ed9c
+
+    def __init__( self, app, maildomain=None, display_servers=None, admin_users=None,
+                  single_user=None, remote_user_header=None, remote_user_secret_header=None,
+                  normalize_remote_user_email=False ):
         self.app = app
         self.maildomain = maildomain
         self.display_servers = display_servers or []
@@ -69,7 +65,6 @@
                 environ[ self.remote_user_header ] = 'remote_display_server@%s' % ( self.maildomain or 'example.org' )
                 return self.app( environ, start_response )
 
-<<<<<<< HEAD
         if self.single_user:
             assert self.remote_user_header not in environ
             environ[ self.remote_user_header ] = self.single_user
@@ -77,7 +72,6 @@
         # Apache sets REMOTE_USER to the string '(null)' when using the
         # Rewrite* method for passing REMOTE_USER and a user is
         # un-authenticated.  Any other possible values need to go here as well.
-=======
         if self.remote_user_header in environ:
             # process remote user with configuration options.
             if self.normalize_remote_user_email:
@@ -85,7 +79,6 @@
             if self.maildomain and '@' not in environ[self.remote_user_header]:
                 environ[self.remote_user_header] = "%s@%s" % (environ[self.remote_user_header], self.maildomain)
 
->>>>>>> d282ed9c
         path_info = environ.get('PATH_INFO', '')
 
         # The API handles its own authentication via keys
@@ -194,7 +187,7 @@
         else:
             log.debug("Unable to identify user.  %s not found" % self.remote_user_header)
             for k, v in environ.iteritems():
-                log.debug("%s = %s" , k, v)
+                log.debug("%s = %s", k, v)
 
             title = "Access to Galaxy is denied"
             message = """
