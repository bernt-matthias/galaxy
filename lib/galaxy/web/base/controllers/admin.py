--- conflicted
+++ resolved
@@ -1089,11 +1089,6 @@
                                                    trans.app.model.Job.state == trans.app.model.Job.states.RUNNING,
                                                    trans.app.model.Job.state == trans.app.model.Job.states.UPLOAD ) ) ) \
                                .order_by( trans.app.model.Job.table.c.update_time.desc() )
-        recent_jobs = trans.sa_session.query( trans.app.model.Job ) \
-                               .filter( and_( trans.app.model.Job.table.c.update_time > cutoff_time,
-                                              or_( trans.app.model.Job.state == trans.app.model.Job.states.ERROR,
-                                                   trans.app.model.Job.state == trans.app.model.Job.states.OK) ) ) \
-                               .order_by( trans.app.model.Job.table.c.update_time.desc() )
         last_updated = {}
         for job in jobs:
             delta = datetime.utcnow() - job.update_time
@@ -1101,38 +1096,13 @@
                 last_updated[job.id] = '%s hours' % int( delta.seconds / 60 / 60 )
             else:
                 last_updated[job.id] = '%s minutes' % int( delta.seconds / 60 )
-        finished = {}
-        for job in recent_jobs:
-            delta = datetime.utcnow() - job.update_time
-            if delta > timedelta( minutes=60 ):
-                finished[job.id] = '%s hours' % int( delta.seconds / 60 / 60 )
-            else:
-                finished[job.id] = '%s minutes' % int( delta.seconds / 60 )
         return trans.fill_template( '/admin/jobs.mako',
                                     jobs = jobs,
-                                    recent_jobs = recent_jobs,
                                     last_updated = last_updated,
-                                    finished = finished,
                                     cutoff = cutoff,
                                     msg = msg,
-<<<<<<< HEAD
-                                    status = status )
-    
-    @web.expose
-    @web.require_admin
-    def job_info( self, trans, jobid=None ):        
-        job = None
-        if jobid is not None:
-            job = trans.sa_session.query( trans.app.model.Job ).get(jobid)            
-        return trans.fill_template( '/webapps/reports/job_info.mako',
-                                        job=job,
-                                        message="<a href='jobs'>Back</a>" )
-                                        
-
-=======
                                     status = status,
                                     job_lock = job_lock)
->>>>>>> 170e092a
 
 ## ---- Utility methods -------------------------------------------------------
 
