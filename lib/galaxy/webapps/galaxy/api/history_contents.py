--- conflicted
+++ resolved
@@ -299,11 +299,7 @@
         # copy from library dataset
         hda = None
         if source == 'library':
-<<<<<<< HEAD
-            ld = self.get_library_dataset(trans, content, check_ownership=False, check_accessible=False)
-=======
-            ld = self.get_library_dataset( trans, content )
->>>>>>> eab30c96
+            ld = self.get_library_dataset(trans, content)
             # TODO: why would get_library_dataset NOT return a library dataset?
             if type(ld) is not trans.app.model.LibraryDataset:
                 raise exceptions.RequestParameterInvalidException(
