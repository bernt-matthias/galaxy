"""
API operations on the contents of a history.
"""
import logging
from typing import (
    Any,
    Dict,
    List,
    Optional,
    Union,
)

from fastapi import (
    Body,
    Depends,
    Header,
    Path,
    Query,
)
from pydantic.error_wrappers import ValidationError
from starlette import status
from starlette.responses import (
    Response,
    StreamingResponse,
)

from galaxy import util
from galaxy.managers.context import ProvidesHistoryContext
from galaxy.schema import (
    FilterQueryParams,
    SerializationParams,
    ValueFilterQueryParams,
)
from galaxy.schema.fields import DecodedDatabaseIdField
from galaxy.schema.schema import (
    AnyHistoryContentItem,
    AnyJobStateSummary,
    AsyncFile,
    AsyncTaskResultSummary,
    DatasetAssociationRoles,
    DatasetSourceType,
    DeleteHistoryContentPayload,
    DeleteHistoryContentResult,
    HistoryContentBulkOperationPayload,
    HistoryContentBulkOperationResult,
    HistoryContentsArchiveDryRunResult,
    HistoryContentsResult,
    HistoryContentsWithStatsResult,
    HistoryContentType,
    MaterializeDatasetInstanceAPIRequest,
    MaterializeDatasetInstanceRequest,
    StoreExportPayload,
    UpdateDatasetPermissionsPayload,
    UpdateHistoryContentsBatchPayload,
    UpdateHistoryContentsPayload,
    WriteStoreToPayload,
)
from galaxy.web.framework.decorators import validation_error_to_message_exception
from galaxy.webapps.galaxy.api import (
    depends,
    DependsOnTrans,
    Router,
)
from galaxy.webapps.galaxy.api.common import (
    get_filter_query_params,
    get_update_permission_payload,
    get_value_filter_query_params,
    query_serialization_params,
)
from galaxy.webapps.galaxy.services.history_contents import (
    CreateHistoryContentFromStore,
    CreateHistoryContentPayload,
    HistoriesContentsService,
    HistoryContentsIndexJobsSummaryParams,
    HistoryContentsIndexParams,
    LegacyHistoryContentsIndexParams,
)

log = logging.getLogger(__name__)


router = Router(tags=["histories"])

HistoryIDPathParam: DecodedDatabaseIdField = Path(..., title="History ID", description="The ID of the History.")

HistoryItemIDPathParam: DecodedDatabaseIdField = Path(
    ..., title="History Item ID", description="The ID of the item (`HDA`/`HDCA`) contained in the history."
)

HistoryHDCAIDPathParam: DecodedDatabaseIdField = Path(
    ..., title="History Dataset Collection ID", description="The ID of the `HDCA` contained in the history."
)

ContentTypeQueryParam = Query(
    default=HistoryContentType.dataset,
    title="Content Type",
    description="The type of the history element to show.",
    example=HistoryContentType.dataset,
)

CONTENT_DELETE_RESPONSES = {
    200: {
        "description": "Request has been executed.",
        "model": DeleteHistoryContentResult,
    },
    202: {
        "description": "Request accepted, processing will finish later.",
        "model": DeleteHistoryContentResult,
    },
}


def get_index_query_params(
    v: Optional[str] = Query(  # Should this be deprecated at some point and directly use the latest version by default?
        default=None,
        title="Version",
        description=(
            "Only `dev` value is allowed. Set it to use the latest version of this endpoint. "
            "**All parameters marked as `deprecated` will be ignored when this parameter is set.**"
        ),
        example="dev",
    ),
    dataset_details: Optional[str] = Query(
        default=None,
        alias="details",
        title="Dataset Details",
        description=(
            "A comma-separated list of encoded dataset IDs that will return additional (full) details "
            "instead of the *summary* default information."
        ),
        deprecated=True,  # TODO: remove 'dataset_details' when the UI doesn't need it
    ),
) -> HistoryContentsIndexParams:
    """This function is meant to be used as a dependency to render the OpenAPI documentation
    correctly"""
    return parse_index_query_params(
        v=v,
        dataset_details=dataset_details,
    )


def parse_index_query_params(
    v: Optional[str] = None,
    dataset_details: Optional[str] = None,
    **_,  # Additional params are ignored
) -> HistoryContentsIndexParams:
    """Parses query parameters for the history contents `index` operation
    and returns a model containing the values in the correct type."""
    try:
        return HistoryContentsIndexParams(
            v=v,
            dataset_details=parse_dataset_details(dataset_details),
        )
    except ValidationError as e:
        raise validation_error_to_message_exception(e)


def get_legacy_index_query_params(
    ids: Optional[str] = Query(
        default=None,
        title="IDs",
        description=(
            "A comma-separated list of encoded `HDA/HDCA` IDs. If this list is provided, only information about the "
            "specific datasets will be returned. Also, setting this value will return `all` details of the content item."
        ),
        deprecated=True,
    ),
    types: Optional[List[str]] = Query(
        default=None,
        title="Types",
        description=(
            "A list or comma-separated list of kinds of contents to return "
            "(currently just `dataset` and `dataset_collection` are available). "
            "If unset, all types will be returned."
        ),
        deprecated=True,
    ),
    type: Optional[str] = Query(
        default=None,
        include_in_schema=False,
        deprecated=True,
    ),
    details: Optional[str] = Query(
        default=None,
        title="Details",
        description=("Legacy name for the `dataset_details` parameter."),
        deprecated=True,
    ),
    deleted: Optional[bool] = Query(
        default=None,
        title="Deleted",
        description="Whether to return deleted or undeleted datasets only. Leave unset for both.",
        deprecated=True,
    ),
    visible: Optional[bool] = Query(
        default=None,
        title="Visible",
        description="Whether to return visible or hidden datasets only. Leave unset for both.",
        deprecated=True,
    ),
) -> LegacyHistoryContentsIndexParams:
    """This function is meant to be used as a dependency to render the OpenAPI documentation
    correctly"""
    return parse_legacy_index_query_params(
        ids=ids,
        types=types or type,
        details=details,
        deleted=deleted,
        visible=visible,
    )


def parse_legacy_index_query_params(
    ids: Optional[str] = None,
    types: Optional[Union[List[str], str]] = None,
    details: Optional[str] = None,
    deleted: Optional[bool] = None,
    visible: Optional[bool] = None,
    **_,  # Additional params are ignored
) -> LegacyHistoryContentsIndexParams:
    """Parses (legacy) query parameters for the history contents `index` operation
    and returns a model containing the values in the correct type."""
    if types:
        if isinstance(types, list) and len(types) == 1:  # Support ?types=dataset,dataset_collection
            content_types = util.listify(types[0])
        else:  # Support ?types=dataset&types=dataset_collection
            content_types = util.listify(types)
    else:
        content_types = [e.value for e in HistoryContentType]

    id_list = None
    if ids:
        id_list = util.listify(ids)
        # If explicit ids given, always used detailed result.
        dataset_details = "all"
    else:
        dataset_details = parse_dataset_details(details)

    try:
        return LegacyHistoryContentsIndexParams(
            types=content_types,
            ids=id_list,
            deleted=deleted,
            visible=visible,
            dataset_details=dataset_details,
        )
    except ValidationError as e:
        raise validation_error_to_message_exception(e)


def parse_dataset_details(details: Optional[str]):
    """Parses the different values that the `dataset_details` parameter
    can have from a string."""
    dataset_details = None
    if details is not None and details != "all":
        dataset_details = set(util.listify(details))
    else:  # either None or 'all'
        dataset_details = details  # type: ignore
    return dataset_details


def get_index_jobs_summary_params(
    ids: Optional[str] = Query(
        default=None,
        title="IDs",
        description=(
            "A comma-separated list of encoded ids of job summary objects to return - if `ids` "
            "is specified types must also be specified and have same length."
        ),
    ),
    types: Optional[str] = Query(
        default=None,
        title="Types",
        description=(
            "A comma-separated list of type of object represented by elements in the `ids` array - any of "
            "`Job`, `ImplicitCollectionJob`, or `WorkflowInvocation`."
        ),
    ),
) -> HistoryContentsIndexJobsSummaryParams:
    """This function is meant to be used as a dependency to render the OpenAPI documentation
    correctly"""
    return parse_index_jobs_summary_params(
        ids=ids,
        types=types,
    )


def parse_index_jobs_summary_params(
    ids: Optional[str] = None,
    types: Optional[str] = None,
    **_,  # Additional params are ignored
) -> HistoryContentsIndexJobsSummaryParams:
    """Parses query parameters for the history contents `index_jobs_summary` operation
    and returns a model containing the values in the correct type."""
    return HistoryContentsIndexJobsSummaryParams(ids=util.listify(ids), types=util.listify(types))


@router.cbv
class FastAPIHistoryContents:
    service: HistoriesContentsService = depends(HistoriesContentsService)

    @router.get(
        "/api/histories/{history_id}/contents/{type}s",
        summary="Returns the contents of the given history filtered by type.",
    )
    @router.get(
        "/api/histories/{history_id}/contents",
        name="history_contents",
        summary="Returns the contents of the given history.",
        responses={
            200: {
                "description": ("The contents of the history that match the query."),
                "content": {
                    "application/json": {
                        "schema": {  # HistoryContentsResult.schema(),
                            "ref": "#/components/schemas/HistoryContentsResult"
                        },
                    },
                    HistoryContentsWithStatsResult.__accept_type__: {
                        "schema": {  # HistoryContentsWithStatsResult.schema(),
                            "ref": "#/components/schemas/HistoryContentsWithStatsResult"
                        },
                    },
                },
            },
        },
    )
    def index(
        self,
        trans: ProvidesHistoryContext = DependsOnTrans,
        history_id: DecodedDatabaseIdField = HistoryIDPathParam,
        index_params: HistoryContentsIndexParams = Depends(get_index_query_params),
        legacy_params: LegacyHistoryContentsIndexParams = Depends(get_legacy_index_query_params),
        serialization_params: SerializationParams = Depends(query_serialization_params),
        filter_query_params: FilterQueryParams = Depends(get_filter_query_params),
        accept: str = Header(default="application/json", include_in_schema=False),
    ) -> Union[HistoryContentsResult, HistoryContentsWithStatsResult]:
        """
        Return a list of `HDA`/`HDCA` data for the history with the given ``ID``.

        - The contents can be filtered and queried using the appropriate parameters.
        - The amount of information returned for each item can be customized.

        **Note**: Anonymous users are allowed to get their current history contents.
        """
        items = self.service.index(
            trans,
            history_id,
            index_params,
            legacy_params,
            serialization_params,
            filter_query_params,
            accept,
        )
        return items

    @router.get(
        "/api/histories/{history_id}/contents/{type}s/{id}/jobs_summary",
        summary="Return detailed information about an `HDA` or `HDCAs` jobs.",
    )
    def show_jobs_summary(
        self,
        trans: ProvidesHistoryContext = DependsOnTrans,
        history_id: DecodedDatabaseIdField = HistoryIDPathParam,
        id: DecodedDatabaseIdField = HistoryItemIDPathParam,
        type: HistoryContentType = ContentTypeQueryParam,
    ) -> AnyJobStateSummary:
        """Return detailed information about an `HDA` or `HDCAs` jobs.

        **Warning**: We allow anyone to fetch job state information about any object they
        can guess an encoded ID for - it isn't considered protected data. This keeps
        polling IDs as part of state calculation for large histories and collections as
        efficient as possible.
        """
        return self.service.show_jobs_summary(trans, id, contents_type=type)

    @router.get(
        "/api/histories/{history_id}/contents/{type}s/{id}",
        name="history_content_typed",
        summary="Return detailed information about a specific HDA or HDCA with the given `ID` within a history.",
    )
    @router.get(
        "/api/histories/{history_id}/contents/{id}",
        name="history_content",
<<<<<<< HEAD
        summary="Return detailed information about an HDA within a history.",
=======
        summary="Return detailed information about an HDA within a history. ``/api/histories/{history_id}/contents/{type}s/{id}`` should be used instead.",
        response_model_exclude_unset=True,
>>>>>>> e7092b6d
        deprecated=True,
    )
    def show(
        self,
        trans: ProvidesHistoryContext = DependsOnTrans,
        history_id: DecodedDatabaseIdField = HistoryIDPathParam,
        id: DecodedDatabaseIdField = HistoryItemIDPathParam,
        type: HistoryContentType = ContentTypeQueryParam,
        fuzzy_count: Optional[int] = Query(
            default=None,
            title="Fuzzy Count",
            description=(
                "This value can be used to broadly restrict the magnitude "
                "of the number of elements returned via the API for large "
                "collections. The number of actual elements returned may "
                'be "a bit" more than this number or "a lot" less - varying '
                "on the depth of nesting, balance of nesting at each level, "
                "and size of target collection. The consumer of this API should "
                "not expect a stable number or pre-calculable number of "
                "elements to be produced given this parameter - the only "
                "promise is that this API will not respond with an order "
                "of magnitude more elements estimated with this value. "
                'The UI uses this parameter to fetch a "balanced" concept of '
                'the "start" of large collections at every depth of the '
                "collection."
            ),
        ),
        serialization_params: SerializationParams = Depends(query_serialization_params),
    ) -> AnyHistoryContentItem:
        """
        Return detailed information about an `HDA` or `HDCA` within a history.

        **Note**: Anonymous users are allowed to get their current history contents.
        """
        return self.service.show(
            trans,
            id=id,
            serialization_params=serialization_params,
            contents_type=type,
            fuzzy_count=fuzzy_count,
        )

    @router.post(
        "/api/histories/{history_id}/contents/{type}s/{id}/prepare_store_download",
        summary="Prepare a dataset or dataset collection for export-style download.",
    )
    def prepare_store_download(
        self,
        trans: ProvidesHistoryContext = DependsOnTrans,
        history_id: DecodedDatabaseIdField = HistoryIDPathParam,
        id: DecodedDatabaseIdField = HistoryItemIDPathParam,
        type: HistoryContentType = ContentTypeQueryParam,
        payload: StoreExportPayload = Body(...),
    ) -> AsyncFile:
        return self.service.prepare_store_download(
            trans,
            id,
            contents_type=type,
            payload=payload,
        )

    @router.post(
        "/api/histories/{history_id}/contents/{type}s/{id}/write_store",
        summary="Prepare a dataset or dataset collection for export-style download and write to supplied URI.",
    )
    def write_store(
        self,
        trans: ProvidesHistoryContext = DependsOnTrans,
        history_id: DecodedDatabaseIdField = HistoryIDPathParam,
        id: DecodedDatabaseIdField = HistoryItemIDPathParam,
        type: HistoryContentType = ContentTypeQueryParam,
        payload: WriteStoreToPayload = Body(...),
    ) -> AsyncTaskResultSummary:
        return self.service.write_store(
            trans,
            id,
            contents_type=type,
            payload=payload,
        )

    @router.get(
        "/api/histories/{history_id}/jobs_summary",
        summary="Return job state summary info for jobs, implicit groups jobs for collections or workflow invocations.",
    )
    def index_jobs_summary(
        self,
        trans: ProvidesHistoryContext = DependsOnTrans,
        history_id: DecodedDatabaseIdField = HistoryIDPathParam,
        params: HistoryContentsIndexJobsSummaryParams = Depends(get_index_jobs_summary_params),
    ) -> List[AnyJobStateSummary]:
        """Return job state summary info for jobs, implicit groups jobs for collections or workflow invocations.

        **Warning**: We allow anyone to fetch job state information about any object they
        can guess an encoded ID for - it isn't considered protected data. This keeps
        polling IDs as part of state calculation for large histories and collections as
        efficient as possible.
        """
        return self.service.index_jobs_summary(trans, params)

    @router.get(
        "/api/histories/{history_id}/contents/dataset_collections/{id}/download",
        summary="Download the content of a dataset collection as a `zip` archive.",
        response_class=StreamingResponse,
    )
    @router.get(
        "/api/dataset_collections/{id}/download",
        summary="Download the content of a dataset collection as a `zip` archive.",
        response_class=StreamingResponse,
        tags=["dataset collections"],
    )
    def download_dataset_collection(
        self,
        trans: ProvidesHistoryContext = DependsOnTrans,
        history_id: Optional[DecodedDatabaseIdField] = Query(
            default=None,
            description="The encoded database identifier of the History.",
        ),
        id: DecodedDatabaseIdField = HistoryHDCAIDPathParam,
    ):
        """Download the content of a history dataset collection as a `zip` archive
        while maintaining approximate collection structure.
        """
        archive = self.service.get_dataset_collection_archive_for_download(trans, id)
        return StreamingResponse(archive.response(), headers=archive.get_headers())

    @router.post(
        "/api/histories/{history_id}/contents/dataset_collections/{id}/prepare_download",
        summary="Prepare an short term storage object that the collection will be downloaded to.",
        include_in_schema=False,
    )
    @router.post(
        "/api/dataset_collections/{id}/prepare_download",
        summary="Prepare an short term storage object that the collection will be downloaded to.",
        responses={
            200: {
                "description": "Short term storage reference for async monitoring of this download.",
            },
            501: {"description": "Required asynchronous tasks required for this operation not available."},
        },
        tags=["dataset collections"],
    )
    def prepare_collection_download(
        self,
        trans: ProvidesHistoryContext = DependsOnTrans,
        id: DecodedDatabaseIdField = HistoryHDCAIDPathParam,
    ) -> AsyncFile:
        """The history dataset collection will be written as a `zip` archive to the
        returned short term storage object. Progress tracking this file's creation
        can be tracked with the short_term_storage API.
        """
        return self.service.prepare_collection_download(trans, id)

    @router.post(
        "/api/histories/{history_id}/contents/{type}s",
        summary="Create a new `HDA` or `HDCA` in the given History.",
    )
    @router.post(
        "/api/histories/{history_id}/contents",
        summary="Create a new `HDA` or `HDCA` in the given History.",
        deprecated=True,
    )
    def create(
        self,
        trans: ProvidesHistoryContext = DependsOnTrans,
        history_id: DecodedDatabaseIdField = HistoryIDPathParam,
        type: Optional[HistoryContentType] = Query(
            default=None,
            title="Content Type",
            description="The type of the history element to create.",
            example=HistoryContentType.dataset,
        ),
        serialization_params: SerializationParams = Depends(query_serialization_params),
        payload: CreateHistoryContentPayload = Body(...),
    ) -> Union[AnyHistoryContentItem, List[AnyHistoryContentItem]]:
        """Create a new `HDA` or `HDCA` in the given History."""
        payload.type = type or payload.type
        return self.service.create(trans, history_id, payload, serialization_params)

    @router.put(
        "/api/histories/{history_id}/contents/{dataset_id}/permissions",
        summary="Set permissions of the given history dataset to the given role ids.",
    )
    def update_permissions(
        self,
        trans: ProvidesHistoryContext = DependsOnTrans,
        history_id: DecodedDatabaseIdField = HistoryIDPathParam,
        dataset_id: DecodedDatabaseIdField = HistoryItemIDPathParam,
        # Using a generic Dict here as an attempt on supporting multiple aliases for the permissions params.
        payload: Dict[str, Any] = Body(
            default=...,
            example=UpdateDatasetPermissionsPayload(),
        ),
    ) -> DatasetAssociationRoles:
        """Set permissions of the given history dataset to the given role ids."""
        update_payload = get_update_permission_payload(payload)
        return self.service.update_permissions(trans, dataset_id, update_payload)

    @router.put(
        "/api/histories/{history_id}/contents",
        summary="Batch update specific properties of a set items contained in the given History.",
    )
    def update_batch(
        self,
        trans: ProvidesHistoryContext = DependsOnTrans,
        history_id: DecodedDatabaseIdField = HistoryIDPathParam,
        serialization_params: SerializationParams = Depends(query_serialization_params),
        payload: UpdateHistoryContentsBatchPayload = Body(...),
    ) -> HistoryContentsResult:
        """Batch update specific properties of a set items contained in the given History.

        If you provide an invalid/unknown property key the request will not fail, but no changes
        will be made to the items.
        """
        result = self.service.update_batch(trans, history_id, payload, serialization_params)
        return HistoryContentsResult.construct(__root__=result)

    @router.put(
        "/api/histories/{history_id}/contents/bulk",
        summary="Executes an operation on a set of items contained in the given History.",
    )
    def bulk_operation(
        self,
        trans: ProvidesHistoryContext = DependsOnTrans,
        history_id: DecodedDatabaseIdField = HistoryIDPathParam,
        filter_query_params: ValueFilterQueryParams = Depends(get_value_filter_query_params),
        payload: HistoryContentBulkOperationPayload = Body(...),
    ) -> HistoryContentBulkOperationResult:
        """Executes an operation on a set of items contained in the given History.

        The items to be processed can be explicitly set or determined by a dynamic query.
        """
        return self.service.bulk_operation(trans, history_id, filter_query_params, payload)

    @router.put(
        "/api/histories/{history_id}/contents/{id}/validate",
        summary="Validates the metadata associated with a dataset within a History.",
    )
    def validate(
        self,
        trans: ProvidesHistoryContext = DependsOnTrans,
        history_id: DecodedDatabaseIdField = HistoryIDPathParam,
        id: DecodedDatabaseIdField = HistoryItemIDPathParam,
    ) -> dict:  # TODO: define a response?
        """Validates the metadata associated with a dataset within a History."""
        return self.service.validate(trans, history_id, id)

    @router.put(
        "/api/histories/{history_id}/contents/{type}s/{id}",
        summary="Updates the values for the history content item with the given ``ID``.",
    )
    @router.put(
        "/api/histories/{history_id}/contents/{id}",
<<<<<<< HEAD
        summary="Updates the values for the history content item with the given ``ID``.",
=======
        summary="Updates the values for the history content item with the given ``ID``. ``/api/histories/{history_id}/contents/{type}s/{id}`` should be used instead.",
        response_model_exclude_unset=True,
>>>>>>> e7092b6d
        deprecated=True,
    )
    def update(
        self,
        trans: ProvidesHistoryContext = DependsOnTrans,
        history_id: DecodedDatabaseIdField = HistoryIDPathParam,
        id: DecodedDatabaseIdField = HistoryItemIDPathParam,
        type: HistoryContentType = ContentTypeQueryParam,
        serialization_params: SerializationParams = Depends(query_serialization_params),
        payload: UpdateHistoryContentsPayload = Body(...),
    ) -> AnyHistoryContentItem:
        """Updates the values for the history content item with the given ``ID``."""
        return self.service.update(trans, history_id, id, payload.dict(), serialization_params, contents_type=type)

    @router.delete(
        "/api/histories/{history_id}/contents/{type}s/{id}",
        summary="Delete the history content with the given ``ID`` and specified type.",
        responses=CONTENT_DELETE_RESPONSES,
    )
    @router.delete(
        "/api/histories/{history_id}/contents/{id}",
        summary="Delete the history dataset with the given ``ID``.",
        responses=CONTENT_DELETE_RESPONSES,
    )
    def delete(
        self,
        response: Response,
        trans: ProvidesHistoryContext = DependsOnTrans,
        history_id: DecodedDatabaseIdField = HistoryIDPathParam,
        id: DecodedDatabaseIdField = HistoryItemIDPathParam,
        type: HistoryContentType = ContentTypeQueryParam,
        serialization_params: SerializationParams = Depends(query_serialization_params),
        purge: Optional[bool] = Query(
            default=False,
            title="Purge",
            description="Whether to remove from disk the target HDA or child HDAs of the target HDCA.",
            deprecated=True,
        ),
        recursive: Optional[bool] = Query(
            default=False,
            title="Recursive",
            description="When deleting a dataset collection, whether to also delete containing datasets.",
            deprecated=True,
        ),
        stop_job: Optional[bool] = Query(
            default=False,
            title="Stop Job",
            description="Whether to stop the creating job if all outputs of the job have been deleted.",
            deprecated=True,
        ),
        payload: DeleteHistoryContentPayload = Body(None),
    ):
        """
        Delete the history content with the given ``ID`` and specified type (defaults to dataset).

        **Note**: Currently does not stop any active jobs for which this dataset is an output.
        """
        # TODO: should we just use the default payload and deprecate the query params?
        if payload is None:
            payload = DeleteHistoryContentPayload()
        payload.purge = payload.purge or purge is True
        payload.recursive = payload.recursive or recursive is True
        payload.stop_job = payload.stop_job or stop_job is True
        rval = self.service.delete(
            trans,
            id=id,
            serialization_params=serialization_params,
            contents_type=type,
            payload=payload,
        )
        async_result = rval.pop("async_result", None)
        if async_result:
            response.status_code = status.HTTP_202_ACCEPTED
        return rval

    @router.get(
        "/api/histories/{history_id}/contents/archive/{filename}.{format}",
        summary="Build and return a compressed archive of the selected history contents.",
    )
    @router.get(
        "/api/histories/{history_id}/contents/archive",
        summary="Build and return a compressed archive of the selected history contents.",
    )
    def archive(
        self,
        trans: ProvidesHistoryContext = DependsOnTrans,
        history_id: DecodedDatabaseIdField = HistoryIDPathParam,
        filename: Optional[str] = Query(
            default=None,
            description="The name that the Archive will have (defaults to history name).",
        ),
        format: Optional[str] = Query(
            default="zip",
            description="Output format of the archive.",
            deprecated=True,  # Looks like is not really used?
        ),
        dry_run: Optional[bool] = Query(
            default=True,
            description="Whether to return the archive and file paths only (as JSON) and not an actual archive file.",
        ),
        filter_query_params: FilterQueryParams = Depends(get_filter_query_params),
    ):
        """Build and return a compressed archive of the selected history contents.

        **Note**: this is a volatile endpoint and settings and behavior may change."""
        archive = self.service.archive(trans, history_id, filter_query_params, filename, dry_run)
        if isinstance(archive, HistoryContentsArchiveDryRunResult):
            return archive
        return StreamingResponse(archive.response(), headers=archive.get_headers())

    @router.post("/api/histories/{history_id}/contents_from_store", summary="Create contents from store.")
    def create_from_store(
        self,
        trans: ProvidesHistoryContext = DependsOnTrans,
        history_id: DecodedDatabaseIdField = HistoryIDPathParam,
        serialization_params: SerializationParams = Depends(query_serialization_params),
        create_payload: CreateHistoryContentFromStore = Body(...),
    ) -> List[AnyHistoryContentItem]:
        """
        Create history contents from model store.
        Input can be a tarfile created with build_objects script distributed
        with galaxy-data, from an exported history with files stripped out,
        or hand-crafted JSON dictionary.
        """
        return self.service.create_from_store(trans, history_id, create_payload, serialization_params)

    @router.post(
        "/api/histories/{history_id}/contents/datasets/{id}/materialize",
        summary="Materialize a deferred dataset into real, usable dataset.",
    )
    def materialize_dataset(
        self,
        trans: ProvidesHistoryContext = DependsOnTrans,
        history_id: DecodedDatabaseIdField = HistoryIDPathParam,
        id: DecodedDatabaseIdField = HistoryItemIDPathParam,
    ) -> AsyncTaskResultSummary:
        materialize_request = MaterializeDatasetInstanceRequest.construct(
            history_id=history_id,
            source=DatasetSourceType.hda,
            content=id,
        )
        rval = self.service.materialize(trans, materialize_request)
        return rval

    @router.post(
        "/api/histories/{history_id}/materialize",
        summary="Materialize a deferred library or HDA dataset into real, usable dataset in specified history.",
    )
    def materialize_to_history(
        self,
        trans: ProvidesHistoryContext = DependsOnTrans,
        history_id: DecodedDatabaseIdField = HistoryIDPathParam,
        materialize_api_payload: MaterializeDatasetInstanceAPIRequest = Body(...),
    ) -> AsyncTaskResultSummary:
        materialize_request: MaterializeDatasetInstanceRequest = MaterializeDatasetInstanceRequest.construct(
            history_id=history_id, **materialize_api_payload.dict()
        )
        rval = self.service.materialize(trans, materialize_request)
        return rval<|MERGE_RESOLUTION|>--- conflicted
+++ resolved
@@ -382,12 +382,7 @@
     @router.get(
         "/api/histories/{history_id}/contents/{id}",
         name="history_content",
-<<<<<<< HEAD
-        summary="Return detailed information about an HDA within a history.",
-=======
         summary="Return detailed information about an HDA within a history. ``/api/histories/{history_id}/contents/{type}s/{id}`` should be used instead.",
-        response_model_exclude_unset=True,
->>>>>>> e7092b6d
         deprecated=True,
     )
     def show(
@@ -640,12 +635,7 @@
     )
     @router.put(
         "/api/histories/{history_id}/contents/{id}",
-<<<<<<< HEAD
-        summary="Updates the values for the history content item with the given ``ID``.",
-=======
         summary="Updates the values for the history content item with the given ``ID``. ``/api/histories/{history_id}/contents/{type}s/{id}`` should be used instead.",
-        response_model_exclude_unset=True,
->>>>>>> e7092b6d
         deprecated=True,
     )
     def update(
