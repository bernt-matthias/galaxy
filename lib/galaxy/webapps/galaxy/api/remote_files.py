"""
API operations on remote files.
"""
import os
import time
import hashlib
from galaxy import exceptions
from galaxy.web import _future_expose_api as expose_api
from galaxy.util import jstree, unicodify
from galaxy.web.base.controller import BaseAPIController
from operator import itemgetter

import logging
log = logging.getLogger(__name__)


class RemoteFilesAPIController(BaseAPIController):

    @expose_api
    def index(self, trans, **kwd):
        """
        GET /api/remote_files/

        Displays remote files.

        :param  target:      target to load available datasets from, defaults to ftp
            possible values: ftp, userdir, importdir
        :type   target:      str

        :param  format:      requested format of data, defaults to flat
            possible values: flat, jstree, ajax

        :returns:   list of available files
        :rtype:     list
        """
        target = kwd.get('target', None)
        format = kwd.get('format', None)

        if target == 'userdir':
            user_login = trans.user.email
            user_base_dir = trans.app.config.user_library_import_dir
            if user_base_dir is None:
                raise exceptions.ConfigDoesNotAllowException('The configuration of this Galaxy instance does not allow upload from user directories.')
            full_import_dir = os.path.join(user_base_dir, user_login)
            if not os.path.exists(full_import_dir):
                raise exceptions.ObjectNotFound('You do not have any files in your user directory. Use FTP to upload there.')
            if full_import_dir is not None:
                if format == 'jstree':
                    disable = kwd.get('disable', 'folders')
                    try:
                        userdir_jstree = self.__create_jstree(full_import_dir, disable)
                        response = userdir_jstree.jsonData()
                    except Exception as exception:
                        log.debug(str(exception))
                        raise exceptions.InternalServerError('Could not create tree representation of the given folder: ' + str(full_import_dir))
                    if not response:
                        raise exceptions.ObjectNotFound('You do not have any files in your user directory. Use FTP to upload there.')
                elif format == 'ajax':
                    raise exceptions.NotImplemented('Not implemented yet. Sorry.')
                else:
                    try:
                        response = self.__load_all_filenames(full_import_dir)
                    except Exception as exception:
                        log.error('Could not get user import files: %s', str(exception), exc_info=True)
                        raise exceptions.InternalServerError('Could not get the files from your user directory folder.')
            else:
                raise exceptions.InternalServerError('Could not get the files from your user directory folder.')
        elif target == 'importdir':
            base_dir = trans.app.config.library_import_dir
            if base_dir is None:
                raise exceptions.ConfigDoesNotAllowException('The configuration of this Galaxy instance does not allow usage of import directory.')
            if format == 'jstree':
                disable = kwd.get('disable', 'folders')
                try:
                    importdir_jstree = self.__create_jstree(base_dir, disable)
                    response = importdir_jstree.jsonData()
                except Exception as exception:
                    log.debug(str(exception))
                    raise exceptions.InternalServerError('Could not create tree representation of the given folder: ' + str(base_dir))
            elif format == 'ajax':
                raise exceptions.NotImplemented('Not implemented yet. Sorry.')
            else:
                try:
                    response = self.__load_all_filenames(base_dir)
                except Exception as exception:
                    log.error('Could not get user import files: %s', str(exception), exc_info=True)
                    raise exceptions.InternalServerError('Could not get the files from your import directory folder.')
        else:
            user_ftp_base_dir = trans.app.config.ftp_upload_dir
            if user_ftp_base_dir is None:
                raise exceptions.ConfigDoesNotAllowException('The configuration of this Galaxy instance does not allow upload from FTP directories.')
            try:
                user_ftp_dir = trans.user_ftp_dir
                if user_ftp_dir is not None:
                    response = self.__load_all_filenames(user_ftp_dir)
                else:
                    log.warning('You do not have an FTP directory named as your login at this Galaxy instance.')
                    return None
            except Exception as exception:
                log.warning('Could not get ftp files: %s', str(exception), exc_info=True)
                return None
        return response

    def __load_all_filenames(self, directory):
        """
        Loads recursively all files within the given folder and its
        subfolders and returns a flat list.
        """
        response = []
<<<<<<< HEAD
        if os.path.exists(directory):
=======
        if os.path.exists(directory) and not os.path.islink(directory):
>>>>>>> 2f2acb98
            for (dirpath, dirnames, filenames) in os.walk(directory):
                for filename in filenames:
                    path = os.path.relpath(os.path.join(dirpath, filename), directory)
                    statinfo = os.lstat(os.path.join(dirpath, filename))
                    response.append(dict(path=path,
                                         size=statinfo.st_size,
                                         ctime=time.strftime("%m/%d/%Y %I:%M:%S %p", time.localtime(statinfo.st_ctime))))
        else:
            log.warning("The directory \"%s\" does not exist." % directory)
            return response
        # sort by path
        response = sorted(response, key=itemgetter("path"))
        return response

    def __create_jstree(self, directory, disable='folders'):
        """
        Loads recursively all files and folders within the given folder
        and its subfolders and returns jstree representation
        of its structure.
        """
        userdir_jstree = None
        jstree_paths = []
<<<<<<< HEAD
        if os.path.exists(directory):
=======
        if os.path.exists(directory) and not os.path.islink(directory):
>>>>>>> 2f2acb98
            for (dirpath, dirnames, filenames) in os.walk(directory):
                for dirname in dirnames:
                    dir_path = os.path.relpath(os.path.join(dirpath, dirname), directory)
                    dir_path_hash = hashlib.sha1(unicodify(dir_path).encode('utf-8')).hexdigest()
                    disabled = True if disable == 'folders' else False
                    jstree_paths.append(jstree.Path(dir_path, dir_path_hash, {'type': 'folder', 'state': {'disabled': disabled}, 'li_attr': {'full_path': dir_path}}))

                for filename in filenames:
                    file_path = os.path.relpath(os.path.join(dirpath, filename), directory)
                    file_path_hash = hashlib.sha1(unicodify(file_path).encode('utf-8')).hexdigest()
                    disabled = True if disable == 'files' else False
                    jstree_paths.append(jstree.Path(file_path, file_path_hash, {'type': 'file', 'state': {'disabled': disabled}, 'li_attr': {'full_path': file_path}}))
        else:
            raise exceptions.ConfigDoesNotAllowException('The given directory does not exist.')
        userdir_jstree = jstree.JSTree(jstree_paths)
        return userdir_jstree<|MERGE_RESOLUTION|>--- conflicted
+++ resolved
@@ -107,11 +107,7 @@
         subfolders and returns a flat list.
         """
         response = []
-<<<<<<< HEAD
-        if os.path.exists(directory):
-=======
         if os.path.exists(directory) and not os.path.islink(directory):
->>>>>>> 2f2acb98
             for (dirpath, dirnames, filenames) in os.walk(directory):
                 for filename in filenames:
                     path = os.path.relpath(os.path.join(dirpath, filename), directory)
@@ -134,11 +130,7 @@
         """
         userdir_jstree = None
         jstree_paths = []
-<<<<<<< HEAD
-        if os.path.exists(directory):
-=======
         if os.path.exists(directory) and not os.path.islink(directory):
->>>>>>> 2f2acb98
             for (dirpath, dirnames, filenames) in os.walk(directory):
                 for dirname in dirnames:
                     dir_path = os.path.relpath(os.path.join(dirpath, dirname), directory)
