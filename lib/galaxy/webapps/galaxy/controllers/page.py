--- conflicted
+++ resolved
@@ -32,11 +32,7 @@
     default_filter = {"published": "All", "tags": "All", "title": "All", "sharing": "All"}
     default_sort_key = "-update_time"
     columns = [
-<<<<<<< HEAD
-        grids.TextColumn("Title", key="title", attach_popup=True, filterable="advanced"),
-=======
         grids.TextColumn("Title", key="title", attach_popup=True, filterable="advanced", link=(lambda item: dict(action="display_by_username_and_slug", username=item.user.username, slug=item.slug))),
->>>>>>> 2f2acb98
         URLColumn("Public URL"),
         grids.OwnerAnnotationColumn("Annotation", key="annotation", model_annotation_association_class=model.PageAnnotationAssociation, filterable="advanced"),
         grids.IndividualTagsColumn("Tags", key="tags", model_tag_association_class=model.PageTagAssociation, filterable="advanced", grid_name="PageListGrid"),
@@ -49,15 +45,6 @@
         cols_to_filter=[columns[0], columns[2]],
         key="free-text-search", visible=False, filterable="standard"))
     global_actions = [
-<<<<<<< HEAD
-        grids.GridAction("Add new page", dict(action='create'), target="inbound")
-    ]
-    operations = [
-        grids.DisplayByUsernameAndSlugGridOperation("View", allow_multiple=False),
-        grids.GridOperation("Edit content", allow_multiple=False, url_args=dict(action='edit_content')),
-        grids.GridOperation("Edit attributes", allow_multiple=False, url_args=dict(action='edit')),
-        grids.GridOperation("Share or Publish", allow_multiple=False, condition=(lambda item: not item.deleted), url_args=dict(action='sharing')),
-=======
         grids.GridAction("Add new page", dict(controller="", action="pages/create"))
     ]
     operations = [
@@ -65,7 +52,6 @@
         grids.GridOperation("Edit content", allow_multiple=False, url_args=dict(action="edit_content")),
         grids.GridOperation("Edit attributes", allow_multiple=False, url_args=dict(controller="", action="pages/edit")),
         grids.GridOperation("Share or Publish", allow_multiple=False, condition=(lambda item: not item.deleted), url_args=dict(action="sharing")),
->>>>>>> 2f2acb98
         grids.GridOperation("Delete", confirm="Are you sure you want to delete this page?"),
     ]
 
@@ -362,39 +348,12 @@
                  'slug'     : p.page.slug,
                  'title'    : p.page.title} for p in shared_by_others]
 
-<<<<<<< HEAD
-    @web.expose
-    @web.require_login("create pages")
-    def create(self, trans, page_title="", page_slug="", page_annotation=""):
-=======
     @web.expose_api
     @web.require_login("create pages")
     def create(self, trans, payload=None, **kwd):
->>>>>>> 2f2acb98
         """
         Create a new page.
         """
-<<<<<<< HEAD
-        user = trans.get_user()
-        page_title_err = page_slug_err = page_annotation_err = ""
-        if trans.request.method == "POST":
-            if not page_title:
-                page_title_err = "Page name is required"
-            elif not page_slug:
-                page_slug_err = "Page id is required"
-            elif not self._is_valid_slug(page_slug):
-                page_slug_err = "Page identifier must consist of only lowercase letters, numbers, and the '-' character"
-            elif trans.sa_session.query(model.Page).filter_by(user=user, slug=page_slug, deleted=False).first():
-                page_slug_err = "Page id must be unique"
-            else:
-                # Create the new stored page
-                page = model.Page()
-                page.title = page_title
-                page.slug = page_slug
-                page_annotation = sanitize_html(page_annotation, 'utf-8', 'text/html')
-                self.add_item_annotation(trans.sa_session, trans.get_user(), page, page_annotation)
-                page.user = user
-=======
         if trans.request.method == 'GET':
             return {
                 'title'  : 'Create a new page',
@@ -433,7 +392,6 @@
                 if p_annotation:
                     p_annotation = sanitize_html(p_annotation, 'utf-8', 'text/html')
                     self.add_item_annotation(trans.sa_session, user, p, p_annotation)
->>>>>>> 2f2acb98
                 # And the first (empty) page revision
                 p_revision = model.PageRevision()
                 p_revision.title = p_title
@@ -441,77 +399,6 @@
                 p.latest_revision = p_revision
                 p_revision.content = ""
                 # Persist
-<<<<<<< HEAD
-                session = trans.sa_session
-                session.add(page)
-                session.flush()
-                # Display the management page
-                # trans.set_message( "Page '%s' created" % page.title )
-                return trans.response.send_redirect(web.url_for(controller='pages', action='list'))
-        return trans.show_form(
-            web.FormBuilder(web.url_for(controller='page', action='create'), "Create new page", submit_text="Submit")
-            .add_text("page_title", "Page title", value=page_title, error=page_title_err)
-            .add_text("page_slug", "Page identifier", value=page_slug, error=page_slug_err,
-                      help="""A unique identifier that will be used for
-                            public links to this page. A default is generated
-                            from the page title, but can be edited. This field
-                            must contain only lowercase letters, numbers, and
-                            the '-' character.""")
-            .add_text("page_annotation", "Page annotation", value=page_annotation, error=page_annotation_err,
-                      help="A description of the page; annotation is shown alongside published pages."),
-            template="page/create.mako")
-
-    @web.expose
-    @web.require_login("edit pages")
-    def edit(self, trans, id, page_title="", page_slug="", page_annotation=""):
-        """
-        Edit a page's attributes.
-        """
-        encoded_id = id
-        id = self.decode_id(id)
-        session = trans.sa_session
-        page = session.query(model.Page).get(id)
-        user = trans.user
-        assert page.user == user
-        page_title_err = page_slug_err = page_annotation_err = ""
-        if trans.request.method == "POST":
-            if not page_title:
-                page_title_err = "Page name is required"
-            elif not page_slug:
-                page_slug_err = "Page id is required"
-            elif not self._is_valid_slug(page_slug):
-                page_slug_err = "Page identifier must consist of only lowercase letters, numbers, and the '-' character"
-            elif page_slug != page.slug and trans.sa_session.query(model.Page).filter_by(user=user, slug=page_slug, deleted=False).first():
-                page_slug_err = "Page id must be unique"
-            elif not page_annotation:
-                page_annotation_err = "Page annotation is required"
-            else:
-                page.title = page_title
-                page.slug = page_slug
-                page_annotation = sanitize_html(page_annotation, 'utf-8', 'text/html')
-                self.add_item_annotation(trans.sa_session, trans.get_user(), page, page_annotation)
-                session.flush()
-                # Redirect to page list.
-                return trans.response.send_redirect(web.url_for(controller='pages', action='list'))
-        else:
-            page_title = page.title
-            page_slug = page.slug
-            page_annotation = self.get_item_annotation_str(trans.sa_session, trans.user, page)
-            if not page_annotation:
-                page_annotation = ""
-        return trans.show_form(
-            web.FormBuilder(web.url_for(controller='page', action='edit', id=encoded_id), "Edit page attributes", submit_text="Submit")
-            .add_text("page_title", "Page title", value=page_title, error=page_title_err)
-            .add_text("page_slug", "Page identifier", value=page_slug, error=page_slug_err,
-                      help="""A unique identifier that will be used for
-                       public links to this page. A default is generated
-                       from the page title, but can be edited. This field
-                       must contain only lowercase letters, numbers, and
-                       the '-' character.""")
-            .add_text("page_annotation", "Page annotation", value=page_annotation, error=page_annotation_err,
-                      help="A description of the page; annotation is shown alongside published pages."),
-            template="page/create.mako")
-=======
                 trans.sa_session.add(p)
                 trans.sa_session.flush()
             return {'message': 'Page \'%s\' successfully created.' % p.title, 'status': 'success'}
@@ -570,7 +457,6 @@
                 trans.sa_session.add(p)
                 trans.sa_session.flush()
             return {'message': 'Attributes of \'%s\' successfully saved.' % p.title, 'status': 'success'}
->>>>>>> 2f2acb98
 
     @web.expose
     @web.require_login("edit pages")
