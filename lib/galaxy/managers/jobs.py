import json
import logging
from datetime import (
    date,
    datetime,
)
from typing import (
    Any,
    cast,
    Dict,
    List,
    Optional,
    Union,
)

import sqlalchemy
from boltons.iterutils import remap
from pydantic import (
    BaseModel,
    Field,
)
from sqlalchemy import (
    and_,
    false,
    func,
    null,
    or_,
    true,
)
from sqlalchemy.orm import aliased
from sqlalchemy.sql import select
from typing_extensions import TypedDict

from galaxy import model
from galaxy.exceptions import (
    ItemAccessibilityException,
    ObjectNotFound,
    RequestParameterInvalidException,
    RequestParameterMissingException,
)
from galaxy.job_metrics import (
    RawMetric,
    Safety,
)
from galaxy.managers.collections import DatasetCollectionManager
from galaxy.managers.context import ProvidesUserContext
from galaxy.managers.datasets import DatasetManager
from galaxy.managers.hdas import HDAManager
from galaxy.managers.lddas import LDDAManager
from galaxy.model import (
    ImplicitCollectionJobs,
    ImplicitCollectionJobsJobAssociation,
    Job,
    JobParameter,
    User,
    Workflow,
    WorkflowInvocation,
    WorkflowInvocationStep,
    YIELD_PER_ROWS,
)
from galaxy.model.base import transaction
from galaxy.model.index_filter_util import (
    raw_text_column_filter,
    text_column_filter,
)
from galaxy.model.scoped_session import galaxy_scoped_session
from galaxy.schema.schema import (
    JobIndexQueryPayload,
    JobIndexSortByEnum,
)
from galaxy.security.idencoding import IdEncodingHelper
from galaxy.structured_app import StructuredApp
from galaxy.util import (
    defaultdict,
    ExecutionTimer,
    listify,
)
from galaxy.util.search import (
    FilteredTerm,
    parse_filters_structured,
    RawTextTerm,
)

log = logging.getLogger(__name__)


class JobLock(BaseModel):
    active: bool = Field(title="Job lock status", description="If active, jobs will not dispatch")


def get_path_key(path_tuple):
    path_key = ""
    tuple_elements = len(path_tuple)
    for i, p in enumerate(path_tuple):
        if isinstance(p, int):
            sep = "_"
        else:
            sep = "|"
        if i == (tuple_elements - 2) and p == "values":
            # dataset inputs are always wrapped in lists. To avoid 'rep_factorName_0|rep_factorLevel_2|countsFile|values_0',
            # we remove the last 2 items of the path tuple (values and list index)
            return path_key
        if path_key:
            path_key = f"{path_key}{sep}{p}"
        else:
            path_key = p
    return path_key


class JobManager:
    def __init__(self, app: StructuredApp):
        self.app = app
        self.dataset_manager = DatasetManager(app)

    def index_query(self, trans: ProvidesUserContext, payload: JobIndexQueryPayload) -> sqlalchemy.engine.ScalarResult:
        """The caller is responsible for security checks on the resulting job if
        history_id, invocation_id, or implicit_collection_jobs_id is set.
        Otherwise this will only return the user's jobs or all jobs if the requesting
        user is acting as an admin.
        """
        is_admin = trans.user_is_admin
        user_details = payload.user_details
        decoded_user_id = payload.user_id
        history_id = payload.history_id
        workflow_id = payload.workflow_id
        invocation_id = payload.invocation_id
        implicit_collection_jobs_id = payload.implicit_collection_jobs_id
        search = payload.search
        order_by = payload.order_by

        def build_and_apply_filters(stmt, objects, filter_func):
            if objects is not None:
                if isinstance(objects, (str, date, datetime)):
                    stmt = stmt.where(filter_func(objects))
                elif isinstance(objects, list):
                    t = []
                    for obj in objects:
                        t.append(filter_func(obj))
                    stmt = stmt.where(or_(*t))
            return stmt

        def add_workflow_jobs():
            wfi_step = select(WorkflowInvocationStep)
            if workflow_id is not None:
                wfi_step = (
                    wfi_step.join(WorkflowInvocation).join(Workflow).where(Workflow.stored_workflow_id == workflow_id)
                )
            elif invocation_id is not None:
                wfi_step = wfi_step.where(WorkflowInvocationStep.workflow_invocation_id == invocation_id)
            wfi_step_sq = wfi_step.subquery()

            stmt1 = stmt.join(wfi_step_sq)
            stmt2 = stmt.join(ImplicitCollectionJobsJobAssociation).join(
                wfi_step_sq,
                ImplicitCollectionJobsJobAssociation.implicit_collection_jobs_id
                == wfi_step_sq.c.implicit_collection_jobs_id,
            )
            # Ensure the result is models, not tuples
            sq = stmt1.union(stmt2).subquery()
            # SQLite won't recognize Job.foo as a valid column for the ORDER BY clause due to the UNION clause, so we'll use the subquery `columns` collection (`sq.c`).
            # Ref: https://github.com/galaxyproject/galaxy/pull/16852#issuecomment-1804676322
            return select(aliased(Job, sq)), sq.c

        def add_search_criteria(stmt):
            search_filters = {
                "tool": "tool",
                "t": "tool",
            }
            if user_details:
                search_filters.update(
                    {
                        "user": "user",
                        "u": "user",
                    }
                )

            if is_admin:
                search_filters.update(
                    {
                        "runner": "runner",
                        "r": "runner",
                        "handler": "handler",
                        "h": "handler",
                    }
                )
            assert search
            parsed_search = parse_filters_structured(search, search_filters)
            for term in parsed_search.terms:
                if isinstance(term, FilteredTerm):
                    key = term.filter
                    if key == "user":
                        stmt = stmt.where(text_column_filter(User.email, term))
                    elif key == "tool":
                        stmt = stmt.where(text_column_filter(Job.tool_id, term))
                    elif key == "handler":
                        stmt = stmt.where(text_column_filter(Job.handler, term))
                    elif key == "runner":
                        stmt = stmt.where(text_column_filter(Job.job_runner_name, term))
                elif isinstance(term, RawTextTerm):
                    columns: List = [Job.tool_id]
                    if user_details:
                        columns.append(User.email)
                    if is_admin:
                        columns.append(Job.handler)
                        columns.append(Job.job_runner_name)
                    stmt = stmt.filter(raw_text_column_filter(columns, term))
            return stmt

        stmt = select(Job)

        if is_admin:
            if decoded_user_id is not None:
                stmt = stmt.where(Job.user_id == decoded_user_id)
            if user_details:
                stmt = stmt.outerjoin(Job.user)
        else:
            if history_id is None and invocation_id is None and implicit_collection_jobs_id is None:
                # If we're not filtering on history, invocation or collection we filter the jobs owned by the current user
                if trans.user:
                    stmt = stmt.where(Job.user_id == trans.user.id)
                elif trans.galaxy_session:
                    stmt = stmt.where(Job.session_id == trans.galaxy_session.id)
                else:
                    raise RequestParameterMissingException("A session is required to list jobs for anonymous users")

        stmt = build_and_apply_filters(stmt, payload.states, lambda s: model.Job.state == s)
        stmt = build_and_apply_filters(stmt, payload.tool_ids, lambda t: model.Job.tool_id == t)
        stmt = build_and_apply_filters(stmt, payload.tool_ids_like, lambda t: model.Job.tool_id.like(t))
        stmt = build_and_apply_filters(stmt, payload.date_range_min, lambda dmin: model.Job.update_time >= dmin)
        stmt = build_and_apply_filters(stmt, payload.date_range_max, lambda dmax: model.Job.update_time <= dmax)

        if history_id is not None:
            stmt = stmt.where(Job.history_id == history_id)

        order_by_columns = Job
        if workflow_id or invocation_id:
            stmt, order_by_columns = add_workflow_jobs()
        elif implicit_collection_jobs_id:
            stmt = (
                stmt.join(ImplicitCollectionJobsJobAssociation, ImplicitCollectionJobsJobAssociation.job_id == Job.id)
                .join(
                    ImplicitCollectionJobs,
                    ImplicitCollectionJobs.id == ImplicitCollectionJobsJobAssociation.implicit_collection_jobs_id,
                )
                .where(ImplicitCollectionJobsJobAssociation.implicit_collection_jobs_id == implicit_collection_jobs_id)
            )
        if search:
            stmt = add_search_criteria(stmt)

        if order_by == JobIndexSortByEnum.create_time:
            stmt = stmt.order_by(order_by_columns.create_time.desc())
        else:
            stmt = stmt.order_by(order_by_columns.update_time.desc())

        stmt = stmt.offset(payload.offset)
        stmt = stmt.limit(payload.limit)
        return trans.sa_session.scalars(stmt)

    def job_lock(self) -> JobLock:
        return JobLock(active=self.app.job_manager.job_lock)

    def update_job_lock(self, job_lock: JobLock):
        self.app.queue_worker.send_control_task(
            "admin_job_lock", kwargs={"job_lock": job_lock.active}, get_response=True
        )
        return self.job_lock()

    def get_accessible_job(self, trans: ProvidesUserContext, decoded_job_id) -> Job:
        job = trans.sa_session.get(Job, decoded_job_id)
        if job is None:
            raise ObjectNotFound()
        belongs_to_user = False
        if trans.user:
            belongs_to_user = job.user_id == trans.user.id
        elif trans.galaxy_session:
            belongs_to_user = job.session_id == trans.galaxy_session.id
        if not trans.user_is_admin and not belongs_to_user:
            # Check access granted via output datasets.
            if not job.output_datasets:
                raise ItemAccessibilityException("Job has no output datasets.")
            for data_assoc in job.output_datasets:
                if not self.dataset_manager.is_accessible(data_assoc.dataset.dataset, trans.user):
                    raise ItemAccessibilityException("You are not allowed to rerun this job.")
        trans.sa_session.refresh(job)
        return job

    def stop(self, job, message=None):
        if not job.finished:
            job.mark_deleted(self.app.config.track_jobs_in_database)
            session = self.app.model.session
            with transaction(session):
                session.commit()
            self.app.job_manager.stop(job, message=message)
            return True
        else:
            return False


class JobSearch:
    """Search for jobs using tool inputs or other jobs"""

    def __init__(
        self,
        sa_session: galaxy_scoped_session,
        hda_manager: HDAManager,
        dataset_collection_manager: DatasetCollectionManager,
        ldda_manager: LDDAManager,
        id_encoding_helper: IdEncodingHelper,
    ):
        self.sa_session = sa_session
        self.hda_manager = hda_manager
        self.dataset_collection_manager = dataset_collection_manager
        self.ldda_manager = ldda_manager
        self.decode_id = id_encoding_helper.decode_id

    def by_tool_input(self, trans, tool_id, tool_version, param=None, param_dump=None, job_state="ok"):
        """Search for jobs producing same results using the 'inputs' part of a tool POST."""
        user = trans.user
        input_data = defaultdict(list)

        def populate_input_data_input_id(path, key, value):
            """Traverses expanded incoming using remap and collects input_ids and input_data."""
            if key == "id":
                path_key = get_path_key(path[:-2])
                current_case = param_dump
                for p in path:
                    current_case = current_case[p]
                src = current_case["src"]
                current_case = param
                for i, p in enumerate(path):
                    if p == "values" and i == len(path) - 2:
                        continue
                    if isinstance(current_case, (list, dict)):
                        current_case = current_case[p]
                identifier = getattr(current_case, "element_identifier", None)
                input_data[path_key].append(
                    {
                        "src": src,
                        "id": value,
                        "identifier": identifier,
                    }
                )
                return key, "__id_wildcard__"
            return key, value

        wildcard_param_dump = remap(param_dump, visit=populate_input_data_input_id)
        return self.__search(
            tool_id=tool_id,
            tool_version=tool_version,
            user=user,
            input_data=input_data,
            job_state=job_state,
            param_dump=param_dump,
            wildcard_param_dump=wildcard_param_dump,
        )

    def __search(
        self, tool_id, tool_version, user, input_data, job_state=None, param_dump=None, wildcard_param_dump=None
    ):
        search_timer = ExecutionTimer()

        def replace_dataset_ids(path, key, value):
            """Exchanges dataset_ids (HDA, LDA, HDCA, not Dataset) in param_dump with dataset ids used in job."""
            if key == "id":
                current_case = param_dump
                for p in path:
                    current_case = current_case[p]
                src = current_case["src"]
                value = job_input_ids[src][value]
                return key, value
            return key, value

        stmt_sq = self._build_job_subquery(tool_id, user.id, tool_version, job_state, wildcard_param_dump)

        stmt = select(Job.id).select_from(Job.table.join(stmt_sq, stmt_sq.c.id == Job.id))

        data_conditions: List = []

        # We now build the stmt filters that relate to the input datasets
        # that this job uses. We keep track of the requested dataset id in `requested_ids`,
        # the type (hda, hdca or lda) in `data_types`
        # and the ids that have been used in the job that has already been run in `used_ids`.
        requested_ids = []
        data_types = []
        used_ids: List = []
        for k, input_list in input_data.items():
            # k will be matched against the JobParameter.name column. This can be prefixed depending on whethter
            # the input is in a repeat, or not (section and conditional)
            k = {k, k.split("|")[-1]}
            for type_values in input_list:
                t = type_values["src"]
                v = type_values["id"]
                requested_ids.append(v)
                data_types.append(t)
                identifier = type_values["identifier"]
                if t == "hda":
                    stmt = self._build_stmt_for_hda(stmt, data_conditions, used_ids, k, v, identifier)
                elif t == "ldda":
                    stmt = self._build_stmt_for_ldda(stmt, data_conditions, used_ids, k, v)
                elif t == "hdca":
                    stmt = self._build_stmt_for_hdca(stmt, data_conditions, used_ids, k, v)
                elif t == "dce":
                    stmt = self._build_stmt_for_dce(stmt, data_conditions, used_ids, k, v)
                else:
                    return []

<<<<<<< HEAD
            stmt = stmt.where(*data_conditions).group_by(model.Job.id, *used_ids).order_by(model.Job.id.desc())
=======
        query = query.where(*data_conditions).group_by(model.Job.id, *used_ids).order_by(model.Job.id.desc())
>>>>>>> 638d13fd

        for job in self.sa_session.execute(stmt):
            # We found a job that is equal in terms of tool_id, user, state and input datasets,
            # but to be able to verify that the parameters match we need to modify all instances of
            # dataset_ids (HDA, LDDA, HDCA) in the incoming param_dump to point to those used by the
            # possibly equivalent job, which may have been run on copies of the original input data.
            job_input_ids = {}
            if len(job) > 1:
                # We do have datasets to check
                job_id, current_jobs_data_ids = job[0], job[1:]
                job_parameter_conditions = [model.Job.id == job_id]
                for src, requested_id, used_id in zip(data_types, requested_ids, current_jobs_data_ids):
                    if src not in job_input_ids:
                        job_input_ids[src] = {requested_id: used_id}
                    else:
                        job_input_ids[src][requested_id] = used_id
                new_param_dump = remap(param_dump, visit=replace_dataset_ids)
                # new_param_dump has its dataset ids remapped to those used by the job.
                # We now ask if the remapped job parameters match the current job.
                for k, v in new_param_dump.items():
                    if v == {"__class__": "RuntimeValue"}:
                        # TODO: verify this is always None. e.g. run with runtime input input
                        v = None
                    elif k.endswith("|__identifier__"):
                        # We've taken care of this while constructing the conditions based on ``input_data`` above
                        continue
                    elif k == "chromInfo" and "?.len" in v:
                        continue
                    a = aliased(model.JobParameter)
                    job_parameter_conditions.append(
                        and_(model.Job.id == a.job_id, a.name == k, a.value == json.dumps(v, sort_keys=True))
                    )
            else:
                job_parameter_conditions = [model.Job.id == job[0]]
            job = get_job(self.sa_session, *job_parameter_conditions)
            if job is None:
                continue
            n_parameters = 0
            # Verify that equivalent jobs had the same number of job parameters
            # We skip chrominfo, dbkey, __workflow_invocation_uuid__ and identifer
            # parameter as these are not passed along when expanding tool parameters
            # and they can differ without affecting the resulting dataset.
            for parameter in job.parameters:
                if parameter.name.startswith("__"):
                    continue
                if parameter.name in {"chromInfo", "dbkey"} or parameter.name.endswith("|__identifier__"):
                    continue
                n_parameters += 1
            if not n_parameters == sum(
                1
                for k in param_dump
                if not k.startswith("__") and not k.endswith("|__identifier__") and k not in {"chromInfo", "dbkey"}
            ):
                continue
            log.info("Found equivalent job %s", search_timer)
            return job
        log.info("No equivalent jobs found %s", search_timer)
        return None

    def _build_job_subquery(self, tool_id, user_id, tool_version, job_state, wildcard_param_dump):
        """Build subquery that selects a job with correct job parameters."""
        stmt = select(model.Job.id).where(
            and_(
                model.Job.tool_id == tool_id,
                model.Job.user_id == user_id,
                model.Job.copied_from_job_id.is_(None),  # Always pick original job
            )
        )
        if tool_version:
            stmt = stmt.where(Job.tool_version == str(tool_version))

        if job_state is None:
            stmt = stmt.where(
                Job.state.in_(
                    [Job.states.NEW, Job.states.QUEUED, Job.states.WAITING, Job.states.RUNNING, Job.states.OK]
                )
            )
        else:
            if isinstance(job_state, str):
                stmt = stmt.where(Job.state == job_state)
            elif isinstance(job_state, list):
                stmt = stmt.where(or_(*[Job.state == s for s in job_state]))

        # exclude jobs with deleted outputs
        stmt = stmt.where(
            and_(
                model.Job.any_output_dataset_collection_instances_deleted == false(),
                model.Job.any_output_dataset_deleted == false(),
            )
        )

        for k, v in wildcard_param_dump.items():
            if v == {"__class__": "RuntimeValue"}:
                # TODO: verify this is always None. e.g. run with runtime input input
                v = None
            elif k.endswith("|__identifier__"):
                # We've taken care of this while constructing the conditions based on ``input_data`` above
                continue
            elif k == "chromInfo" and "?.len" in v:
                continue
            value_dump = json.dumps(v, sort_keys=True)
            wildcard_value = value_dump.replace('"id": "__id_wildcard__"', '"id": %')
            a = aliased(JobParameter)
            if value_dump == wildcard_value:
                stmt = stmt.join(a).where(
                    and_(
                        Job.id == a.job_id,
                        a.name == k,
                        a.value == value_dump,
                    )
                )
            else:
                stmt = stmt.join(a).where(
                    and_(
                        Job.id == a.job_id,
                        a.name == k,
                        a.value.like(wildcard_value),
                    )
                )

        return stmt.subquery()

    def _build_stmt_for_hda(self, stmt, data_conditions, used_ids, k, v, identifier):
        a = aliased(model.JobToInputDatasetAssociation)
        b = aliased(model.HistoryDatasetAssociation)
        c = aliased(model.HistoryDatasetAssociation)
        d = aliased(model.JobParameter)
        e = aliased(model.HistoryDatasetAssociationHistory)
        stmt = stmt.add_columns(a.dataset_id)
        used_ids.append(a.dataset_id)
        stmt = stmt.join(a, a.job_id == model.Job.id)
        hda_stmt = select(model.HistoryDatasetAssociation.id).where(
            model.HistoryDatasetAssociation.id == e.history_dataset_association_id
        )
        # b is the HDA used for the job
        stmt = stmt.join(b, a.dataset_id == b.id).join(c, c.dataset_id == b.dataset_id)  # type:ignore[attr-defined]
        name_condition = []
        if identifier:
            stmt = stmt.join(d)
            data_conditions.append(
                and_(
                    d.name.in_({f"{_}|__identifier__" for _ in k}),
                    d.value == json.dumps(identifier),
                )
            )
        else:
            hda_stmt = hda_stmt.where(e.name == c.name)
            name_condition.append(b.name == c.name)
        hda_stmt = (
            hda_stmt.where(
                e.extension == c.extension,
            )
            .where(
                a.dataset_version == e.version,
            )
            .where(
                e._metadata == c._metadata,
            )
        )
        data_conditions.append(
            and_(
                a.name.in_(k),
                c.id == v,  # c is the requested job input HDA
                # We need to make sure that the job we are looking for has been run with identical inputs.
                # Here we deal with 3 requirements:
                #  - the jobs' input dataset (=b) version is 0, meaning the job's input dataset is not yet ready
                #  - b's update_time is older than the job create time, meaning no changes occurred
                #  - the job has a dataset_version recorded, and that versions' metadata matches c's metadata.
                or_(
                    and_(
                        or_(a.dataset_version.in_([0, b.version]), b.update_time < model.Job.create_time),
                        b.extension == c.extension,
                        b.metadata == c.metadata,
                        *name_condition,
                    ),
                    b.id.in_(hda_stmt),
                ),
                or_(b.deleted == false(), c.deleted == false()),
            )
        )
        return stmt

    def _build_stmt_for_ldda(self, stmt, data_conditions, used_ids, k, v):
        a = aliased(model.JobToInputLibraryDatasetAssociation)
        stmt = stmt.add_columns(a.ldda_id)
        stmt = stmt.join(a, a.job_id == model.Job.id)
        data_conditions.append(and_(a.name.in_(k), a.ldda_id == v))
        used_ids.append(a.ldda_id)
        return stmt

    def _build_stmt_for_hdca(self, stmt, data_conditions, used_ids, k, v):
        a = aliased(model.JobToInputDatasetCollectionAssociation)
        b = aliased(model.HistoryDatasetCollectionAssociation)
        c = aliased(model.HistoryDatasetCollectionAssociation)
        stmt = stmt.add_columns(a.dataset_collection_id)
        stmt = stmt.join(a, a.job_id == model.Job.id).join(b, b.id == a.dataset_collection_id).join(c, b.name == c.name)
        data_conditions.append(
            and_(
                a.name.in_(k),
                c.id == v,
                or_(
                    and_(b.deleted == false(), b.id == v),
                    and_(
                        or_(
                            c.copied_from_history_dataset_collection_association_id == b.id,
                            b.copied_from_history_dataset_collection_association_id == c.id,
                        ),
                        c.deleted == false(),
                    ),
                ),
            )
        )
        used_ids.append(a.dataset_collection_id)
        return stmt

    def _build_stmt_for_dce(self, stmt, data_conditions, used_ids, k, v):
        a = aliased(model.JobToInputDatasetCollectionElementAssociation)
        b = aliased(model.DatasetCollectionElement)
        c = aliased(model.DatasetCollectionElement)
        d = aliased(model.HistoryDatasetAssociation)
        e = aliased(model.HistoryDatasetAssociation)
        stmt = stmt.add_columns(a.dataset_collection_element_id)
        stmt = (
            stmt.join(a, a.job_id == model.Job.id)
            .join(b, b.id == a.dataset_collection_element_id)
            .join(
                c,
                and_(
                    c.element_identifier == b.element_identifier,
                    or_(c.hda_id == b.hda_id, c.child_collection_id == b.child_collection_id),
                ),
            )
            .outerjoin(d, d.id == c.hda_id)
            .outerjoin(e, e.dataset_id == d.dataset_id)  # type:ignore[attr-defined]
        )
        data_conditions.append(
            and_(
                a.name.in_(k),
                or_(
                    c.child_collection_id == b.child_collection_id,
                    and_(
                        c.hda_id == b.hda_id,
                        d.id == c.hda_id,
                        e.dataset_id == d.dataset_id,  # type:ignore[attr-defined]
                    ),
                ),
                c.id == v,
            )
        )
        used_ids.append(a.dataset_collection_element_id)
        return stmt


def view_show_job(trans, job: Job, full: bool) -> Dict:
    is_admin = trans.user_is_admin
    job_dict = job.to_dict("element", system_details=is_admin)
    if trans.app.config.expose_dataset_path and "command_line" not in job_dict:
        job_dict["command_line"] = job.command_line
    if full:
        job_dict.update(
            dict(
                tool_stdout=job.tool_stdout,
                tool_stderr=job.tool_stderr,
                job_stdout=job.job_stdout,
                job_stderr=job.job_stderr,
                stderr=job.stderr,
                stdout=job.stdout,
                job_messages=job.job_messages,
                dependencies=job.dependencies,
            )
        )

        if is_admin:
            job_dict["user_email"] = job.get_user_email()
            job_dict["job_metrics"] = summarize_job_metrics(trans, job)
    return job_dict


def invocation_job_source_iter(sa_session, invocation_id):
    # TODO: Handle subworkflows.
    join = model.WorkflowInvocationStep.table.join(model.WorkflowInvocation)
    statement = (
        select(
            model.WorkflowInvocationStep.job_id,
            model.WorkflowInvocationStep.implicit_collection_jobs_id,
            model.WorkflowInvocationStep.state,
        )
        .select_from(join)
        .where(model.WorkflowInvocation.id == invocation_id)
    )
    for row in sa_session.execute(statement):
        if row[0]:
            yield ("Job", row[0], row[2])
        if row[1]:
            yield ("ImplicitCollectionJobs", row[1], row[2])


def fetch_job_states(sa_session, job_source_ids, job_source_types):
    assert len(job_source_ids) == len(job_source_types)
    job_ids = set()
    implicit_collection_job_ids = set()
    workflow_invocations_job_sources = {}
    workflow_invocation_states = (
        {}
    )  # should be set before we walk step states to be conservative on whether things are done expanding yet

    for job_source_id, job_source_type in zip(job_source_ids, job_source_types):
        if job_source_type == "Job":
            job_ids.add(job_source_id)
        elif job_source_type == "ImplicitCollectionJobs":
            implicit_collection_job_ids.add(job_source_id)
        elif job_source_type == "WorkflowInvocation":
            invocation_state = sa_session.get(model.WorkflowInvocation, job_source_id).state
            workflow_invocation_states[job_source_id] = invocation_state
            workflow_invocation_job_sources = []
            for (
                invocation_step_source_type,
                invocation_step_source_id,
                invocation_step_state,
            ) in invocation_job_source_iter(sa_session, job_source_id):
                workflow_invocation_job_sources.append(
                    (invocation_step_source_type, invocation_step_source_id, invocation_step_state)
                )
                if invocation_step_source_type == "Job":
                    job_ids.add(invocation_step_source_id)
                elif invocation_step_source_type == "ImplicitCollectionJobs":
                    implicit_collection_job_ids.add(invocation_step_source_id)
            workflow_invocations_job_sources[job_source_id] = workflow_invocation_job_sources
        else:
            raise RequestParameterInvalidException(f"Invalid job source type {job_source_type} found.")

    job_summaries = {}
    implicit_collection_jobs_summaries = {}

    for job_id in job_ids:
        job_summaries[job_id] = summarize_jobs_to_dict(sa_session, sa_session.get(Job, job_id))
    for implicit_collection_jobs_id in implicit_collection_job_ids:
        implicit_collection_jobs_summaries[implicit_collection_jobs_id] = summarize_jobs_to_dict(
            sa_session, sa_session.get(model.ImplicitCollectionJobs, implicit_collection_jobs_id)
        )

    rval = []
    for job_source_id, job_source_type in zip(job_source_ids, job_source_types):
        if job_source_type == "Job":
            rval.append(job_summaries[job_source_id])
        elif job_source_type == "ImplicitCollectionJobs":
            rval.append(implicit_collection_jobs_summaries[job_source_id])
        else:
            invocation_state = workflow_invocation_states[job_source_id]
            invocation_job_summaries = []
            invocation_implicit_collection_job_summaries = []
            invocation_step_states = []
            for (
                invocation_step_source_type,
                invocation_step_source_id,
                invocation_step_state,
            ) in workflow_invocations_job_sources[job_source_id]:
                invocation_step_states.append(invocation_step_state)
                if invocation_step_source_type == "Job":
                    invocation_job_summaries.append(job_summaries[invocation_step_source_id])
                else:
                    invocation_implicit_collection_job_summaries.append(
                        implicit_collection_jobs_summaries[invocation_step_source_id]
                    )
            rval.append(
                summarize_invocation_jobs(
                    job_source_id,
                    invocation_job_summaries,
                    invocation_implicit_collection_job_summaries,
                    invocation_state,
                    invocation_step_states,
                )
            )

    return rval


def summarize_invocation_jobs(
    invocation_id, job_summaries, implicit_collection_job_summaries, invocation_state, invocation_step_states
):
    states = {}
    if invocation_state == "scheduled":
        all_scheduled = True
        for invocation_step_state in invocation_step_states:
            all_scheduled = all_scheduled and invocation_step_state == "scheduled"
        if all_scheduled:
            populated_state = "ok"
        else:
            populated_state = "new"
    elif invocation_state in ["cancelled", "failed"]:
        populated_state = "failed"
    else:
        # call new, ready => new
        populated_state = "new"

    def merge_states(component_states):
        for key, value in component_states.items():
            if key not in states:
                states[key] = value
            else:
                states[key] += value

    for job_summary in job_summaries:
        merge_states(job_summary["states"])
    for implicit_collection_job_summary in implicit_collection_job_summaries:
        # 'new' (un-populated collections might not yet have a states entry)
        if "states" in implicit_collection_job_summary:
            merge_states(implicit_collection_job_summary["states"])
        component_populated_state = implicit_collection_job_summary["populated_state"]
        if component_populated_state == "failed":
            populated_state = "failed"
        elif component_populated_state == "new" and populated_state != "failed":
            populated_state = "new"

    rval = {
        "id": invocation_id,
        "model": "WorkflowInvocation",
        "states": states,
        "populated_state": populated_state,
    }
    return rval


class JobsSummary(TypedDict):
    populated_state: str
    states: Dict[str, int]
    model: str
    id: int


def summarize_jobs_to_dict(sa_session, jobs_source) -> Optional[JobsSummary]:
    """Produce a summary of jobs for job summary endpoints.

    :type   jobs_source: a Job or ImplicitCollectionJobs or None
    :param  jobs_source: the object to summarize

    :rtype:     dict
    :returns:   dictionary containing job summary information
    """
    rval: Optional[JobsSummary] = None
    if jobs_source is None:
        pass
    elif isinstance(jobs_source, model.Job):
        rval = {
            "populated_state": "ok",
            "states": {jobs_source.state: 1},
            "model": "Job",
            "id": jobs_source.id,
        }
    else:
        populated_state = jobs_source.populated_state
        rval = {
            "id": jobs_source.id,
            "populated_state": populated_state,
            "model": "ImplicitCollectionJobs",
            "states": {},
        }
        if populated_state == "ok":
            # produce state summary...
            join = model.ImplicitCollectionJobs.table.join(
                model.ImplicitCollectionJobsJobAssociation.table.join(model.Job)
            )
            statement = (
                select(model.Job.state, func.count())
                .select_from(join)
                .where(model.ImplicitCollectionJobs.id == jobs_source.id)
                .group_by(model.Job.state)
            )
            for row in sa_session.execute(statement):
                rval["states"][row[0]] = row[1]
    return rval


def summarize_job_metrics(trans, job):
    """Produce a dict-ified version of job metrics ready for tabular rendering.

    Precondition: the caller has verified the job is accessible to the user
    represented by the trans parameter.
    """
    safety_level = Safety.SAFE
    if trans.user_is_admin:
        safety_level = Safety.UNSAFE
    elif trans.app.config.expose_potentially_sensitive_job_metrics:
        safety_level = Safety.POTENTIALLY_SENSITVE
    raw_metrics = [
        RawMetric(
            m.metric_name,
            m.metric_value,
            m.plugin,
        )
        for m in job.metrics
    ]
    dictifiable_metrics = trans.app.job_metrics.dictifiable_metrics(raw_metrics, safety_level)
    return [d.dict() for d in dictifiable_metrics]


def summarize_destination_params(trans, job):
    """Produce a dict-ified version of job destination parameters ready for tabular rendering.

    Precondition: the caller has verified the job is accessible to the user
    represented by the trans parameter.
    """

    destination_params = {
        "Runner": job.job_runner_name,
        "Runner Job ID": job.job_runner_external_id,
        "Handler": job.handler,
    }
    if job_destination_params := job.destination_params:
        destination_params.update(job_destination_params)
    return destination_params


def summarize_job_parameters(trans, job: Job):
    """Produce a dict-ified version of job parameters ready for tabular rendering.

    Precondition: the caller has verified the job is accessible to the user
    represented by the trans parameter.
    """
    # More client logic here than is ideal but it is hard to reason about
    # tool parameter types on the client relative to the server.

    def inputs_recursive(input_params, param_values, depth=1, upgrade_messages=None):
        if upgrade_messages is None:
            upgrade_messages = {}

        rval = []

        for input in input_params.values():
            if input.name in param_values:
                input_value = param_values[input.name]
                if input.type == "repeat":
                    for i in range(len(input_value)):
                        rval.extend(inputs_recursive(input.inputs, input_value[i], depth=depth + 1))
                elif input.type == "section":
                    # Get the value of the current Section parameter
                    rval.append(dict(text=input.name, depth=depth))
                    rval.extend(
                        inputs_recursive(
                            input.inputs,
                            input_value,
                            depth=depth + 1,
                            upgrade_messages=upgrade_messages.get(input.name),
                        )
                    )
                elif input.type == "conditional":
                    try:
                        current_case = input_value["__current_case__"]
                        is_valid = True
                    except Exception:
                        current_case = None
                        is_valid = False
                    if is_valid:
                        rval.append(
                            dict(text=input.test_param.label, depth=depth, value=input.cases[current_case].value)
                        )
                        rval.extend(
                            inputs_recursive(
                                input.cases[current_case].inputs,
                                input_value,
                                depth=depth + 1,
                                upgrade_messages=upgrade_messages.get(input.name),
                            )
                        )
                    else:
                        rval.append(
                            dict(
                                text=input.name,
                                depth=depth,
                                notes="The previously used value is no longer valid.",
                                error=True,
                            )
                        )
                elif input.type == "upload_dataset":
                    rval.append(
                        dict(
                            text=input.group_title(param_values),
                            depth=depth,
                            value=f"{len(input_value)} uploaded datasets",
                        )
                    )
                elif (
                    input.type == "data"
                    or input.type == "data_collection"
                    or isinstance(input_value, model.HistoryDatasetAssociation)
                ):
                    value: List[Union[Dict[str, Any], None]] = []
                    for element in listify(input_value):
                        if isinstance(element, model.HistoryDatasetAssociation):
                            hda = element
                            value.append({"src": "hda", "id": element.id, "hid": hda.hid, "name": hda.name})
                        elif isinstance(element, model.DatasetCollectionElement):
                            value.append({"src": "dce", "id": element.id, "name": element.element_identifier})
                        elif isinstance(element, model.HistoryDatasetCollectionAssociation):
                            value.append({"src": "hdca", "id": element.id, "hid": element.hid, "name": element.name})
                        elif element is None:
                            value.append(None)
                        else:
                            raise Exception(
                                f"Unhandled data input parameter type encountered {element.__class__.__name__}"
                            )
                    rval.append(dict(text=input.label, depth=depth, value=value))
                elif input.visible:
                    if hasattr(input, "label") and input.label:
                        label = input.label
                    else:
                        # value for label not required, fallback to input name (same as tool panel)
                        label = input.name
                    rval.append(
                        dict(
                            text=label,
                            depth=depth,
                            value=input.value_to_display_text(input_value),
                            notes=upgrade_messages.get(input.name, ""),
                        )
                    )
            else:
                # Parameter does not have a stored value.
                # Get parameter label.
                if input.type == "conditional":
                    label = input.test_param.label
                else:
                    label = input.label or input.name
                rval.append(
                    dict(text=label, depth=depth, notes="not used (parameter was added after this job was run)")
                )

        return rval

    # Load the tool
    app = trans.app
    toolbox = app.toolbox
    tool = toolbox.get_tool(job.tool_id, job.tool_version)

    params_objects = None
    parameters = []
    upgrade_messages = {}
    has_parameter_errors = False

    # Load parameter objects, if a parameter type has changed, it's possible for the value to no longer be valid
    if tool:
        try:
            params_objects = job.get_param_values(app, ignore_errors=False)
        except Exception:
            params_objects = job.get_param_values(app, ignore_errors=True)
            # use different param_objects in the following line, since we want to display original values as much as possible
            upgrade_messages = tool.check_and_update_param_values(
                job.get_param_values(app, ignore_errors=True), trans, update_values=False
            )
            has_parameter_errors = True
        parameters = inputs_recursive(tool.inputs, params_objects, depth=1, upgrade_messages=upgrade_messages)
    else:
        has_parameter_errors = True

    return {
        "parameters": parameters,
        "has_parameter_errors": has_parameter_errors,
        "outputs": summarize_job_outputs(job=job, tool=tool, params=params_objects),
    }


def get_output_name(tool, output, params):
    try:
        return tool.tool_action.get_output_name(
            output,
            tool=tool,
            params=params,
        )
    except Exception:
        pass


def summarize_job_outputs(job: model.Job, tool, params):
    outputs = defaultdict(list)
    output_labels = {}
    possible_outputs = (
        ("hda", "dataset_id", job.output_datasets),
        ("ldda", "ldda_id", job.output_library_datasets),
        ("hdca", "dataset_collection_id", job.output_dataset_collection_instances),
    )
    for src, attribute, output_associations in possible_outputs:
        output_associations = cast(List, output_associations)  # during iteration, mypy sees it as object
        for output_association in output_associations:
            output_name = output_association.name
            if output_name not in output_labels and tool:
                tool_output = tool.output_collections if src == "hdca" else tool.outputs
                output_labels[output_name] = get_output_name(
                    tool=tool, output=tool_output.get(output_name), params=params
                )
            label = output_labels.get(output_name)
            outputs[output_name].append(
                {
                    "label": label,
                    "value": {"src": src, "id": getattr(output_association, attribute)},
                }
            )
    return outputs


def get_jobs_to_check_at_startup(session: galaxy_scoped_session, track_jobs_in_database: bool, config):
    if track_jobs_in_database:
        in_list = (Job.states.QUEUED, Job.states.RUNNING, Job.states.STOPPED)
    else:
        in_list = (Job.states.NEW, Job.states.QUEUED, Job.states.RUNNING)

    stmt = (
        select(Job)
        .execution_options(yield_per=YIELD_PER_ROWS)
        .filter(Job.state.in_(in_list) & (Job.handler == config.server_name))
    )
    if config.user_activation_on:
        # Filter out the jobs of inactive users.
        stmt = stmt.outerjoin(User).filter(or_((Job.user_id == null()), (User.active == true())))

    return session.scalars(stmt).all()


def get_job(session, *where_clauses):
    stmt = select(Job).where(*where_clauses).limit(1)
    return session.scalars(stmt).first()<|MERGE_RESOLUTION|>--- conflicted
+++ resolved
@@ -404,11 +404,7 @@
                 else:
                     return []
 
-<<<<<<< HEAD
-            stmt = stmt.where(*data_conditions).group_by(model.Job.id, *used_ids).order_by(model.Job.id.desc())
-=======
-        query = query.where(*data_conditions).group_by(model.Job.id, *used_ids).order_by(model.Job.id.desc())
->>>>>>> 638d13fd
+        stmt = stmt.where(*data_conditions).group_by(model.Job.id, *used_ids).order_by(model.Job.id.desc())
 
         for job in self.sa_session.execute(stmt):
             # We found a job that is equal in terms of tool_id, user, state and input datasets,
