--- conflicted
+++ resolved
@@ -1,13 +1,8 @@
-<<<<<<< HEAD
-"""
-"""
-=======
 import logging
 import re
 
 from sqlalchemy.sql import select
 from sqlalchemy.sql.expression import func
->>>>>>> 444ad066
 
 log = logging.getLogger( __name__ )
 
