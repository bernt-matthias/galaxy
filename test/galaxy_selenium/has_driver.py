--- conflicted
+++ resolved
@@ -28,25 +28,19 @@
         for element in elements:
             assert not element.is_displayed()
 
-<<<<<<< HEAD
-=======
     def assert_absent_or_hidden(self, selector_template):
         elements = self.find_elements(selector_template)
         for element in elements:
             assert not element.is_displayed()
 
->>>>>>> 2f2acb98
     def selector_is_displayed(self, selector):
         element = self.driver.find_element_by_css_selector(selector)
         return element.is_displayed()
 
-<<<<<<< HEAD
-=======
     def is_displayed(self, selector_template):
         element = self.driver.find_element(*selector_template.element_locator)
         return element.is_displayed()
 
->>>>>>> 2f2acb98
     def assert_selector_absent(self, selector):
         assert len(self.driver.find_elements_by_css_selector(selector)) == 0
 
