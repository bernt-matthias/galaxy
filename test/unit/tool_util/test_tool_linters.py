--- conflicted
+++ resolved
@@ -27,15 +27,11 @@
 )
 from galaxy.tool_util.loader_directory import load_tool_sources_from_path
 from galaxy.tool_util.parser.xml import XmlToolSource
-<<<<<<< HEAD
-from galaxy.util import ElementTree
-=======
 from galaxy.util import (
     ElementTree,
     parse_xml,
     submodules,
 )
->>>>>>> 1bb139a7
 from galaxy.util.unittest_utils import skip_if_site_down
 from galaxy.util.xml_macros import load_with_references
 
@@ -2146,15 +2142,6 @@
     assert not lint_ctx.error_messages
 
 
-<<<<<<< HEAD
-=======
-def test_xml_comments_are_ignored(lint_ctx: LintContext):
-    tool_xml = get_tool_xml_exact(TOOL_WITH_COMMENTS)
-    lint_xml_with(lint_ctx, tool_xml)
-    for lint_message in lint_ctx.message_list:
-        assert "Comment" not in lint_message.message
-
-
 def test_skip_by_name(lint_ctx):
     # add a linter class name to the skip list
     lint_ctx.skip_types = ["CitationsMissing"]
@@ -2179,7 +2166,6 @@
     assert not lint_ctx.error_messages
 
 
->>>>>>> 1bb139a7
 def test_list_linters():
     linter_names = Linter.list_listers()
     # make sure to add/remove a test for new/removed linters if this number changes
