<%inherit file="/base.mako"/>
<%namespace file="/message.mako" import="render_msg" />
<%namespace file="/spark_base.mako" import="jqs_style, make_sparkline" />
<%namespace file="/sorting_base.mako" import="get_sort_url, get_css" />
<%namespace file="/page_base.mako" import="get_pages, get_entry_selector" />

%if message:
    ${render_msg( message, 'done' )}
%endif

${jqs_style()}
${get_css()}

<!--jobs_specified_month_all.mako-->
<div class="toolForm">
    <div class="toolFormBody">
        <table id="formHeader">
            <tr>
                <td>
                    ${get_pages( sort_id, order, page_specs, 'jobs', 'specified_month_all' )}
                </td>
                <td>
                    <h4 align="center">Jobs for ${month_label}&nbsp;${year_label}</h4>
                    <h5 align="center">Click job count to see the day's details</h5>
                </td>
                <td align="right">
                    ${get_entry_selector("jobs", "specified_month_all", page_specs.entries, sort_id, order)}
                </td>
            </tr>
        </table>
        <table align="center" width="60%" class="colored">
            %if len( jobs ) == 0:
                <tr><td colspan="5">There are no jobs for ${month_label}&nbsp;${year_label}</td></tr>
            %else:
                <tr class="header">
<<<<<<< HEAD
                    <td class="quarter_width">Day</td>
                    <td class="quarter_width">
                        ${get_sort_url(sort_id, order, 'date', 'jobs', 'specified_month_all', 'Date')}
                        <span class='dir_arrow date'>${arrow}</span>
                    </td>
                    %if is_user_jobs_only:
    					<td class="quarter_width">
                            ${get_sort_url(sort_id, order, 'total_jobs', 'jobs', 'specified_month_all', 'User Jobs')}
                            <span class='dir_arrow total_jobs'>${arrow}</span>
                        </td>
					%else:
	                    <td class="quarter_width">
                            ${get_sort_url(sort_id, order, 'total_jobs', 'jobs', 'specified_month_all', 'User and Monitor Jobs')}
=======
                    
                    <td>Day</td>
                    <td>
                        ${get_sort_url(sort_id, order, 'date', 'jobs', 'specified_month_all', 'Date', page=page_specs.page, entries=page_specs.entries)}
                        <span class='dir_arrow date'>${arrow}</span>
                    </td>
                    %if is_user_jobs_only:
    					<td>
                            ${get_sort_url(sort_id, order, 'total_jobs', 'jobs', 'specified_month_all', 'User Jobs', page=page_specs.page, entries=page_specs.entries)}
                            <span class='dir_arrow total_jobs'>${arrow}</span>
                        </td>
					%else:
	                    <td>
                            ${get_sort_url(sort_id, order, 'total_jobs', 'jobs', 'specified_month_all', 'User and Monitor Jobs', page=page_specs.page, entries=page_specs.entries)}
>>>>>>> 6d9ac636
                            <span class='dir_arrow total_jobs'>${arrow}</span>
                        </td>
	                %endif
                    <td></td>
                </tr>
                <% 
                   ctr = 0
                   entries = 1
                %>
                %for job in jobs:
<<<<<<< HEAD
                    <% key = job[1] %>
=======
                    %if entries > page_specs.entries:
                        <%break%>
                    %endif
                    
>>>>>>> 6d9ac636
                    %if ctr % 2 == 1:
                        <tr class="odd_row">
                    %else:
                        <tr class="tr">
                    %endif
                        <td>${job[0]}</td>
                        <td>${month_label}&nbsp;${job[1]},&nbsp;${year_label}</td>
                        <td><a href="${h.url_for( controller='jobs', action='specified_date_handler', specified_date=job[3], webapp='reports', sort_id='default', order='default' )}">${job[2]}</a></td>
                        ${make_sparkline(key, trends[key], "bar", "/ hour")}
                        <td id="${key}"></td>
                    </tr>
                    <% 
                       ctr += 1
                       entries += 1
                    %>
                %endfor
            %endif
        </table>
    </div>
</div>
<!--End jobs_specified_month_all.mako--><|MERGE_RESOLUTION|>--- conflicted
+++ resolved
@@ -33,36 +33,19 @@
                 <tr><td colspan="5">There are no jobs for ${month_label}&nbsp;${year_label}</td></tr>
             %else:
                 <tr class="header">
-<<<<<<< HEAD
                     <td class="quarter_width">Day</td>
                     <td class="quarter_width">
-                        ${get_sort_url(sort_id, order, 'date', 'jobs', 'specified_month_all', 'Date')}
+                        ${get_sort_url(sort_id, order, 'date', 'jobs', 'specified_month_all', 'Date', page=page_specs.page, entries=page_specs.entries)}
                         <span class='dir_arrow date'>${arrow}</span>
                     </td>
                     %if is_user_jobs_only:
     					<td class="quarter_width">
-                            ${get_sort_url(sort_id, order, 'total_jobs', 'jobs', 'specified_month_all', 'User Jobs')}
+                            ${get_sort_url(sort_id, order, 'total_jobs', 'jobs', 'specified_month_all', 'User Jobs', page=page_specs.page, entries=page_specs.entries)}
                             <span class='dir_arrow total_jobs'>${arrow}</span>
                         </td>
 					%else:
 	                    <td class="quarter_width">
-                            ${get_sort_url(sort_id, order, 'total_jobs', 'jobs', 'specified_month_all', 'User and Monitor Jobs')}
-=======
-                    
-                    <td>Day</td>
-                    <td>
-                        ${get_sort_url(sort_id, order, 'date', 'jobs', 'specified_month_all', 'Date', page=page_specs.page, entries=page_specs.entries)}
-                        <span class='dir_arrow date'>${arrow}</span>
-                    </td>
-                    %if is_user_jobs_only:
-    					<td>
-                            ${get_sort_url(sort_id, order, 'total_jobs', 'jobs', 'specified_month_all', 'User Jobs', page=page_specs.page, entries=page_specs.entries)}
-                            <span class='dir_arrow total_jobs'>${arrow}</span>
-                        </td>
-					%else:
-	                    <td>
                             ${get_sort_url(sort_id, order, 'total_jobs', 'jobs', 'specified_month_all', 'User and Monitor Jobs', page=page_specs.page, entries=page_specs.entries)}
->>>>>>> 6d9ac636
                             <span class='dir_arrow total_jobs'>${arrow}</span>
                         </td>
 	                %endif
@@ -73,19 +56,18 @@
                    entries = 1
                 %>
                 %for job in jobs:
-<<<<<<< HEAD
                     <% key = job[1] %>
-=======
+
                     %if entries > page_specs.entries:
                         <%break%>
                     %endif
-                    
->>>>>>> 6d9ac636
+
                     %if ctr % 2 == 1:
                         <tr class="odd_row">
                     %else:
                         <tr class="tr">
                     %endif
+
                         <td>${job[0]}</td>
                         <td>${month_label}&nbsp;${job[1]},&nbsp;${year_label}</td>
                         <td><a href="${h.url_for( controller='jobs', action='specified_date_handler', specified_date=job[3], webapp='reports', sort_id='default', order='default' )}">${job[2]}</a></td>
