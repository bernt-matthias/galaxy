--- conflicted
+++ resolved
@@ -83,20 +83,13 @@
     flake8
     flake8-docstrings==1.1.0
     pydocstyle==2.0.0
-<<<<<<< HEAD
-=======
 
->>>>>>> 1635f464
 
 [testenv:py27-lint-docstring-include-list]
 commands = bash .ci/flake8_wrapper_docstrings.sh --include
 whitelist_externals = bash
 skip_install = True
 deps =
-<<<<<<< HEAD
     flake8==3.4.1
-=======
-    flake8==3.3.0
->>>>>>> 1635f464
     flake8-docstrings==1.1.0
     pydocstyle==2.0.0