--- conflicted
+++ resolved
@@ -20,13 +20,6 @@
 from galaxy.datatypes import sniff
 from galaxy.datatypes.binary import Binary
 from galaxy.datatypes.registry import Registry
-<<<<<<< HEAD
-from galaxy.util import multi_byte
-from galaxy.util.checkers import check_binary, check_bz2, check_gzip, check_html, check_zip
-from galaxy.util.image_util import get_image_ext
-
-try:
-=======
 from galaxy.util.checkers import (
     check_binary,
     check_bz2,
@@ -38,7 +31,6 @@
 if sys.version_info < (3, 3):
     import bz2file as bz2
 else:
->>>>>>> 9f0676d7
     import bz2
 
 assert sys.version_info[:2] >= (2, 7)
@@ -330,27 +322,6 @@
     json_file.write(dumps(info) + "\n")
     if link_data_only == 'copy_files' and datatype and datatype.dataset_content_needs_grooming(output_path):
         # Groom the dataset content if necessary
-<<<<<<< HEAD
-        datatype.groom_dataset_content( output_path )
-
-
-def add_composite_file( dataset, json_file, output_path, files_path ):
-    if dataset.composite_files:
-        os.mkdir( files_path )
-        for name, value in dataset.composite_files.items():
-            value = util.bunch.Bunch( **value )
-            if dataset.composite_file_paths[ value.name ] is None and not value.optional:
-                file_err( 'A required composite data file was not provided (%s)' % name, dataset, json_file )
-                break
-            elif dataset.composite_file_paths[value.name] is not None:
-                dp = dataset.composite_file_paths[value.name][ 'path' ]
-                isurl = dp.find('://') != -1  # todo fixme
-                if isurl:
-                    try:
-                        temp_name, dataset.is_multi_byte = sniff.stream_to_file( urlopen( dp ), prefix='url_paste' )
-                    except Exception as e:
-                        file_err( 'Unable to fetch %s\n%s' % ( dp, str( e ) ), dataset, json_file )
-=======
         datatype.groom_dataset_content(output_path)
 
 
@@ -370,27 +341,10 @@
                         temp_name = sniff.stream_to_file(urlopen(dp), prefix='url_paste')
                     except Exception as e:
                         file_err('Unable to fetch %s\n%s' % (dp, str(e)), dataset, json_file)
->>>>>>> 9f0676d7
                         return
                     dataset.path = temp_name
                     dp = temp_name
                 if not value.is_binary:
-<<<<<<< HEAD
-                    tmpdir = output_adjacent_tmpdir( output_path )
-                    tmp_prefix = 'data_id_%s_convert_' % dataset.dataset_id
-                    if dataset.composite_file_paths[ value.name ].get( 'space_to_tab', value.space_to_tab ):
-                        sniff.convert_newlines_sep2tabs( dp, tmp_dir=tmpdir, tmp_prefix=tmp_prefix )
-                    else:
-                        sniff.convert_newlines( dp, tmp_dir=tmpdir, tmp_prefix=tmp_prefix )
-                shutil.move( dp, os.path.join( files_path, name ) )
-    # Move the dataset to its "real" path
-    shutil.move( dataset.primary_file, output_path )
-    # Write the job info
-    info = dict( type='dataset',
-                 dataset_id=dataset.dataset_id,
-                 stdout='uploaded %s file' % dataset.file_type )
-    json_file.write( dumps( info ) + "\n" )
-=======
                     tmpdir = output_adjacent_tmpdir(output_path)
                     tmp_prefix = 'data_id_%s_convert_' % dataset.dataset_id
                     if dataset.composite_file_paths[value.name].get('space_to_tab', value.space_to_tab):
@@ -405,7 +359,6 @@
                 dataset_id=dataset.dataset_id,
                 stdout='uploaded %s file' % dataset.file_type)
     json_file.write(dumps(info) + "\n")
->>>>>>> 9f0676d7
 
 
 def output_adjacent_tmpdir(output_path):
