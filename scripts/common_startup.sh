--- conflicted
+++ resolved
@@ -108,13 +108,8 @@
         # as well, but in this case we need it done beforehand.
         set_conda_exe
         if [ -n "$CONDA_EXE" ]; then
-<<<<<<< HEAD
-            echo "Found Conda, will set up a virtualenv using conda."
-            echo "To use a virtualenv instead, create one with a non-Conda Python at $GALAXY_VIRTUAL_ENV"
-=======
             echo "Found Conda, will set up a virtualenv using a Python installed from Conda."
             echo "To use a non-Conda Python for the virtualenv, pre-create the virtualenv at $GALAXY_VIRTUAL_ENV"
->>>>>>> 07f942e3
             : "${GALAXY_CONDA_ENV:=_galaxy_}"
             if [ "$CONDA_DEFAULT_ENV" != "$GALAXY_CONDA_ENV" ]; then
                 if ! check_conda_env "$GALAXY_CONDA_ENV"; then
@@ -205,10 +200,12 @@
 fi
 
 # Install node if not installed
-<<<<<<< HEAD
 if [ $SKIP_NODE -eq 0 ]; then
-    if [ -n "$VIRTUAL_ENV" ]; then
-        if ! command -v node >/dev/null || [ "$(node --version)" != "v${NODE_VERSION}" ]; then
+    if ! command -v node >/dev/null || [ "$(node --version)" != "v${NODE_VERSION}" ]; then
+        if [ -n "$CONDA_DEFAULT_ENV" ] && [ -n "$CONDA_EXE" ]; then
+            echo "Installing node into '$CONDA_DEFAULT_ENV' Conda environment with conda."
+            $CONDA_EXE install --yes --override-channels --channel conda-forge --name "$CONDA_DEFAULT_ENV" nodejs="$NODE_VERSION"
+        elif [ -n "$VIRTUAL_ENV" ]; then
             echo "Installing node into $VIRTUAL_ENV with nodeenv."
             if [ -d "${VIRTUAL_ENV}/lib/node_modules" ]; then
                 echo "Removing old ${VIRTUAL_ENV}/lib/node_modules directory."
@@ -216,24 +213,6 @@
             fi
             nodeenv -n "$NODE_VERSION" -p
         fi
-    elif [ -n "$CONDA_DEFAULT_ENV" ] && [ -n "$CONDA_EXE" ]; then
-        if ! in_conda_env "$(command -v node)"; then
-            echo "Installing node into '$CONDA_DEFAULT_ENV' Conda environment with conda."
-            $CONDA_EXE install --yes --override-channels --channel conda-forge --name "$CONDA_DEFAULT_ENV" nodejs="$NODE_VERSION"
-        fi
-=======
-if ! command -v node >/dev/null || [ "$(node --version)" != "v${NODE_VERSION}" ]; then
-    if [ -n "$CONDA_DEFAULT_ENV" ] && [ -n "$CONDA_EXE" ]; then
-        echo "Installing node into '$CONDA_DEFAULT_ENV' Conda environment with conda."
-        $CONDA_EXE install --yes --override-channels --channel conda-forge --name "$CONDA_DEFAULT_ENV" nodejs="$NODE_VERSION"
-    elif [ -n "$VIRTUAL_ENV" ]; then
-        echo "Installing node into $VIRTUAL_ENV with nodeenv."
-        if [ -d "${VIRTUAL_ENV}/lib/node_modules" ]; then
-            echo "Removing old ${VIRTUAL_ENV}/lib/node_modules directory."
-            rm -rf "${VIRTUAL_ENV}/lib/node_modules"
-        fi
-        nodeenv -n "$NODE_VERSION" -p
->>>>>>> 07f942e3
     fi
 fi
 
