import { defineStore } from "pinia";
import { useWorkflowStepStore } from "@/stores/workflowStepStore";
<<<<<<< HEAD
=======
import { pushOrSet } from "@/utils/pushOrSet";
>>>>>>> a534db36
import Vue from "vue";

interface InvalidConnections {
    [index: string]: string | undefined;
}

export interface State {
    connections: Connection[];
    invalidConnections: InvalidConnections;
    inputTerminalToOutputTerminals: TerminalToOutputTerminals;
    terminalToConnection: { [index: string]: Connection[] };
    stepToConnections: { [index: number]: Connection[] };
}

export class Connection {
    input: InputTerminal;
    output: OutputTerminal;

    constructor(input: InputTerminal, output: OutputTerminal) {
        this.input = input;
        this.output = output;
    }

    get id(): string {
        return `${this.input.stepId}-${this.input.name}-${this.output.stepId}-${this.output.name}`;
    }
}

export interface BaseTerminal {
    stepId: number;
    name: string;
    connectorType?: "input" | "output";
}

export interface InputTerminal extends BaseTerminal {
    connectorType: "input";
    input_subworkflow_step_id?: number;
}

export interface OutputTerminal extends BaseTerminal {
    connectorType: "output";
}

interface TerminalToOutputTerminals {
    [index: string]: OutputTerminal[];
}

<<<<<<< HEAD
interface TerminalToInputTerminals {
    [index: string]: InputTerminal[];
}

/**
 * Pushes a value to an array in an object, if the array exists. Else creates a new array containing value.
 * @param object Object which contains array
 * @param key Key which array is in
 * @param value Value to push
 */
function pushOrSet<T>(object: { [key: string | number]: Array<T> }, key: string | number, value: T) {
    if (key in object) {
        object[key]!.push(value);
    } else {
        object[key] = [value];
    }
}

=======
>>>>>>> a534db36
export const useConnectionStore = defineStore("workflowConnectionStore", {
    state: (): State => ({
        connections: [] as Connection[],
        invalidConnections: {} as InvalidConnections,
        inputTerminalToOutputTerminals: {} as TerminalToOutputTerminals,
        terminalToConnection: {} as { [index: string]: Connection[] },
        stepToConnections: {} as { [index: number]: Connection[] },
    }),
    getters: {
        getOutputTerminalsForInputTerminal(state: State) {
<<<<<<< HEAD
            const inputTerminalToOutputTerminals: TerminalToOutputTerminals = {};
            state.connections.map((connection) => {
                const terminals = getTerminals(connection);
                const inputTerminalId = getTerminalId(terminals.input);
                pushOrSet(inputTerminalToOutputTerminals, inputTerminalId, terminals.output);
            });
            return (terminalId: string): OutputTerminal[] => {
                return inputTerminalToOutputTerminals[terminalId] || [];
            };
        },
        getInputTerminalsForOutputTerminal(state: State) {
            const outputTerminalToInputTerminals: TerminalToInputTerminals = {};
            state.connections.map((connection) => {
                const terminals = getTerminals(connection);
                const outputTerminalId = getTerminalId(terminals.output);
                pushOrSet(outputTerminalToInputTerminals, outputTerminalId, terminals.input);
            });
            return (terminalId: string): BaseTerminal[] => {
                return outputTerminalToInputTerminals[terminalId] || [];
            };
        },
        getConnectionsForTerminal(state: State) {
            const terminalToConnection: { [index: string]: Connection[] } = {};
            state.connections.map((connection) => {
                const terminals = getTerminals(connection);
                const outputTerminalId = getTerminalId(terminals.output);
                pushOrSet(terminalToConnection, outputTerminalId, connection);

                const inputTerminalId = getTerminalId(terminals.input);
                pushOrSet(terminalToConnection, inputTerminalId, connection);
            });
=======
            return (terminalId: string): OutputTerminal[] => {
                return state.inputTerminalToOutputTerminals[terminalId] || [];
            };
        },
        getConnectionsForTerminal(state: State) {
>>>>>>> a534db36
            return (terminalId: string): Connection[] => {
                return state.terminalToConnection[terminalId] || [];
            };
        },
        getConnectionsForStep(state: State) {
<<<<<<< HEAD
            const stepToConnections: { [index: number]: Connection[] } = {};
            state.connections.map((connection) => {
                pushOrSet(stepToConnections, connection.input.stepId, connection);
                pushOrSet(stepToConnections, connection.output.stepId, connection);
            });
            return (stepId: number): Connection[] => stepToConnections[stepId] || [];
=======
            return (stepId: number): Connection[] => state.stepToConnections[stepId] || [];
>>>>>>> a534db36
        },
    },
    actions: {
        addConnection(this, _connection: Connection) {
            const connection = Object.freeze(_connection);
            this.connections.push(connection);
            const stepStore = useWorkflowStepStore();
            stepStore.addConnection(connection);
            this.terminalToConnection = updateTerminalToConnection(this.connections);
            this.inputTerminalToOutputTerminals = updateTerminalToTerminal(this.connections);
            this.stepToConnections = updateStepToConnections(this.connections);
        },
        markInvalidConnection(this: State, connectionId: string, reason: string) {
            Vue.set(this.invalidConnections, connectionId, reason);
        },
        dropFromInvalidConnections(this: State, connectionId: string) {
            Vue.delete(this.invalidConnections, connectionId);
        },
        removeConnection(this, terminal: InputTerminal | OutputTerminal | Connection["id"]) {
            const stepStore = useWorkflowStepStore();
            this.connections = this.connections.filter((connection) => {
                if (typeof terminal === "string") {
                    if (connection.id == terminal) {
                        stepStore.removeConnection(connection);
                        Vue.delete(this.invalidConnections, connection.id);
                        return false;
                    } else {
                        return true;
                    }
                } else if (terminal.connectorType === "input") {
                    if (connection.input.stepId == terminal.stepId && connection.input.name == terminal.name) {
                        stepStore.removeConnection(connection);
                        Vue.delete(this.invalidConnections, connection.id);
                        return false;
                    } else {
                        return true;
                    }
                } else {
                    if (connection.output.stepId == terminal.stepId && connection.output.name == terminal.name) {
                        stepStore.removeConnection(connection);
                        Vue.delete(this.invalidConnections, connection.id);
                        return false;
                    } else {
                        return true;
                    }
                }
            });
            this.terminalToConnection = updateTerminalToConnection(this.connections);
            this.inputTerminalToOutputTerminals = updateTerminalToTerminal(this.connections);
            this.stepToConnections = updateStepToConnections(this.connections);
        },
    },
});

function updateTerminalToTerminal(connections: Connection[]) {
    const inputTerminalToOutputTerminals: TerminalToOutputTerminals = {};
    connections.map((connection) => {
        const terminals = getTerminals(connection);
        const inputTerminalId = getTerminalId(terminals.input);
        pushOrSet(inputTerminalToOutputTerminals, inputTerminalId, terminals.output);
    });
    return inputTerminalToOutputTerminals;
}

function updateTerminalToConnection(connections: Connection[]) {
    const terminalToConnection: { [index: string]: Connection[] } = {};
    connections.map((connection) => {
        const terminals = getTerminals(connection);
        const outputTerminalId = getTerminalId(terminals.output);
        pushOrSet(terminalToConnection, outputTerminalId, connection);
        const inputTerminalId = getTerminalId(terminals.input);
        pushOrSet(terminalToConnection, inputTerminalId, connection);
    });
    return terminalToConnection;
}

function updateStepToConnections(connections: Connection[]) {
    const stepToConnections: { [index: number]: Connection[] } = {};
    connections.map((connection) => {
        pushOrSet(stepToConnections, connection.input.stepId, connection);
        pushOrSet(stepToConnections, connection.output.stepId, connection);
    });
    return stepToConnections;
}

export function getTerminalId(item: BaseTerminal): string {
    return `node-${item.stepId}-${item.connectorType}-${item.name}`;
}

export function getTerminals(item: Connection): { input: InputTerminal; output: OutputTerminal } {
    return {
        input: { stepId: item.input.stepId, name: item.input.name, connectorType: "input" },
        output: { stepId: item.output.stepId, name: item.output.name, connectorType: "output" },
    };
}<|MERGE_RESOLUTION|>--- conflicted
+++ resolved
@@ -1,9 +1,6 @@
 import { defineStore } from "pinia";
 import { useWorkflowStepStore } from "@/stores/workflowStepStore";
-<<<<<<< HEAD
-=======
 import { pushOrSet } from "@/utils/pushOrSet";
->>>>>>> a534db36
 import Vue from "vue";
 
 interface InvalidConnections {
@@ -51,27 +48,6 @@
     [index: string]: OutputTerminal[];
 }
 
-<<<<<<< HEAD
-interface TerminalToInputTerminals {
-    [index: string]: InputTerminal[];
-}
-
-/**
- * Pushes a value to an array in an object, if the array exists. Else creates a new array containing value.
- * @param object Object which contains array
- * @param key Key which array is in
- * @param value Value to push
- */
-function pushOrSet<T>(object: { [key: string | number]: Array<T> }, key: string | number, value: T) {
-    if (key in object) {
-        object[key]!.push(value);
-    } else {
-        object[key] = [value];
-    }
-}
-
-=======
->>>>>>> a534db36
 export const useConnectionStore = defineStore("workflowConnectionStore", {
     state: (): State => ({
         connections: [] as Connection[],
@@ -82,60 +58,17 @@
     }),
     getters: {
         getOutputTerminalsForInputTerminal(state: State) {
-<<<<<<< HEAD
-            const inputTerminalToOutputTerminals: TerminalToOutputTerminals = {};
-            state.connections.map((connection) => {
-                const terminals = getTerminals(connection);
-                const inputTerminalId = getTerminalId(terminals.input);
-                pushOrSet(inputTerminalToOutputTerminals, inputTerminalId, terminals.output);
-            });
-            return (terminalId: string): OutputTerminal[] => {
-                return inputTerminalToOutputTerminals[terminalId] || [];
-            };
-        },
-        getInputTerminalsForOutputTerminal(state: State) {
-            const outputTerminalToInputTerminals: TerminalToInputTerminals = {};
-            state.connections.map((connection) => {
-                const terminals = getTerminals(connection);
-                const outputTerminalId = getTerminalId(terminals.output);
-                pushOrSet(outputTerminalToInputTerminals, outputTerminalId, terminals.input);
-            });
-            return (terminalId: string): BaseTerminal[] => {
-                return outputTerminalToInputTerminals[terminalId] || [];
-            };
-        },
-        getConnectionsForTerminal(state: State) {
-            const terminalToConnection: { [index: string]: Connection[] } = {};
-            state.connections.map((connection) => {
-                const terminals = getTerminals(connection);
-                const outputTerminalId = getTerminalId(terminals.output);
-                pushOrSet(terminalToConnection, outputTerminalId, connection);
-
-                const inputTerminalId = getTerminalId(terminals.input);
-                pushOrSet(terminalToConnection, inputTerminalId, connection);
-            });
-=======
             return (terminalId: string): OutputTerminal[] => {
                 return state.inputTerminalToOutputTerminals[terminalId] || [];
             };
         },
         getConnectionsForTerminal(state: State) {
->>>>>>> a534db36
             return (terminalId: string): Connection[] => {
                 return state.terminalToConnection[terminalId] || [];
             };
         },
         getConnectionsForStep(state: State) {
-<<<<<<< HEAD
-            const stepToConnections: { [index: number]: Connection[] } = {};
-            state.connections.map((connection) => {
-                pushOrSet(stepToConnections, connection.input.stepId, connection);
-                pushOrSet(stepToConnections, connection.output.stepId, connection);
-            });
-            return (stepId: number): Connection[] => stepToConnections[stepId] || [];
-=======
             return (stepId: number): Connection[] => state.stepToConnections[stepId] || [];
->>>>>>> a534db36
         },
     },
     actions: {
