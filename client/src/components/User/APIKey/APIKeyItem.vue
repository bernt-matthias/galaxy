--- conflicted
+++ resolved
@@ -1,12 +1,7 @@
 <script setup>
-<<<<<<< HEAD
-=======
 import { library } from "@fortawesome/fontawesome-svg-core";
 import { faEye, faEyeSlash, faKey, faTrash } from "@fortawesome/free-solid-svg-icons";
 import { FontAwesomeIcon } from "@fortawesome/vue-fontawesome";
-import { ref } from "vue";
-import svc from "./model/service";
->>>>>>> 7a5598b5
 import { getGalaxyInstance } from "app";
 import CopyToClipboard from "components/CopyToClipboard";
 import UtcDate from "components/UtcDate";
