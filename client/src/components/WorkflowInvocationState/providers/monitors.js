import { of, race, pipe, concat, iif } from "rxjs";
<<<<<<< HEAD
import { filter, mergeMap, switchMap, delay, share, repeat, take, takeWhile } from "rxjs/operators";
import { cacheContent, monitorContentQuery } from "components/History/caching";
import { singleUpdateResult } from "components/History/caching/db/monitorQuery";
import { fetchDatasetById, fetchDatasetCollectionById, fetchInvocationStepById, fetchDatasetCollectionAttributesById } from "./fetch";
import { loadHistoryContents } from "components/History/caching";
=======
import { filter, map, mergeMap, switchMap, delay, share, repeat, take, takeWhile } from "rxjs/operators";
import { cacheContent, monitorContentQuery, loadHistoryContents } from "components/History/caching";
import { fetchDatasetById, fetchDatasetCollectionById, fetchInvocationStepById } from "./fetch";
>>>>>>> d50579d3

// prettier-ignore
export const datasetMonitor = (cfg = {}) => {
    // delay gives the monitor a head-start so it can
    // spin up a little before we decide to do an ajax call
    const { spinUpDelay } = cfg;

    return pipe(
        switchMap((id) => createContentMonitor(id, 'dataset', spinUpDelay))
    );
};

export const datasetCollectionMonitor = (cfg = {}) => {
    const { spinUpDelay } = cfg;
    return pipe(switchMap((id) => createContentMonitor(id, "dataset_collection", spinUpDelay)));
};

export const datasetCollectionAttributesMonitor = (cfg = {}) => {
    const { spinUpDelay } = cfg;
    return pipe(switchMap((id) => createContentMonitor(id, "dataset_collection_attributes", spinUpDelay)));
};

const createContentMonitor = (id, contentType, spinUpDelay = 250) => {
    let fetcher;
    switch (contentType) {
        case "dataset":
            fetcher = fetchDatasetById;
            break;
        case "dataset_collection":
            fetcher = fetchDatasetCollectionById;
            break;
        case "dataset_collection_attributes":
            fetcher = fetchDatasetCollectionAttributesById;
            break;
        default:
            console.error(`Can't create monitor for ${contentType}-${id}`);
    }
    return createMonitor(id, contentType, fetcher, spinUpDelay);
};

const buildPouchRequest = (id, contentType) => {
    return {
        selector: {
            id: { $eq: id },
            history_content_type: contentType,
        },
    };
};

// prettier-ignore
const createMonitor = (id, contentType, fetcher, spinUpDelay = 250) => {
    // build the pouchdb/mongo request, which is a selector
    // and limits, offsets, etc
    const request = buildPouchRequest(id, contentType);

    // retrieve changes from cache
    const changes$ = of(request).pipe(
        monitorContentQuery(),
        // singleUpdateResult(),
        filter(change => change.match && change.doc),
        map(change => change.doc),
        share()
    );

    // cache results that reflect non-deleted existing data in the cache
    const existing$ = changes$.pipe(
        filter(Boolean),
    );

    // load and cache dataset from server then switch over to the monitor
    const fetchItem$ = of(id).pipe(
        delay(spinUpDelay),
        fetcher(),
        mergeMap((rawJson) => cacheContent(rawJson, true))
    );

    // let the monitor and the ajax call race, first one wins
    const firstValue$ = race(fetchItem$, existing$).pipe(take(1));

    return concat(firstValue$, changes$);
};

const TERMINAL_JOB_STATES = ["ok", "error", "deleted", "paused"];
const stepIsTerminal = (step) => {
    const isTerminal =
        ["scheduled", "cancelled", "failed"].includes(step.state) &&
        step.jobs.every((job) => TERMINAL_JOB_STATES.includes(job.state));
    return isTerminal;
};

const createInvocationStepMonitor = (id, monitorEvery = 3000) => {
    const initialFetch$ = of(id).pipe(fetchInvocationStepById());
    const pollingFetch$ = of(id).pipe(
        delay(monitorEvery),
        fetchInvocationStepById(),
        repeat(),
        // takeWhile cancels source on true, so also cancels repeat
        takeWhile((val) => !stepIsTerminal(val), true)
    );
    return initialFetch$.pipe(
        // poll only if initial status is non-terminal. If polling, concat the initial result we already have
        // with pollingFetch$ which emits after the delay
        mergeMap((val) => iif(() => stepIsTerminal(val), of(val), concat(of(val), pollingFetch$)))
    );
};

export const invocationStepMonitor = (monitorEvery = 3000) =>
    pipe(switchMap((id) => createInvocationStepMonitor(id, monitorEvery)));

// feed observables, keyed by history id. Keeps just one historyMonitor around.
export const historyFeeds = new Map();

export const getHistoryMonitor = (historyId, monitorEvery = 3000) => {
    if (!historyFeeds.has(historyId)) {
        historyFeeds.set(historyId, buildHistoryMonitor(historyId, monitorEvery));
    }
    return historyFeeds.get(historyId);
};

// prettier-ignore
export const buildHistoryMonitor = (historyId, monitorEvery = 3000) => {
    // temporary hack until we can subscribe to invocations and their outputs.
    // set large windowSize around which to monitor (could we just monitor all updates?)
    const windowSize = 100000;
    return of([historyId, {showHidden: true, showVisible: true}, 1]).pipe(
        // noInitial skips fetching exisiting datasets and only monitors
        // for updated datastes after the last query (or now, if this is the first query)
        loadHistoryContents({windowSize, noInitial: true}),
        delay(monitorEvery),
        repeat(),
        share());
};

export const monitorHistoryUntilTrue = (condition, historyId, monitorEvery = 3000) => {
    // monitorHistory until condition is true, then fetch one last update
    const historyMonitor$ = getHistoryMonitor(historyId, monitorEvery);
    const primaryHistoryMonitor$ = historyMonitor$.pipe(
        takeWhile(() => !condition()),
        share()
    );
    return concat(
        primaryHistoryMonitor$,
        historyMonitor$.pipe(
            // get one more update after invocation is terminal
            take(1)
        )
    );
};<|MERGE_RESOLUTION|>--- conflicted
+++ resolved
@@ -1,15 +1,8 @@
 import { of, race, pipe, concat, iif } from "rxjs";
-<<<<<<< HEAD
-import { filter, mergeMap, switchMap, delay, share, repeat, take, takeWhile } from "rxjs/operators";
-import { cacheContent, monitorContentQuery } from "components/History/caching";
-import { singleUpdateResult } from "components/History/caching/db/monitorQuery";
-import { fetchDatasetById, fetchDatasetCollectionById, fetchInvocationStepById, fetchDatasetCollectionAttributesById } from "./fetch";
-import { loadHistoryContents } from "components/History/caching";
-=======
 import { filter, map, mergeMap, switchMap, delay, share, repeat, take, takeWhile } from "rxjs/operators";
 import { cacheContent, monitorContentQuery, loadHistoryContents } from "components/History/caching";
-import { fetchDatasetById, fetchDatasetCollectionById, fetchInvocationStepById } from "./fetch";
->>>>>>> d50579d3
+import { fetchDatasetById, fetchDatasetCollectionById, fetchInvocationStepById, fetchDatasetCollectionAttributesById } from "./fetch";
+
 
 // prettier-ignore
 export const datasetMonitor = (cfg = {}) => {
