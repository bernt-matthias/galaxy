<template>
    <draggable-wrapper
        :id="idString"
        ref="el"
        :scale="scale"
        :root-offset="rootOffset"
        :name="name"
        :node-label="title"
        :class="classes"
        :style="style"
        @move="onMoveTo"
        @pan-by="onPanBy">
        <div class="node-header unselectable clearfix" @click="makeActive" @keyup.enter="makeActive">
            <b-button-group class="float-right">
                <loading-span v-if="isLoading" spinner-only />
                <b-button
                    v-if="canClone"
                    v-b-tooltip.hover
                    class="node-clone py-0"
                    variant="primary"
                    size="sm"
                    aria-label="clone node"
                    title="Duplicate"
                    @click.prevent.stop="onClone">
                    <i class="fa fa-files-o" />
                </b-button>
                <b-button
                    v-b-tooltip.hover
                    class="node-destroy py-0"
                    variant="primary"
                    size="sm"
                    aria-label="destroy node"
                    title="Remove"
                    @click.prevent.stop="remove">
                    <i class="fa fa-times" />
                </b-button>
                <b-button
                    v-if="isEnabled"
                    :id="popoverId"
                    class="node-recommendations py-0"
                    variant="primary"
                    size="sm"
                    aria-label="tool recommendations">
                    <i class="fa fa-arrow-right" />
                </b-button>
                <b-popover
                    v-if="isEnabled"
                    :target="popoverId"
                    triggers="hover"
                    placement="bottom"
                    :show.sync="popoverShow">
                    <div>
                        <Recommendations
                            v-if="popoverShow"
                            :step-id="id"
                            :datatypes-mapper="datatypesMapper"
                            @onCreate="onCreate" />
                    </div>
                </b-popover>
            </b-button-group>
            <i :class="iconClass" />
            <span v-if="step.when" v-b-tooltip.hover title="This step is conditionally executed.">
                <font-awesome-icon icon="fa-code-branch" />
            </span>
            <span
                v-b-tooltip.hover
                title="Index of the step in the workflow run form. Steps are ordered by distance to the upper-left corner of the window; inputs are listed first."
                >{{ step.id + 1 }}:
            </span>
            <span class="node-title">{{ title }}</span>
        </div>
        <b-alert v-if="!!errors" variant="danger" show class="node-error" @click="makeActive">
            {{ errors }}
        </b-alert>
        <div v-else class="node-body" @click="makeActive" @keyup.enter="makeActive">
            <node-input
                v-for="(input, index) in inputs"
                :key="`in-${index}-${input.name}`"
                :input="input"
                :step-id="id"
                :datatypes-mapper="datatypesMapper"
                :step-position="step.position ?? { top: 0, left: 0 }"
                :root-offset="rootOffset"
                :scroll="scroll"
                :scale="scale"
                :parentNode="elHtml"
                @onChange="onChange" />
            <div v-if="showRule" class="rule" />
            <node-output
                v-for="(output, index) in outputs"
                :key="`out-${index}-${output.name}`"
                :output="output"
                :workflow-outputs="workflowOutputs"
                :post-job-actions="postJobActions"
                :step-id="id"
                :step-type="step.type"
<<<<<<< HEAD
                :step-position="step.position ?? { top: 0, left: 0 }"
                :root-offset="rootOffset"
=======
                :step-position="step.position"
                :root-offset="reactive(rootOffset)"
>>>>>>> a4266b86
                :scroll="scroll"
                :scale="scale"
                :datatypes-mapper="datatypesMapper"
                :parentNode="elHtml"
                @onDragConnector="onDragConnector"
                @stopDragging="onStopDragging"
                @onChange="onChange" />
        </div>
    </draggable-wrapper>
</template>

<script lang="ts" setup>
import type { PropType, Ref } from "vue";
import Vue, { reactive } from "vue";
import BootstrapVue from "bootstrap-vue";
import WorkflowIcons from "@/components/Workflow/icons";
import LoadingSpan from "@/components/LoadingSpan.vue";
import { getGalaxyInstance } from "@/app";
import Recommendations from "@/components/Workflow/Editor/Recommendations.vue";
import NodeInput from "@/components/Workflow/Editor/NodeInput.vue";
import NodeOutput from "@/components/Workflow/Editor/NodeOutput.vue";
import DraggableWrapper from "@/components/Workflow/Editor/DraggablePan.vue";
import { computed, ref } from "vue";
import { useNodePosition } from "@/components/Workflow/Editor/composables/useNodePosition";
import { useWorkflowStateStore, type TerminalPosition, type XYPosition } from "@/stores/workflowEditorStateStore";
import type { Step } from "@/stores/workflowStepStore";
import { DatatypesMapperModel } from "@/components/Datatypes/model";
import type { UseElementBoundingReturn, UseScrollReturn, VueInstance } from "@vueuse/core";
import { useConnectionStore } from "@/stores/workflowConnectionStore";
import { useWorkflowStepStore } from "@/stores/workflowStepStore";
import { faCodeBranch } from "@fortawesome/free-solid-svg-icons";
import { FontAwesomeIcon } from "@fortawesome/vue-fontawesome";
import { library } from "@fortawesome/fontawesome-svg-core";
import type { OutputTerminals } from "./modules/terminals";

Vue.use(BootstrapVue);

library.add(faCodeBranch);

const props = defineProps({
    id: { type: Number, required: true },
    contentId: { type: String as PropType<string | null>, default: null },
    name: { type: String as PropType<string | null>, default: null },
    step: { type: Object as PropType<Step>, required: true },
    datatypesMapper: { type: DatatypesMapperModel, required: true },
    activeNodeId: {
        type: null as unknown as PropType<number | null>,
        required: true,
        validator: (v: any) => typeof v === "number" || v === null,
    },
    rootOffset: { type: Object as PropType<UseElementBoundingReturn>, required: true },
    scroll: { type: Object as PropType<UseScrollReturn>, required: true },
    scale: { type: Number, default: 1 },
    highlight: { type: Boolean, default: false },
});

const emit = defineEmits([
    "onRemove",
    "onActivate",
    "onChange",
    "onCreate",
    "onUpdate",
    "onClone",
    "onUpdateStepPosition",
    "pan-by",
    "onDragConnector",
    "stopDragging",
]);

const popoverShow = ref(false);
const popoverId = computed(() => `popover-${props.id}`);
const scrolledTo = ref(false);

function remove() {
    emit("onRemove", props.id);
}

const el: Ref<VueInstance | null> = ref(null);
const elHtml: Ref<HTMLElement | null> = computed(() => (el.value?.$el as HTMLElement | undefined) ?? null);

const postJobActions = computed(() => props.step.post_job_actions || {});
const workflowOutputs = computed(() => props.step.workflow_outputs || []);
const connectionStore = useConnectionStore();
const stateStore = useWorkflowStateStore();
const stepStore = useWorkflowStepStore();
const isLoading = computed(() => Boolean(stateStore.getStepLoadingState(props.id)?.loading));
useNodePosition(
    elHtml,
    props.id,
    stateStore,
    computed(() => props.scale)
);
const title = computed(() => props.step.label || props.step.name);
const idString = computed(() => `wf-node-step-${props.id}`);
const showRule = computed(() => props.step.inputs?.length > 0 && props.step.outputs?.length > 0);
const iconClass = computed(() => `icon fa fa-fw ${WorkflowIcons[props.step.type]}`);
const canClone = computed(() => props.step.type !== "subworkflow"); // Why ?
const isEnabled = getGalaxyInstance().config.enable_tool_recommendations; // getGalaxyInstance is not reactive

const isActive = computed(() => props.id === props.activeNodeId);
const classes = computed(() => {
    return {
        "workflow-node": true,
        "node-on-scroll-to": scrolledTo.value,
        "node-highlight": props.highlight || isActive.value,
        "is-active": isActive.value,
    };
});
const style = computed(() => {
    return { top: props.step.position!.top + "px", left: props.step.position!.left + "px" };
});
const errors = computed(() => props.step.errors || stateStore.getStepLoadingState(props.id)?.error);
const inputs = computed(() => {
    const connections = connectionStore.getConnectionsForStep(props.id);
    const extraStepInputs = stepStore.getStepExtraInputs(props.id);
    const stepInputs = [...extraStepInputs, ...(props.step.inputs || [])];
    const unknownInputs: string[] = [];
    connections.forEach((connection) => {
        if (connection.input.stepId == props.id && !stepInputs.find((input) => input.name === connection.input.name)) {
            unknownInputs.push(connection.input.name);
        }
    });
    const invalidInputNames = [...new Set(unknownInputs)];
    const invalidInputTerminalSource = invalidInputNames.map((name) => {
        return { name, optional: false, extensions: [], valid: false, input_type: "dataset" };
    });
    return [...stepInputs, ...invalidInputTerminalSource];
});
const invalidOutputs = computed(() => {
    const connections = connectionStore.getConnectionsForStep(props.id);
    const invalidConnections = connections.filter(
        (connection) =>
            connection.output.stepId == props.id &&
            !props.step.outputs.find((output) => output.name === connection.output.name)
    );
    const invalidOutputNames = [...new Set(invalidConnections.map((connection) => connection.output.name))];
    return invalidOutputNames.map((name) => {
        return { name, optional: false, datatypes: [], valid: false };
    });
});
const outputs = computed(() => {
    return [...props.step.outputs, ...invalidOutputs.value];
});

function onDragConnector(dragPosition: TerminalPosition, terminal: OutputTerminals) {
    emit("onDragConnector", dragPosition, terminal);
}

function onMoveTo(position: XYPosition) {
    emit("onUpdateStepPosition", props.id, {
        top: position.y + props.scroll.y.value / props.scale,
        left: position.x + props.scroll.x.value / props.scale,
    });
}

function onPanBy(panBy: XYPosition) {
    emit("pan-by", panBy);
}

function onStopDragging() {
    emit("stopDragging");
}

function onChange() {
    emit("onChange");
}

function onCreate(contentId: string, name: string) {
    emit("onCreate", contentId, name);
    popoverShow.value = false;
}

function onClone() {
    emit("onClone", props.id);
}

function makeActive() {
    emit("onActivate", props.id);
}
</script><|MERGE_RESOLUTION|>--- conflicted
+++ resolved
@@ -94,13 +94,8 @@
                 :post-job-actions="postJobActions"
                 :step-id="id"
                 :step-type="step.type"
-<<<<<<< HEAD
                 :step-position="step.position ?? { top: 0, left: 0 }"
-                :root-offset="rootOffset"
-=======
-                :step-position="step.position"
                 :root-offset="reactive(rootOffset)"
->>>>>>> a4266b86
                 :scroll="scroll"
                 :scale="scale"
                 :datatypes-mapper="datatypesMapper"
