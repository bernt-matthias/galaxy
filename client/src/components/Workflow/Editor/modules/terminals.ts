import { useConnectionStore } from "@/stores/workflowConnectionStore";
import { Connection } from "@/stores/workflowConnectionStore";
import EventEmitter from "events";
import {
    NULL_COLLECTION_TYPE_DESCRIPTION,
    ANY_COLLECTION_TYPE_DESCRIPTION,
    CollectionTypeDescription,
    type CollectionTypeDescriptor,
} from "./collectionTypeDescription";
import { useWorkflowStepStore } from "@/stores/workflowStepStore";
import type {
    DataStepInput,
    DataOutput,
    CollectionOutput,
    ParameterOutput,
    DataCollectionStepInput,
    ParameterStepInput,
    TerminalSource,
} from "@/stores/workflowStepStore";
import type { DatatypesMapperModel } from "@/components/Datatypes/model";
<<<<<<< HEAD
import Vue from "vue";
import { assertDefined } from "@/utils/assertions";
=======
>>>>>>> 2b12131c

export class ConnectionAcceptable {
    reason: string | null;
    canAccept: boolean;
    constructor(canAccept: boolean, reason: string | null) {
        this.canAccept = canAccept;
        this.reason = reason;
    }
}

interface BaseTerminalArgs {
    name: string;
    stepId: number;
    datatypesMapper: DatatypesMapperModel;
}

interface InputTerminalInputs {
    datatypes: string[];
    multiple: boolean;
    optional: boolean;
}

interface InputTerminalArgs extends BaseTerminalArgs {
    input: InputTerminalInputs;
    input_type: "dataset" | "dataset_collection" | "parameter";
}

class Terminal extends EventEmitter {
    connectionStore: ReturnType<typeof useConnectionStore>;
    stepStore: ReturnType<typeof useWorkflowStepStore>;
    name: string;
    multiple: boolean;
    stepId: number;
    terminalType: "input" | "output";
    datatypesMapper: DatatypesMapperModel;
    localMapOver: CollectionTypeDescriptor;

    constructor(attr: BaseTerminalArgs) {
        super();
        this.connectionStore = useConnectionStore();
        this.stepStore = useWorkflowStepStore();
        this.stepId = attr.stepId;
        this.name = attr.name;
        this.multiple = false;
        this.terminalType = "input";
        this.datatypesMapper = attr.datatypesMapper;
        this.localMapOver = NULL_COLLECTION_TYPE_DESCRIPTION;
    }
    public get id() {
        return `node-${this.stepId}-${this.terminalType}-${this.name}`;
    }
    public get connections(): Connection[] {
        return this.connectionStore.getConnectionsForTerminal(this.id);
    }
    public get mapOver(): CollectionTypeDescriptor {
        return this.stepStore.stepMapOver[this.stepId] || NULL_COLLECTION_TYPE_DESCRIPTION;
    }
    connect(other: Terminal) {
        const connection = new Connection(
            { stepId: this.stepId, name: this.name, connectorType: "input" },
            { stepId: other.stepId, name: other.name, connectorType: "output" }
        );
        this.connectionStore.addConnection(connection);
    }
    disconnect(other: BaseOutputTerminal | Connection) {
        let connection: Connection;
        if (other instanceof Terminal) {
            connection = new Connection(
                { stepId: this.stepId, name: this.name, connectorType: "input" },
                { stepId: other.stepId, name: other.name, connectorType: "output" }
            );
        } else {
            connection = other;
        }
        this.connectionStore.removeConnection(connection.id);
        this.resetMappingIfNeeded(connection);
    }
    setMapOver(val: CollectionTypeDescriptor) {
        // we use this method to determine the map over status based on all terminals connected to this step
        let outputVal = val;
        if (this.multiple) {
            // emulate list input
            const description = new CollectionTypeDescription("list");
            if (val.collectionType === description.collectionType) {
                // No mapping over necessary
                return;
            }
            outputVal = val.effectiveMapOver(description);
        }

        const effectiveMapOver = this._effectiveMapOver(outputVal);

        if (!this.localMapOver.equal(effectiveMapOver)) {
            this.stepStore.changeStepInputMapOver(this.stepId, this.name, effectiveMapOver);
            this.localMapOver = effectiveMapOver;
        }

        if (
            !this.mapOver.equal(effectiveMapOver) &&
            (effectiveMapOver.isCollection ||
                !Object.values(this.stepStore.stepInputMapOver[this.stepId] ?? []).find(
                    (mapOver) => mapOver.isCollection
                ))
        ) {
            this.stepStore.changeStepMapOver(this.stepId, effectiveMapOver);
        }
    }
    _effectiveMapOver(otherCollectionType: CollectionTypeDescriptor) {
        return otherCollectionType;
    }
    isMappedOver(): boolean {
        return Boolean(this.mapOver.isCollection);
    }
    resetMapping(connection?: Connection) {
        this.stepStore.changeStepMapOver(this.stepId, NULL_COLLECTION_TYPE_DESCRIPTION);
        this.stepStore.resetStepInputMapOver(this.stepId);
    }
    hasConnectedMappedInputTerminals() {
        // check if step has connected and mapped input terminals ... should maybe be on step/node ?
        const connections = this.connectionStore.getConnectionsForStep(this.stepId);
        return connections.some(
            (connection) =>
                connection.input.stepId === this.stepId && this.stepStore.stepMapOver[this.stepId]?.collectionType
        );
    }
    _getOutputConnections() {
        return this.connectionStore.getConnectionsForStep(this.stepId).filter((connection) => {
            return connection.output.stepId === this.stepId;
        });
    }
    hasConnectedOutputTerminals() {
        // Does this step/node have connected connections
        return this._getOutputConnections().length > 0;
    }
    hasMappedOverInputTerminals() {
        return Boolean(this.stepStore.stepMapOver[this.stepId]?.collectionType);
    }
    resetMappingIfNeeded(connection?: Connection) {
        const mapOver = this.mapOver;
        if (!mapOver.isCollection) {
            return;
        }
        // No output terminals are counting on this being mapped
        // over if connected inputs are still mapped over or if none
        // of the outputs are connected...
        const reset = !this.hasConnectedOutputTerminals();
        if (reset) {
            this.resetMapping(connection);
        }
    }
}

class BaseInputTerminal extends Terminal {
    datatypes: InputTerminalInputs["datatypes"];
    optional: InputTerminalInputs["optional"];
    localMapOver: CollectionTypeDescriptor;

    constructor(attr: InputTerminalArgs) {
        super(attr);
        this.datatypes = attr.input.datatypes;
        this.multiple = attr.input.multiple;
        this.optional = attr.input.optional;
        if (this.stepStore.stepInputMapOver[this.stepId] && this.stepStore.stepInputMapOver[this.stepId]?.[this.name]) {
            this.localMapOver = this.stepStore.stepInputMapOver[this.stepId]![this.name]!;
        } else {
            this.localMapOver = NULL_COLLECTION_TYPE_DESCRIPTION;
        }
    }
    connect(other: BaseOutputTerminal): void {
        super.connect(other);
        this.setDefaultMapOver(other);
    }
    setDefaultMapOver(other: BaseOutputTerminal) {
        const otherCollectionType = this._otherCollectionType(other);
        if (otherCollectionType.isCollection) {
            return this.setMapOver(otherCollectionType);
        }
    }
    getStepMapOver() {
        this.getConnectedTerminals().forEach((other) => {
            this.setDefaultMapOver(other);
        });
    }

    canAccept(outputTerminal: BaseOutputTerminal) {
        if (this.stepId == outputTerminal.stepId) {
            return new ConnectionAcceptable(false, "Cannot connect output to input of same step.");
        }
        if (this._inputFilled()) {
            return new ConnectionAcceptable(
                false,
                "Input already filled with another connection, delete it before connecting another output."
            );
        } else {
            return this.attachable(outputTerminal);
        }
    }
    attachable(terminal: BaseOutputTerminal): ConnectionAcceptable {
        // TODO: provide through Mixin
        throw "Subclass needs to implement this";
    }
    _getOutputStepsMapOver() {
        const connections = this._getOutputConnections();
        const connectedStepIds = Array.from(new Set(connections.map((connection) => connection.output.stepId)));
        return connectedStepIds.map((stepId) => this.stepStore.stepMapOver[stepId] || NULL_COLLECTION_TYPE_DESCRIPTION);
    }
    resetMapping(connection?: Connection) {
        super.resetMapping(connection);
        this.stepStore.changeStepInputMapOver(this.stepId, this.name, NULL_COLLECTION_TYPE_DESCRIPTION);
        const outputStepIds = this._getOutputTerminals().map((outputTerminal) => outputTerminal.stepId);
        if (connection) {
            outputStepIds.push(connection.output.stepId);
        }
        Array.from(new Set(outputStepIds)).forEach((stepId) => {
            const step = this.stepStore.getStep(stepId);
            if (step) {
                // step must have an output, since it is or was connected to this step
                const terminalSource = step.outputs[0];
                if (terminalSource) {
                    const terminal = terminalFactory(step.id, terminalSource, this.datatypesMapper);
                    terminal.resetMappingIfNeeded();
                }
            } else {
                console.error(`Invalid step. Could not fine step with id ${stepId} in store.`);
            }
        });
    }
    _getOutputTerminals() {
        return this.connectionStore.getOutputTerminalsForInputTerminal(this.id);
    }
    _getFirstOutputTerminal() {
        const outputTerminals = this._getOutputTerminals();
        if (outputTerminals.length > 0) {
            return outputTerminals[0];
        }
        return null;
    }

    isMappedOver(): boolean {
        return Boolean(this.localMapOver.isCollection);
    }

    connected() {
        return Boolean(this._getFirstOutputTerminal());
    }
    _inputFilled() {
        let inputFilled: boolean;
        if (!this.connected()) {
            inputFilled = false;
        } else {
            if (this.multiple) {
                // Can only attach one collection to multiple input
                // data parameter.
                inputFilled = !!this._collectionAttached();
            } else {
                inputFilled = true;
            }
        }
        return inputFilled;
    }
    _collectionAttached() {
        const outputTerminals = this._getOutputTerminals();
        return outputTerminals.some((outputTerminal) => {
            const step = this.stepStore.getStep(outputTerminal.stepId);

            if (!step) {
                console.error(`Invalid step. Could not find step with id ${outputTerminal.stepId} in store.`);
                return false;
            }

            const output = step.outputs.find((output) => output.name == outputTerminal.name);

            if (
                output &&
                (("collection" in output && output.collection) ||
                    this.stepStore.stepMapOver[outputTerminal.stepId]?.isCollection ||
                    ("extensions" in output && output.extensions.indexOf("input") > 0))
            ) {
                return true;
            }
        });
    }
    _mappingConstraints() {
        // If this is a connected terminal, return list of collection types
        // other terminals connected to node are constraining mapping to.
        if (this.mapOver.isCollection) {
            return [this.mapOver];
        }
        return this._getOutputStepsMapOver();
    }
    _producesAcceptableDatatype(other: BaseOutputTerminal) {
        // other is a non-collection output...

        if (other instanceof OutputParameterTerminal) {
            return new ConnectionAcceptable(false, "Cannot connect workflow parameter to data input.");
        }
        return producesAcceptableDatatype(this.datatypesMapper, this.datatypes, other.datatypes);
    }
    _producesAcceptableDatatypeAndOptionalness(other: BaseOutputTerminal) {
        if (!this.optional && !this.multiple && other.optional) {
            return new ConnectionAcceptable(false, "Cannot connect an optional output to a non-optional input");
        }
        return this._producesAcceptableDatatype(other);
    }
    _otherCollectionType(other: BaseOutputTerminal) {
        let otherCollectionType = NULL_COLLECTION_TYPE_DESCRIPTION;
        if (other.isCollection && other.collectionType) {
            otherCollectionType = other.collectionType;
        }
        const otherMapOver = other.mapOver;
        if (otherMapOver.isCollection) {
            otherCollectionType = otherMapOver.append(otherCollectionType);
        }
        return otherCollectionType;
    }
    getConnectedTerminals() {
        return this.connections.map((connection) => {
            const outputStep = this.stepStore.getStep(connection.output.stepId);
            if (!outputStep) {
                return new InvalidOutputTerminal({
                    stepId: -1,
                    optional: false,
                    datatypes: [],
                    name: connection.output.name,
                    valid: false,
                    datatypesMapper: this.datatypesMapper,
                });
            }
            let terminalSource = outputStep.outputs.find((output) => output.name === connection.output.name);
            if (!terminalSource) {
                return new InvalidOutputTerminal({
                    stepId: -1,
                    optional: false,
                    datatypes: [],
                    name: connection.output.name,
                    valid: false,
                    datatypesMapper: this.datatypesMapper,
                });
            }
            const postJobActionKey = `ChangeDatatypeAction${connection.output.name}`;
            if (outputStep.when) {
                terminalSource = { ...terminalSource, optional: true };
            }
            if (
                "extensions" in terminalSource &&
                outputStep.post_job_actions &&
                postJobActionKey in outputStep.post_job_actions
            ) {
                const extensionType = outputStep.post_job_actions![postJobActionKey]!.action_arguments.newtype;

                (terminalSource as DataOutput | CollectionOutput) = {
                    ...terminalSource,
                    extensions: extensionType ? [extensionType] : [],
                };
            }

            return terminalFactory(outputStep.id, terminalSource, this.datatypesMapper);
        });
    }

    getInvalidConnectedTerminals() {
        return this.getConnectedTerminals().filter((terminal) => {
            const canAccept = this.attachable(terminal);
            const connectionId = `${this.stepId}-${this.name}-${terminal.stepId}-${terminal.name}`;
            if (!canAccept.canAccept) {
                this.connectionStore.markInvalidConnection(connectionId, canAccept.reason ?? "Unknown");
                return true;
            } else if (this.connectionStore.invalidConnections[connectionId]) {
                this.connectionStore.dropFromInvalidConnections(connectionId);
            }
            return false;
        });
    }

    destroyInvalidConnections() {
        this.getInvalidConnectedTerminals().forEach((terminal) => this.disconnect(terminal));
    }
}

interface InvalidInputTerminalArgs extends InputTerminalArgs {
    valid: false;
}

export class InvalidInputTerminal extends BaseInputTerminal {
    valid: false;
    localMapOver: CollectionTypeDescriptor;

    constructor(attr: InvalidInputTerminalArgs) {
        super(attr);
        this.valid = false;
        this.localMapOver = NULL_COLLECTION_TYPE_DESCRIPTION;
    }

    attachable(terminal: BaseOutputTerminal) {
        return new ConnectionAcceptable(false, "Cannot attach to invalid input. Disconnect this input.");
    }
}

// TODO: turn into InputTerminalAttachableMixin ?
export class InputTerminal extends BaseInputTerminal {
    collection: boolean;

    constructor(attr: InputTerminalArgs) {
        super(attr);
        this.collection = false;
        this.getStepMapOver();
    }

    attachable(other: BaseOutputTerminal) {
        const otherCollectionType = this._otherCollectionType(other);
        const mapOver = this.mapOver;
        if (otherCollectionType.isCollection) {
            if (this.multiple) {
                if (this.connected() && !this._collectionAttached()) {
                    return new ConnectionAcceptable(
                        false,
                        "Cannot attach collections to data parameters with individual data inputs already attached."
                    );
                }
                if (otherCollectionType.collectionType && otherCollectionType.collectionType.endsWith("paired")) {
                    return new ConnectionAcceptable(
                        false,
                        "Cannot attach paired inputs to multiple data parameters, only lists may be treated this way."
                    );
                }
            }
            if (mapOver.isCollection && mapOver.canMatch(otherCollectionType)) {
                return this._producesAcceptableDatatypeAndOptionalness(other);
            } else if (
                this.multiple &&
                new CollectionTypeDescription("list").append(this.mapOver).canMatch(otherCollectionType)
            ) {
                // This handles the special case of a list input being connected to a multiple="true" data input.
                // Nested lists would be correctly mapped over by the above condition.
                return this._producesAcceptableDatatypeAndOptionalness(other);
            } else {
                //  Need to check if this would break constraints...
                const mappingConstraints = this._mappingConstraints();
                if (mappingConstraints.every(otherCollectionType.canMatch.bind(otherCollectionType))) {
                    return this._producesAcceptableDatatypeAndOptionalness(other);
                } else {
                    if (mapOver.isCollection) {
                        // incompatible collection type attached
                        if (this.hasConnectedMappedInputTerminals()) {
                            return new ConnectionAcceptable(
                                false,
                                "Can't map over this input with output collection type - other inputs have an incompatible map over collection type. Disconnect inputs (and potentially outputs) and retry."
                            );
                        } else {
                            return new ConnectionAcceptable(
                                false,
                                "Can't map over this input with output collection type - this step has outputs defined constraining the mapping of this tool. Disconnect outputs and retry."
                            );
                        }
                    } else {
                        return new ConnectionAcceptable(
                            false,
                            "Can't map over this input with output collection type - an output of this tool is mapped over constraining this input. Disconnect output(s) and retry."
                        );
                    }
                }
            }
        } else {
            if (this.localMapOver.isCollection) {
                return new ConnectionAcceptable(
                    false,
                    "Cannot attach non-collection output to mapped over input, consider disconnecting inputs and outputs to reset this input's mapping."
                );
            }
        }
        return this._producesAcceptableDatatypeAndOptionalness(other);
    }
}

interface InputParameterTerminalArgs extends InputTerminalArgs {
    type: ParameterStepInput["type"];
}

export class InputParameterTerminal extends BaseInputTerminal {
    type: ParameterStepInput["type"];

    constructor(attr: InputParameterTerminalArgs) {
        super(attr);
        this.type = attr.type;
        this.getStepMapOver();
    }

    effectiveType(parameterType: string) {
        return parameterType == "select" ? "text" : parameterType;
    }
    attachable(other: BaseOutputTerminal) {
        const effectiveThisType = this.effectiveType(this.type);
        const otherType = ("type" in other && other.type) || "data";
        const effectiveOtherType = this.effectiveType(otherType);
        const canAccept = effectiveThisType === effectiveOtherType;
        return new ConnectionAcceptable(
            canAccept,
            canAccept ? null : `Cannot attach a ${effectiveOtherType} parameter to a ${effectiveThisType} input`
        );
    }
}

interface InputCollectionTerminalArgs extends InputTerminalArgs {
    collection_types: string[] | null;
}

export class InputCollectionTerminal extends BaseInputTerminal {
    collection: boolean;
    collectionTypes: CollectionTypeDescriptor[];

    constructor(attr: InputCollectionTerminalArgs) {
        super(attr);
        this.multiple = false;
        this.collection = true;
        this.collectionTypes = attr.collection_types
            ? attr.collection_types.map((collectionType) => new CollectionTypeDescription(collectionType))
            : [];
        if (!this.collectionTypes.length) {
            this.collectionTypes.push(ANY_COLLECTION_TYPE_DESCRIPTION);
        }
        this.getStepMapOver();
    }
    _effectiveMapOver(otherCollectionType: CollectionTypeDescriptor) {
        const collectionTypes = this.collectionTypes;
        const canMatch = collectionTypes.some((collectionType) => collectionType.canMatch(otherCollectionType));
        if (!canMatch) {
            for (const collectionTypeIndex in collectionTypes) {
                const collectionType = collectionTypes[collectionTypeIndex]!;

                if (otherCollectionType.canMapOver(collectionType)) {
                    const effectiveMapOver = otherCollectionType.effectiveMapOver(collectionType);

                    if (effectiveMapOver != NULL_COLLECTION_TYPE_DESCRIPTION) {
                        return effectiveMapOver;
                    }
                }
            }
        }
        return NULL_COLLECTION_TYPE_DESCRIPTION;
    }
    _effectiveCollectionTypes() {
        return this.collectionTypes.map((t) => this.mapOver.append(t));
    }
    attachable(other: BaseOutputTerminal) {
        const otherCollectionType = this._otherCollectionType(other);
        if (otherCollectionType.isCollection) {
            const effectiveCollectionTypes = this._effectiveCollectionTypes();
            const mapOver = this.mapOver;
            const canMatch = effectiveCollectionTypes.some((effectiveCollectionType) =>
                effectiveCollectionType.canMatch(otherCollectionType)
            );
            if (canMatch) {
                // Only way a direct match...
                return this._producesAcceptableDatatypeAndOptionalness(other);
                // Otherwise we need to mapOver
            } else if (mapOver.isCollection) {
                // In this case, mapOver already set and we didn't match skipping...
                if (this.hasConnectedMappedInputTerminals()) {
                    return new ConnectionAcceptable(
                        false,
                        "Can't map over this input with output collection type - other inputs have an incompatible map over collection type. Disconnect inputs (and potentially outputs) and retry."
                    );
                } else {
                    return new ConnectionAcceptable(
                        false,
                        "Can't map over this input with output collection type - this step has outputs defined constraining the mapping of this tool. Disconnect outputs and retry."
                    );
                }
            } else if (this.collectionTypes.some((collectionType) => otherCollectionType.canMapOver(collectionType))) {
                // we're not mapped over - but hey maybe we could be... lets check.
                const effectiveMapOver = this._effectiveMapOver(otherCollectionType);
                //  Need to check if this would break constraints...
                const mappingConstraints = this._mappingConstraints();
                if (mappingConstraints.every((d) => effectiveMapOver.canMatch(d))) {
                    return this._producesAcceptableDatatypeAndOptionalness(other);
                } else {
                    return new ConnectionAcceptable(
                        false,
                        "Can't map over this input with output collection type - this step has outputs defined constraining the mapping of this tool. Disconnect outputs and retry."
                    );
                }
            } else {
                return new ConnectionAcceptable(false, "Incompatible collection type(s) for attachment.");
            }
        } else {
            return new ConnectionAcceptable(false, "Cannot attach a data output to a collection input.");
        }
    }
}

interface BaseOutputTerminalArgs extends BaseTerminalArgs {
    datatypes: string[];
    optional: boolean;
}

export type InputTerminalsAndInvalid = InputTerminals | InvalidInputTerminal;

class BaseOutputTerminal extends Terminal {
    datatypes: BaseOutputTerminalArgs["datatypes"];
    optional: BaseOutputTerminalArgs["optional"];
    isCollection?: boolean;
    collectionType?: CollectionTypeDescriptor;
    type?: string;

    constructor(attr: BaseOutputTerminalArgs) {
        super(attr);
        this.datatypes = attr.datatypes;
        this.optional = attr.optional;
        this.terminalType = "output";
    }
    getConnectedTerminals(): InputTerminalsAndInvalid[] {
        return this.connections.map((connection) => {
            const inputStep = this.stepStore.getStep(connection.input.stepId);
            assertDefined(inputStep, `Invalid step. Could not find step with id ${connection.input.stepId} in store.`);

            const extraStepInput = this.stepStore.getStepExtraInputs(inputStep.id);
            const terminalSource = [...extraStepInput, ...inputStep.inputs].find(
                (input) => input.name === connection.input.name
            );
            if (!terminalSource) {
                return new InvalidInputTerminal({
                    valid: false,
                    name: connection.input.name,
                    stepId: connection.input.stepId,
                    datatypesMapper: this.datatypesMapper,
                    input_type: "dataset",
                    input: {
                        datatypes: [],
                        optional: false,
                        multiple: false,
                    },
                });
            }
            return terminalFactory(inputStep.id, terminalSource, this.datatypesMapper);
        });
    }

    getInvalidConnectedTerminals() {
        return this.getConnectedTerminals().filter((terminal: any) => {
            const canAccept = terminal.attachable(this);
            const connectionId = `${terminal.stepId}-${terminal.name}-${this.stepId}-${this.name}`;
            if (!canAccept.canAccept) {
                this.connectionStore.markInvalidConnection(connectionId, canAccept.reason ?? "Unknown");
                return true;
            } else if (this.connectionStore.invalidConnections[connectionId]) {
                this.connectionStore.dropFromInvalidConnections(connectionId);
            }
            return false;
        });
    }

    destroyInvalidConnections() {
        this.getConnectedTerminals().forEach((terminal) => {
            if (!terminal.attachable(this).canAccept) {
                terminal.disconnect(this);
            }
        });
    }
    validInputTerminals() {
        const validInputTerminals: InputTerminals[] = [];
        Object.values(this.stepStore.steps).map((step) => {
            step.inputs?.forEach((input) => {
                const inputTerminal = terminalFactory(step.id, input, this.datatypesMapper);
                if (inputTerminal.canAccept(this).canAccept) {
                    validInputTerminals.push(inputTerminal);
                }
            });
        });
        return validInputTerminals;
    }
}

export class OutputTerminal extends BaseOutputTerminal {}

interface OutputCollectionTerminalArgs extends BaseOutputTerminalArgs {
    collection_type: string;
    collection_type_source: string | null;
}

export class OutputCollectionTerminal extends BaseOutputTerminal {
    collectionTypeSource: string | null;

    constructor(attr: OutputCollectionTerminalArgs) {
        super(attr);
        this.collectionTypeSource = null;
        if (attr.collection_type) {
            this.collectionType = new CollectionTypeDescription(attr.collection_type);
        } else {
            this.collectionTypeSource = attr.collection_type_source;
            if (!this.collectionTypeSource) {
                console.log("Warning: No collection type or collection type source defined.");
            }
            this.collectionType = this.getCollectionTypeFromInput() || ANY_COLLECTION_TYPE_DESCRIPTION;
        }
        this.isCollection = true;
    }

    getCollectionTypeFromInput() {
        const connection = this.connectionStore.connections.find(
            (connection) =>
                connection.input.name === this.collectionTypeSource && connection.input.stepId === this.stepId
        );
        if (connection) {
            const outputStep = this.stepStore.getStep(connection.output.stepId);
            const inputStep = this.stepStore.getStep(this.stepId);
            assertDefined(inputStep, `Invalid step. Could not find step with id ${connection.input.stepId} in store.`);

            if (outputStep) {
                const stepOutput = outputStep.outputs.find((output) => output.name == connection.output.name);
                const stepInput = inputStep.inputs.find((input) => input.name === this.collectionTypeSource);
                if (stepInput && stepOutput) {
                    const outputTerminal = terminalFactory(connection.output.stepId, stepOutput, this.datatypesMapper);
                    const inputTerminal = terminalFactory(connection.output.stepId, stepInput, this.datatypesMapper);
                    // otherCollectionType is the mapped over output collection as it would appear at the input terminal
                    const otherCollectionType = inputTerminal._otherCollectionType(outputTerminal);
                    // we need to find which of the possible input collection types is connected
                    if ("collectionTypes" in inputTerminal) {
                        // collection_type_source must point at input collection terminal
                        const connectedCollectionType = inputTerminal.collectionTypes.find(
                            (collectionType) =>
                                otherCollectionType.canMatch(collectionType) ||
                                otherCollectionType.canMapOver(collectionType)
                        );
                        if (connectedCollectionType) {
                            return connectedCollectionType;
                        }
                    }
                }
            }
        }
        return ANY_COLLECTION_TYPE_DESCRIPTION;
    }
}

interface OutputParameterTerminalArgs extends Omit<BaseOutputTerminalArgs, "datatypes"> {
    type: ParameterOutput["type"];
}

export class OutputParameterTerminal extends BaseOutputTerminal {
    constructor(attr: OutputParameterTerminalArgs) {
        super({ ...attr, datatypes: [] });
        this.type = attr.type;
    }
}

interface InvalidOutputTerminalArgs extends BaseOutputTerminalArgs {
    valid: false;
}

export class InvalidOutputTerminal extends BaseOutputTerminal {
    valid: false;

    constructor(attr: InvalidOutputTerminalArgs) {
        super(attr);
        this.valid = false;
    }

    validInputTerminals() {
        return [];
    }

    canAccept() {
        return new ConnectionAcceptable(false, "Can't connect to invalid terminal.");
    }
}

export type OutputTerminals = OutputTerminal | OutputCollectionTerminal | OutputParameterTerminal;
export type InputTerminals = InputTerminal | InputCollectionTerminal | InputParameterTerminal;

export function producesAcceptableDatatype(
    datatypesMapper: DatatypesMapperModel,
    inputDatatypes: string[],
    otherDatatypes: string[]
) {
    for (const t in inputDatatypes) {
        const thisDatatype = inputDatatypes[t]!;

        if (thisDatatype === "input") {
            return new ConnectionAcceptable(true, null);
        }

        // FIXME: No idea what to do about case when datatype is 'input'
        const validMatch = otherDatatypes.some(
            (otherDatatype) =>
                otherDatatype === "input" ||
                otherDatatype === "_sniff_" ||
                datatypesMapper.isSubType(otherDatatype, thisDatatype)
        );

        if (validMatch) {
            return new ConnectionAcceptable(true, null);
        }
    }
    const datatypesSet = new Set(datatypesMapper.datatypes);
    const invalidDatatypes = otherDatatypes.filter((datatype) => !datatypesSet.has(datatype));
    if (invalidDatatypes.length) {
        return new ConnectionAcceptable(
            false,
            `Effective output data type(s) [${invalidDatatypes.join(
                ", "
            )}] unknown. This tool cannot be run on this Galaxy Server at this moment, please contact the Administrator.`
        );
    }
    return new ConnectionAcceptable(
        false,
        `Effective output data type(s) [${otherDatatypes.join(
            ", "
        )}] do not appear to match input type(s) [${inputDatatypes.join(", ")}].`
    );
}

type TerminalSourceAndInvalid = TerminalSource | InvalidOutputTerminalArgs | InvalidInputTerminalArgs;

function isInvalidOutputArg(arg: TerminalSourceAndInvalid): arg is InvalidOutputTerminalArgs {
    return "name" in arg && "valid" in arg && arg.valid === false;
}

function isOutputParameterArg(arg: TerminalSourceAndInvalid): arg is ParameterOutput {
    return "name" in arg && "parameter" in arg && arg.parameter === true;
}

function isOutputCollectionArg(arg: TerminalSourceAndInvalid): arg is CollectionOutput {
    return "name" in arg && "collection" in arg && arg.collection;
}

function isOutputArg(arg: TerminalSourceAndInvalid): arg is DataOutput {
    return "name" in arg && "extensions" in arg;
}

type TerminalOf<T extends TerminalSourceAndInvalid> = T extends InvalidInputTerminalArgs
    ? InvalidInputTerminal
    : T extends DataStepInput
    ? InputTerminal
    : T extends DataCollectionStepInput
    ? InputCollectionTerminal
    : T extends ParameterStepInput
    ? InputParameterTerminal
    : T extends DataOutput
    ? OutputTerminal
    : T extends CollectionOutput
    ? OutputCollectionTerminal
    : T extends ParameterOutput
    ? OutputParameterTerminal
    : T extends BaseOutputTerminalArgs
    ? InvalidOutputTerminal
    : never;

export function terminalFactory<T extends TerminalSourceAndInvalid>(
    stepId: number,
    terminalSource: T,
    datatypesMapper: DatatypesMapperModel
): TerminalOf<T> {
    if ("input_type" in terminalSource) {
        const terminalArgs = {
            datatypesMapper: datatypesMapper,
            input_type: terminalSource.input_type,
            name: terminalSource.name,
            stepId: stepId,
        };
        if ("valid" in terminalSource) {
            return new InvalidInputTerminal({
                ...terminalArgs,
                input: {
                    datatypes: [],
                    multiple: false,
                    optional: false,
                },
                valid: terminalSource.valid,
            }) as TerminalOf<T>;
        } else {
            const inputArgs = {
                datatypes: terminalSource.extensions,
                multiple: terminalSource.multiple,
                optional: terminalSource.optional,
            };
            if (terminalSource.input_type == "dataset") {
                // type cast appears to be necessary: https://github.com/Microsoft/TypeScript/issues/13995
                return new InputTerminal({
                    ...terminalArgs,
                    input: inputArgs,
                }) as TerminalOf<T>;
            } else if (terminalSource.input_type === "dataset_collection") {
                return new InputCollectionTerminal({
                    ...terminalArgs,
                    collection_types: terminalSource.collection_types,
                    input: {
                        ...inputArgs,
                    },
                }) as TerminalOf<T>;
            } else if (terminalSource.input_type === "parameter") {
                return new InputParameterTerminal({
                    ...terminalArgs,
                    type: terminalSource.type,
                    input: {
                        ...inputArgs,
                    },
                }) as TerminalOf<T>;
            }
        }
    } else if (terminalSource.name) {
        const outputArgs = {
            name: terminalSource.name,
            optional: terminalSource.optional,
            stepId: stepId,
            datatypesMapper: datatypesMapper,
        };
        if (isOutputParameterArg(terminalSource)) {
            return new OutputParameterTerminal({
                ...outputArgs,
                type: terminalSource.type,
            }) as TerminalOf<T>;
        } else if (isOutputCollectionArg(terminalSource)) {
            return new OutputCollectionTerminal({
                ...outputArgs,
                datatypes: terminalSource.extensions,
                collection_type: terminalSource.collection_type,
                collection_type_source: terminalSource.collection_type_source,
            }) as TerminalOf<T>;
        } else if (isOutputArg(terminalSource)) {
            return new OutputTerminal({
                ...outputArgs,
                datatypes: terminalSource.extensions,
            }) as TerminalOf<T>;
        }
    }
    if (isInvalidOutputArg(terminalSource)) {
        return new InvalidOutputTerminal(terminalSource) as TerminalOf<T>;
    }
    throw `Could not build terminal for ${terminalSource}`;
}<|MERGE_RESOLUTION|>--- conflicted
+++ resolved
@@ -18,11 +18,7 @@
     TerminalSource,
 } from "@/stores/workflowStepStore";
 import type { DatatypesMapperModel } from "@/components/Datatypes/model";
-<<<<<<< HEAD
-import Vue from "vue";
 import { assertDefined } from "@/utils/assertions";
-=======
->>>>>>> 2b12131c
 
 export class ConnectionAcceptable {
     reason: string | null;
