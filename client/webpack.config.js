--- conflicted
+++ resolved
@@ -57,7 +57,6 @@
         }
     },
     module : {
-<<<<<<< HEAD
         rules: [
             { test: /\.js$/,
               exclude: [
@@ -66,13 +65,6 @@
               ],
               loader: 'babel-loader'
             }
-=======
-        loaders : [
-            { test: /\.js$/,
-              exclude: /node_modules/,
-              loader: 'babel-loader',
-              query: { compact: false } },
->>>>>>> 4ba2b9f8
         ],
     },
     resolveLoader : {
