--- conflicted
+++ resolved
@@ -200,11 +200,8 @@
         this._renderMessage();
         this._renderParameters();
         this._renderHistory();
-<<<<<<< HEAD
+        this._renderUseCachedJob();
         this._renderResourceParameters();
-=======
-        this._renderUseCachedJob();
->>>>>>> a48d0e9a
         _.each(this.steps, step => {
             self._renderStep(step);
         });
