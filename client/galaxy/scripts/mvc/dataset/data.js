// Additional dependencies: jQuery, underscore.
define(["mvc/ui/ui-modal", "mvc/ui/ui-frames", "mvc/ui/icon-button"], function(
    Modal,
    Frames,
    mod_icon_btn
) {
    /**
 * Dataset metedata.
 */
    var DatasetMetadata = Backbone.Model.extend({});

    /**
 * A dataset. In Galaxy, datasets are associated with a history, so
 * this object is also known as a HistoryDatasetAssociation.
 */
    var Dataset = Backbone.Model.extend({
        defaults: {
            id: "",
            type: "",
            name: "",
            hda_ldda: "hda",
            metadata: null
        },

        initialize: function() {
            // Metadata can be passed in as a model or a set of attributes; if it's
            // already a model, there's no need to set metadata.
            if (!this.get("metadata")) {
                this._set_metadata();
            }

            // Update metadata on change.
            this.on("change", this._set_metadata, this);
        },

        _set_metadata: function() {
            var metadata = new DatasetMetadata();

            // Move metadata from dataset attributes to metadata object.
            _.each(
                _.keys(this.attributes),
                function(k) {
                    if (k.indexOf("metadata_") === 0) {
                        // Found metadata.
                        var new_key = k.split("metadata_")[1];
                        metadata.set(new_key, this.attributes[k]);
                        delete this.attributes[k];
                    }
                },
                this
            );

            // Because this is an internal change, silence it.
            this.set("metadata", metadata, { silent: true });
        },

        /**
     * Returns dataset metadata for a given attribute.
     */
        get_metadata: function(attribute) {
            return this.attributes.metadata.get(attribute);
        },

        urlRoot: Galaxy.root + "api/datasets"
    });

    /**
 * A tabular dataset. This object extends dataset to provide incremental chunked data.
 */
    var TabularDataset = Dataset.extend({
        defaults: _.extend({}, Dataset.prototype.defaults, {
            chunk_url: null,
            first_data_chunk: null,
            offset: 0,
            at_eof: false
        }),

        initialize: function(options) {
            Dataset.prototype.initialize.call(this);

            // If first data chunk is available, next chunk is 1.
            if (this.attributes.first_data_chunk) {
                this.attributes.offset = this.attributes.first_data_chunk.offset;
            }
            this.attributes.chunk_url =
                Galaxy.root + "dataset/display?dataset_id=" + this.id;
            this.attributes.url_viz = Galaxy.root + "visualization";
        },

        /**
     * Returns a jQuery Deferred object that resolves to the next data chunk or null if at EOF.
     */
        get_next_chunk: function() {
            // If already at end of file, do nothing.
            if (this.attributes.at_eof) {
                return null;
            }

            // Get next chunk.
            var self = this,
                next_chunk = $.Deferred();
            $.getJSON(this.attributes.chunk_url, {
                offset: self.attributes.offset
            }).success(function(chunk) {
                var rval;
                if (chunk.ck_data !== "") {
                    // Found chunk.
                    rval = chunk;
                    self.attributes.offset = chunk.offset;
                } else {
                    // At EOF.
                    self.attributes.at_eof = true;
                    rval = null;
                }
                next_chunk.resolve(rval);
            });

            return next_chunk;
        }
    });

    var DatasetCollection = Backbone.Collection.extend({
        model: Dataset
    });

    /**
 * Provides a base for table-based, dynamic view of a tabular dataset.
 * Do not instantiate directly; use either TopLevelTabularDatasetChunkedView
 * or EmbeddedTabularDatasetChunkedView.
 */
    var TabularDatasetChunkedView = Backbone.View.extend({
        /**
     * Initialize view and, importantly, set a scroll element.
     */
        initialize: function(options) {
            // Row count for rendering.
            this.row_count = 0;
            this.loading_chunk = false;

            // load trackster button
            new TabularButtonTracksterView({
                model: options.model,
                $el: this.$el
            });
        },

        expand_to_container: function() {
            if (this.$el.height() < this.scroll_elt.height()) {
                this.attempt_to_fetch();
            }
        },

        attempt_to_fetch: function(func) {
            var self = this;
            if (!this.loading_chunk && this.scrolled_to_bottom()) {
                this.loading_chunk = true;
                this.loading_indicator.show();
                $.when(self.model.get_next_chunk()).then(function(result) {
                    if (result) {
                        self._renderChunk(result);
                        self.loading_chunk = false;
                    }
                    self.loading_indicator.hide();
                    self.expand_to_container();
                });
            }
        },

        render: function() {
            // Add loading indicator.
            this.loading_indicator = $("<div/>").attr(
                "id",
                "loading_indicator"
            );
            this.$el.append(this.loading_indicator);

            // Add data table and header.
            var data_table = $("<table/>").attr({
                id: "content_table",
                cellpadding: 0
            });
            this.$el.append(data_table);
            var column_names = this.model.get_metadata("column_names"),
                header_container = $("<thead/>").appendTo(data_table),
                header_row = $("<tr/>").appendTo(header_container);
            if (column_names) {
                header_row.append(
                    "<th>" + column_names.join("</th><th>") + "</th>"
                );
            } else {
                for (var j = 1; j <= this.model.get_metadata("columns"); j++) {
                    header_row.append("<th>" + j + "</th>");
                }
            }

            // Render first chunk.
            var self = this,
                first_chunk = this.model.get("first_data_chunk");
            if (first_chunk) {
                // First chunk is bootstrapped, so render now.
                this._renderChunk(first_chunk);
            } else {
                // No bootstrapping, so get first chunk and then render.
                $.when(self.model.get_next_chunk()).then(function(result) {
                    self._renderChunk(result);
                });
            }

            // -- Show new chunks during scrolling. --

            // Set up chunk loading when scrolling using the scrolling element.
            this.scroll_elt.scroll(function() {
                self.attempt_to_fetch();
            });
        },

        /**
     * Returns true if user has scrolled to the bottom of the view.
     */
        scrolled_to_bottom: function() {
            return false;
        },

        // -- Helper functions. --

        _renderCell: function(cell_contents, index, colspan) {
            var $cell = $("<td>").text(cell_contents);
            var column_types = this.model.get_metadata("column_types");
            if (colspan !== undefined) {
                $cell.attr("colspan", colspan).addClass("stringalign");
            } else if (column_types) {
                if (index < column_types.length) {
                    if (
                        column_types[index] === "str" ||
                        column_types[index] === "list"
                    ) {
                        /* Left align all str columns, right align the rest */
                        $cell.addClass("stringalign");
                    }
                }
            }
            return $cell;
        },

        _renderRow: function(line) {
            // Check length of cells to ensure this is a complete row.
            var cells = line.split("\t"),
                row = $("<tr>"),
                num_columns = this.model.get_metadata("columns");

            if (this.row_count % 2 !== 0) {
                row.addClass("dark_row");
            }

            if (cells.length === num_columns) {
                _.each(
                    cells,
                    function(cell_contents, index) {
                        row.append(this._renderCell(cell_contents, index));
                    },
                    this
                );
            } else if (cells.length > num_columns) {
                // SAM file or like format with optional metadata included.
                _.each(
                    cells.slice(0, num_columns - 1),
                    function(cell_contents, index) {
                        row.append(this._renderCell(cell_contents, index));
                    },
                    this
                );
                row.append(
                    this._renderCell(
                        cells.slice(num_columns - 1).join("\t"),
                        num_columns - 1
                    )
                );
            } else if (cells.length === 1) {
                // Comment line, just return the one cell.
                row.append(this._renderCell(line, 0, num_columns));
            } else {
                // cells.length is greater than one, but less than num_columns.  Render cells and pad tds.
                // Possibly a SAM file or like format with optional metadata missing.
                // Could also be a tabular file with a line with missing columns.
                _.each(
                    cells,
                    function(cell_contents, index) {
                        row.append(this._renderCell(cell_contents, index));
                    },
                    this
                );
                _.each(_.range(num_columns - cells.length), function() {
                    row.append($("<td>"));
                });
            }

            this.row_count++;
            return row;
        },

        _renderChunk: function(chunk) {
            var data_table = this.$el.find("table");
            _.each(
                chunk.ck_data.split("\n"),
                function(line, index) {
                    if (line !== "") {
                        data_table.append(this._renderRow(line));
                    }
                },
                this
            );
        }
    });

    /**
 * Tabular view that is placed at the top level of page. Scrolling occurs
 * view top-level elements outside of view.
 */
    var TopLevelTabularDatasetChunkedView = TabularDatasetChunkedView.extend({
        initialize: function(options) {
            TabularDatasetChunkedView.prototype.initialize.call(this, options);

<<<<<<< HEAD
    initialize: function(options) {
        TabularDatasetChunkedView.prototype.initialize.call(this, options);

        // Scrolling happens in top-level elements.
        var scroll_elt = _.find(this.$el.parents(), function(p) {
            return $(p).css('overflow') === 'auto';
        });
=======
            // Scrolling happens in top-level elements.
            var scroll_elt = _.find(this.$el.parents(), function(p) {
                return $(p).css("overflow") === "auto";
            });
>>>>>>> 2f2acb98

            // If no scrolling element found, use window.
            if (!scroll_elt) {
                scroll_elt = window;
            }

            // Wrap scrolling element for easy access.
            this.scroll_elt = $(scroll_elt);
        },

        /**
     * Returns true if user has scrolled to the bottom of the view.
     */
        scrolled_to_bottom: function() {
            return (
                this.$el.height() -
                    this.scroll_elt.scrollTop() -
                    this.scroll_elt.height() <=
                0
            );
        }
    });

    /**
 * Tabular view tnat is embedded in a page. Scrolling occurs in view's el.
 */
    var EmbeddedTabularDatasetChunkedView = TabularDatasetChunkedView.extend({
        initialize: function(options) {
            TabularDatasetChunkedView.prototype.initialize.call(this, options);

            // Because view is embedded, set up div to do scrolling.
            this.scroll_elt = this.$el.css({
                position: "relative",
                overflow: "scroll",
                height: options.height || "500px"
            });
        },

        /**
     * Returns true if user has scrolled to the bottom of the view.
     */
        scrolled_to_bottom: function() {
            return (
                this.$el.scrollTop() + this.$el.innerHeight() >=
                this.el.scrollHeight
            );
        }
    });

    /** Button for trackster visualization */
    var TabularButtonTracksterView = Backbone.View.extend({
        // gene region columns
        col: {
            chrom: null,
            start: null,
            end: null
        },

        // url for trackster
        url_viz: null,

<<<<<<< HEAD
/** Button for trackster visualization */
var TabularButtonTracksterView = Backbone.View.extend({
=======
        // dataset id
        dataset_id: null,
>>>>>>> 2f2acb98

        // database key
        genome_build: null,

        // data type
        file_ext: null,

        // backbone initialize
        initialize: function(options) {
            // check if environment is available
            var Galaxy = parent.Galaxy;

            // link galaxy modal or create one
            if (Galaxy && Galaxy.modal) {
                this.modal = Galaxy.modal;
            }

            // link galaxy frames
            if (Galaxy && Galaxy.frame) {
                this.frame = Galaxy.frame;
            }

            // check
            if (!this.modal || !this.frame) {
                return;
            }

            // model/metadata
            var model = options.model;
            var metadata = model.get("metadata");

            // check for datatype
            if (!model.get("file_ext")) {
                return;
            }

            // get data type
            this.file_ext = model.get("file_ext");

            // check for bed-file format
            if (this.file_ext == "bed") {
                // verify that metadata exists
                if (
                    metadata.get("chromCol") &&
                    metadata.get("startCol") &&
                    metadata.get("endCol")
                ) {
                    // read in columns
                    this.col.chrom = metadata.get("chromCol") - 1;
                    this.col.start = metadata.get("startCol") - 1;
                    this.col.end = metadata.get("endCol") - 1;
                } else {
                    console.log(
                        "TabularButtonTrackster : Bed-file metadata incomplete."
                    );
                    return;
                }
            }

            // check for vcf-file format
            if (this.file_ext == "vcf") {
                // search array
                function search(str, array) {
                    for (var j = 0; j < array.length; j++)
                        if (array[j].match(str)) return j;
                    return -1;
                }

                // load
                this.col.chrom = search("Chrom", metadata.get("column_names"));
                this.col.start = search("Pos", metadata.get("column_names"));
                this.col.end = null;

                // verify that metadata exists
                if (this.col.chrom == -1 || this.col.start == -1) {
                    console.log(
                        "TabularButtonTrackster : VCF-file metadata incomplete."
                    );
                    return;
                }
            }

<<<<<<< HEAD
        // get data type
        this.file_ext = model.get('file_ext');

        // check for bed-file format
        if (this.file_ext == 'bed') {
            // verify that metadata exists
            if (metadata.get('chromCol') && metadata.get('startCol') && metadata.get('endCol')) {
                // read in columns
                this.col.chrom   = metadata.get('chromCol') - 1;
                this.col.start   = metadata.get('startCol') - 1;
                this.col.end     = metadata.get('endCol') - 1;
            } else {
                console.log('TabularButtonTrackster : Bed-file metadata incomplete.');
=======
            // check
            if (this.col.chrom === undefined) {
>>>>>>> 2f2acb98
                return;
            }

<<<<<<< HEAD
        // check for vcf-file format
        if (this.file_ext == 'vcf') {
            // search array
            function search (str, array) {
                for (var j = 0; j < array.length; j++)
                    if (array[j].match(str)) return j;
                return -1;
            };

            // load
            this.col.chrom = search('Chrom', metadata.get('column_names'));
            this.col.start = search('Pos', metadata.get('column_names'));
            this.col.end   = null;

            // verify that metadata exists
            if (this.col.chrom == -1 || this.col.start == -1) {
                console.log('TabularButtonTrackster : VCF-file metadata incomplete.');
=======
            // get dataset id
            if (model.id) {
                this.dataset_id = model.id;
            } else {
                console.log(
                    "TabularButtonTrackster : Dataset identification is missing."
                );
>>>>>>> 2f2acb98
                return;
            }

            // get url
            if (model.get("url_viz")) {
                this.url_viz = model.get("url_viz");
            } else {
                console.log(
                    "TabularButtonTrackster : Url for visualization controller is missing."
                );
                return;
            }

            // get genome_build / database key
            if (model.get("genome_build")) {
                this.genome_build = model.get("genome_build");
            }

            // create the icon
            var btn_viz = new mod_icon_btn.IconButtonView({
                model: new mod_icon_btn.IconButton({
                    title: "Visualize",
                    icon_class: "chart_curve",
                    id: "btn_viz"
                })
            });

            // set element
            this.setElement(options.$el);

            // add to element
            this.$el.append(btn_viz.render().$el);

<<<<<<< HEAD
        // set element
        this.setElement(options.$el);

        // add to element
        this.$el.append(btn_viz.render().$el);

        // hide the button
        this.hide();
    },

    /** Add event handlers */
    events: {
        'mouseover tr'  : 'show',
        'mouseleave'    : 'hide'
    },

    // show button
    show: function (e) {
        var self = this;

        // is numeric
        function is_numeric(n) {
            return !isNaN(parseFloat(n)) && isFinite(n);
        };

        // check
        if(this.col.chrom === null)
            return;

        // get selected data line
        var row = $(e.target).parent();

        // verify that location has been found
        var chrom = row.children().eq(this.col.chrom).html();
        var start = row.children().eq(this.col.start).html();

        // end is optional
        var end = this.col.end ? row.children().eq(this.col.end).html() : start;

        // double check location
        if (!chrom.match("^#") && chrom !== "" && is_numeric(start)) {

            // get target gene region
            var btn_viz_pars = {
                dataset_id  : this.dataset_id,
                gene_region : chrom + ":" + start + "-" + end
            };

            // get button position
            var offset  = row.offset();
            var left    = offset.left - 10;
            var top     = offset.top - $(window).scrollTop() + 3;

            // update css
            $('#btn_viz').css({'position': 'fixed', 'top': top + 'px', 'left': left + 'px'});
            $('#btn_viz').off('click');
            $('#btn_viz').click( function() {
                self.frame.add({
                    title   : 'Trackster',
                    url     : self.url_viz + '/trackster?' + $.param(btn_viz_pars)
                });
            });

            // show the button
            $('#btn_viz').show();
        } else {
            // hide the button
            $('#btn_viz').hide();
        }
    },

    /** hide button */
    hide: function () {
        this.$('#btn_viz').hide();
    }
});
=======
            // hide the button
            this.hide();
        },

        /** Add event handlers */
        events: {
            "mouseover tr": "show",
            mouseleave: "hide"
        },

        // show button
        show: function(e) {
            var self = this;

            // is numeric
            function is_numeric(n) {
                return !isNaN(parseFloat(n)) && isFinite(n);
            }

            // check
            if (this.col.chrom === null) return;

            // get selected data line
            var row = $(e.target).parent();

            // verify that location has been found
            var chrom = row
                .children()
                .eq(this.col.chrom)
                .html();
            var start = row
                .children()
                .eq(this.col.start)
                .html();

            // end is optional
            var end = this.col.end
                ? row
                      .children()
                      .eq(this.col.end)
                      .html()
                : start;

            // double check location
            if (!chrom.match("^#") && chrom !== "" && is_numeric(start)) {
                // get target gene region
                var btn_viz_pars = {
                    dataset_id: this.dataset_id,
                    gene_region: chrom + ":" + start + "-" + end
                };

                // get button position
                var offset = row.offset();
                var left = offset.left - 10;
                var top = offset.top - $(window).scrollTop() + 3;

                // update css
                $("#btn_viz").css({
                    position: "fixed",
                    top: top + "px",
                    left: left + "px"
                });
                $("#btn_viz").off("click");
                $("#btn_viz").click(function() {
                    self.frame.add({
                        title: "Trackster",
                        url:
                            self.url_viz + "/trackster?" + $.param(btn_viz_pars)
                    });
                });
>>>>>>> 2f2acb98

                // show the button
                $("#btn_viz").show();
            } else {
                // hide the button
                $("#btn_viz").hide();
            }
        },

        /** hide button */
        hide: function() {
            this.$("#btn_viz").hide();
        }
    });

    // -- Utility functions. --

    /**
 * Create a model, attach it to a view, render view, and attach it to a parent element.
 */
    var createModelAndView = function(model, view, model_config, parent_elt) {
        // Create model, view.
        var a_view = new view({
            model: new model(model_config)
        });

        // Render view and add to parent element.
        a_view.render();
        if (parent_elt) {
            parent_elt.append(a_view.$el);
        }

        return a_view;
    };

    /**
 * Create a tabular dataset chunked view (and requisite tabular dataset model)
 * and appends to parent_elt.
 */
    var createTabularDatasetChunkedView = function(options) {
        // If no model, create and set model from dataset config.
        if (!options.model) {
            options.model = new TabularDataset(options.dataset_config);
        }

        var parent_elt = options.parent_elt;
        var embedded = options.embedded;

        // Clean up options so that only needed options are passed to view.
        delete options.embedded;
        delete options.parent_elt;
        delete options.dataset_config;

        // Create and set up view.
        var view = embedded
            ? new EmbeddedTabularDatasetChunkedView(options)
            : new TopLevelTabularDatasetChunkedView(options);
        view.render();

        if (parent_elt) {
            parent_elt.append(view.$el);
            // If we're sticking this in another element, once it's appended check
            // to make sure we've filled enough space.
            // Without this, the scroll elements don't work.
            view.expand_to_container();
        }

        return view;
    };

    return {
        Dataset: Dataset,
        TabularDataset: TabularDataset,
        DatasetCollection: DatasetCollection,
        TabularDatasetChunkedView: TabularDatasetChunkedView,
        createTabularDatasetChunkedView: createTabularDatasetChunkedView
    };
});<|MERGE_RESOLUTION|>--- conflicted
+++ resolved
@@ -320,20 +320,10 @@
         initialize: function(options) {
             TabularDatasetChunkedView.prototype.initialize.call(this, options);
 
-<<<<<<< HEAD
-    initialize: function(options) {
-        TabularDatasetChunkedView.prototype.initialize.call(this, options);
-
-        // Scrolling happens in top-level elements.
-        var scroll_elt = _.find(this.$el.parents(), function(p) {
-            return $(p).css('overflow') === 'auto';
-        });
-=======
             // Scrolling happens in top-level elements.
             var scroll_elt = _.find(this.$el.parents(), function(p) {
                 return $(p).css("overflow") === "auto";
             });
->>>>>>> 2f2acb98
 
             // If no scrolling element found, use window.
             if (!scroll_elt) {
@@ -395,13 +385,8 @@
         // url for trackster
         url_viz: null,
 
-<<<<<<< HEAD
-/** Button for trackster visualization */
-var TabularButtonTracksterView = Backbone.View.extend({
-=======
         // dataset id
         dataset_id: null,
->>>>>>> 2f2acb98
 
         // database key
         genome_build: null,
@@ -484,46 +469,11 @@
                 }
             }
 
-<<<<<<< HEAD
-        // get data type
-        this.file_ext = model.get('file_ext');
-
-        // check for bed-file format
-        if (this.file_ext == 'bed') {
-            // verify that metadata exists
-            if (metadata.get('chromCol') && metadata.get('startCol') && metadata.get('endCol')) {
-                // read in columns
-                this.col.chrom   = metadata.get('chromCol') - 1;
-                this.col.start   = metadata.get('startCol') - 1;
-                this.col.end     = metadata.get('endCol') - 1;
-            } else {
-                console.log('TabularButtonTrackster : Bed-file metadata incomplete.');
-=======
             // check
             if (this.col.chrom === undefined) {
->>>>>>> 2f2acb98
                 return;
             }
 
-<<<<<<< HEAD
-        // check for vcf-file format
-        if (this.file_ext == 'vcf') {
-            // search array
-            function search (str, array) {
-                for (var j = 0; j < array.length; j++)
-                    if (array[j].match(str)) return j;
-                return -1;
-            };
-
-            // load
-            this.col.chrom = search('Chrom', metadata.get('column_names'));
-            this.col.start = search('Pos', metadata.get('column_names'));
-            this.col.end   = null;
-
-            // verify that metadata exists
-            if (this.col.chrom == -1 || this.col.start == -1) {
-                console.log('TabularButtonTrackster : VCF-file metadata incomplete.');
-=======
             // get dataset id
             if (model.id) {
                 this.dataset_id = model.id;
@@ -531,7 +481,6 @@
                 console.log(
                     "TabularButtonTrackster : Dataset identification is missing."
                 );
->>>>>>> 2f2acb98
                 return;
             }
 
@@ -565,84 +514,6 @@
             // add to element
             this.$el.append(btn_viz.render().$el);
 
-<<<<<<< HEAD
-        // set element
-        this.setElement(options.$el);
-
-        // add to element
-        this.$el.append(btn_viz.render().$el);
-
-        // hide the button
-        this.hide();
-    },
-
-    /** Add event handlers */
-    events: {
-        'mouseover tr'  : 'show',
-        'mouseleave'    : 'hide'
-    },
-
-    // show button
-    show: function (e) {
-        var self = this;
-
-        // is numeric
-        function is_numeric(n) {
-            return !isNaN(parseFloat(n)) && isFinite(n);
-        };
-
-        // check
-        if(this.col.chrom === null)
-            return;
-
-        // get selected data line
-        var row = $(e.target).parent();
-
-        // verify that location has been found
-        var chrom = row.children().eq(this.col.chrom).html();
-        var start = row.children().eq(this.col.start).html();
-
-        // end is optional
-        var end = this.col.end ? row.children().eq(this.col.end).html() : start;
-
-        // double check location
-        if (!chrom.match("^#") && chrom !== "" && is_numeric(start)) {
-
-            // get target gene region
-            var btn_viz_pars = {
-                dataset_id  : this.dataset_id,
-                gene_region : chrom + ":" + start + "-" + end
-            };
-
-            // get button position
-            var offset  = row.offset();
-            var left    = offset.left - 10;
-            var top     = offset.top - $(window).scrollTop() + 3;
-
-            // update css
-            $('#btn_viz').css({'position': 'fixed', 'top': top + 'px', 'left': left + 'px'});
-            $('#btn_viz').off('click');
-            $('#btn_viz').click( function() {
-                self.frame.add({
-                    title   : 'Trackster',
-                    url     : self.url_viz + '/trackster?' + $.param(btn_viz_pars)
-                });
-            });
-
-            // show the button
-            $('#btn_viz').show();
-        } else {
-            // hide the button
-            $('#btn_viz').hide();
-        }
-    },
-
-    /** hide button */
-    hide: function () {
-        this.$('#btn_viz').hide();
-    }
-});
-=======
             // hide the button
             this.hide();
         },
@@ -713,7 +584,6 @@
                             self.url_viz + "/trackster?" + $.param(btn_viz_pars)
                     });
                 });
->>>>>>> 2f2acb98
 
                 // show the button
                 $("#btn_viz").show();
