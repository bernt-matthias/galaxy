// dependencies
import Utils from "utils/utils";
// grid view templates
export default {
    // template
    grid: function(options) {
        var tmpl = "";
        if (options.embedded) {
            tmpl = this.grid_header(options) + this.grid_table(options);
        } else {
            tmpl = `<div class="loading-elt-overlay"></div><table><tr><td width="75%">${this.grid_header(
                options
            )}</td><td></td><td></td></tr><tr><td width="100%" id="grid-message" valign="top"></td><td></td><td></td></tr></table>${this.grid_table(
                options
            )}`;
        }

        // add info text
        if (options.info_text) {
            tmpl += `<br><div class="toolParamHelp" style="clear: both;">${options.info_text}</div>`;
        }

        // return
        return tmpl;
    },

    // template
    grid_table: function(options) {
        return (
            '<form method="post" onsubmit="return false;">' +
            '<table id="grid-table" class="grid">' +
            '<thead id="grid-table-header"></thead>' +
            '<tbody id="grid-table-body"></tbody>' +
            '<tfoot id="grid-table-footer"></tfoot>' +
            "</table>" +
            "</form>"
        );
    },

    // template
    grid_header: function(options) {
        var tmpl = '<div class="grid-header">';
        if (!options.embedded) {
            tmpl += `<h2>${options.title}</h2>`;
        }
        if (options.global_actions) {
            tmpl += '<ul class="manage-table-actions">';
            var show_popup = options.global_actions.length >= 3;
            if (show_popup) {
                tmpl +=
                    '<li><a class="action-button" id="popup-global-actions" class="menubutton">Actions</a></li>' +
                    '<div popupmenu="popup-global-actions">';
            }
            for (var i in options.global_actions) {
                var action = options.global_actions[i];
                tmpl += `<li><a class="action-button use-target" target="${action.target}" href="${action.url_args}" onclick="return false;" >${action.label}</a></li>`;
            }
            if (show_popup) {
                tmpl += "</div>";
            }
            tmpl += "</ul>";
        }
        if (options.insert) {
            tmpl += options.insert;
        }

        // add grid filters
        tmpl += this.grid_filters(options);
        tmpl += "</div>";

        // return template
        return tmpl;
    },

    // template
    header: function(options) {
        // start
        var tmpl = "<tr>";

        // add checkbox
        if (options.show_item_checkboxes) {
            tmpl += "<th>";
            if (options.items.length > 0) {
                tmpl +=
                    '<input type="checkbox" id="check_all" name=select_all_checkbox value="true">' +
                    '<input type="hidden" name=select_all_checkbox value="true">';
            }
            tmpl += "</th>";
        }

        // create header elements
        for (var i in options.columns) {
            var column = options.columns[i];
            if (column.visible) {
                tmpl += `<th id="${column.key}-header">`;
                if (column.href) {
                    tmpl += `<a href="${column.href}" class="sort-link" sort_key="${column.key}">${column.label}</a>`;
                } else {
                    tmpl += column.label;
                }
                tmpl += `<span class="sort-arrow">${column.extra}</span></th>`;
            }
        }

        // finalize
        tmpl += "</tr>";

        // return template
        return tmpl;
    },

    // template
    body: function(options) {
        // initialize
        var tmpl = "";
        var num_rows_rendered = 0;
        var items_length = options.items.length;

        // empty grid?
        if (items_length == 0) {
            // No results.
            tmpl += '<tr><td colspan="100"><em>No Items</em></td></tr>';
            num_rows_rendered = 1;
        }

        // create rows
        for (var i in options.items) {
            // encode ids
            var item = options.items[i];
            var encoded_id = item.encode_id;
            var popupmenu_id = `grid-${i}-popup`;

            // Tag current
            tmpl += "<tr ";
            if (options.current_item_id == item.id) {
                tmpl += 'class="current"';
            }
            tmpl += ">";

            // Item selection column
            if (options.show_item_checkboxes) {
                tmpl += `<td style="width: 1.5em;"><input type="checkbox" name="id" value="${encoded_id}" id="${encoded_id}" class="grid-row-select-checkbox" /></td>`;
            }

            // Data columns
            for (var j in options.columns) {
                var column = options.columns[j];
                if (column.visible) {
                    // Nowrap
                    var nowrap = "";
                    if (column.nowrap) {
                        nowrap = 'style="white-space:nowrap;"';
                    }

                    // get column settings
                    var column_settings = item.column_config[column.label];

                    // load attributes
                    var link = column_settings.link;
                    var value = column_settings.value;
                    var target = column_settings.target;

                    // unescape value
                    if (jQuery.type(value) === "string") {
                        value = value.replace(/\/\//g, "/");
                    }

                    // Attach popup menu?
                    var id = "";
                    var cls = "";
                    if (column.attach_popup) {
                        id = `grid-${i}-popup`;
                        cls = "menubutton";
                        if (link != "") {
                            cls += " split";
                        }
                        cls += " popup";
                    }

                    // Check for row wrapping
                    tmpl += `<td ${nowrap}>`;

                    // Link
                    if (link) {
                        if (options.operations.length != 0) {
                            tmpl += `<div id="${id}" class="${cls}" style="float: left;">`;
                        }
                        tmpl += `<a class="menubutton-label use-target" target="${target}" href="${link}" onclick="return false;">${value}</a>`;
                        if (options.operations.length != 0) {
                            tmpl += "</div>";
                        }
                    } else {
                        tmpl += `<div id="${id}" class="${cls}"><label id="${column.label_id_prefix}${encoded_id}" for="${encoded_id}">${value ||
                            ""}</label></div>`;
                    }
                    tmpl += "</td>";
                }
            }
            tmpl += "</tr>";
            num_rows_rendered++;
        }
        return tmpl;
    },

    // template
    footer: function(options) {
        // create template string
        var tmpl = "";

        // paging
        if (options.use_paging && options.num_pages > 1) {
            // get configuration
            var num_page_links = options.num_page_links;
            var cur_page_num = options.cur_page_num;
            var num_pages = options.num_pages;

            // First pass on min page.
            var page_link_range = num_page_links / 2;
            var min_page = cur_page_num - page_link_range;
            var min_offset = 0;
            if (min_page <= 0) {
                // Min page is too low.
                min_page = 1;
                min_offset = page_link_range - (cur_page_num - min_page);
            }

            // Set max page.
            var max_range = page_link_range + min_offset;
            var max_page = cur_page_num + max_range;
            var max_offset;
            if (max_page <= num_pages) {
                // Max page is fine.
                max_offset = 0;
            } else {
                // Max page is too high.
                max_page = num_pages;
                // +1 to account for the +1 in the loop below.
                max_offset = max_range - (max_page + 1 - cur_page_num);
            }

            // Second and final pass on min page to add any unused
            // offset from max to min.
            if (max_offset != 0) {
                min_page -= max_offset;
                if (min_page < 1) {
                    min_page = 1;
                }
            }

            // template header
            tmpl += '<tr id="page-links-row">';
            if (options.show_item_checkboxes) {
                tmpl += "<td></td>";
            }
            tmpl +=
                '<td colspan="100">' +
                '<span id="page-link-container">' +
                "Page:";

            if (min_page > 1) {
                tmpl +=
                    '<span class="page-link" id="page-link-1"><a href="javascript:void(0);" page_num="1" onclick="return false;">1</a></span> ...';
            }

            // create page urls
            for (
                var page_index = min_page;
                page_index < max_page + 1;
                page_index++
            ) {
                if (page_index == options.cur_page_num) {
                    tmpl += `<span class="page-link inactive-link" id="page-link-${page_index}">${page_index}</span>`;
                } else {
                    tmpl += `<span class="page-link" id="page-link-${page_index}"><a href="javascript:void(0);" onclick="return false;" page_num="${page_index}">${page_index}</a></span>`;
                }
            }

            // show last page
            if (max_page < num_pages) {
                tmpl += `...<span class="page-link" id="page-link-${num_pages}"><a href="javascript:void(0);" onclick="return false;" page_num="${num_pages}">${num_pages}</a></span>`;
            }
            tmpl += "</span>";

            // Show all link
            tmpl +=
                '<span class="page-link" id="show-all-link-span"> | <a href="javascript:void(0);" onclick="return false;" page_num="all">Show All</a></span>' +
                "</td>" +
                "</tr>";
        }

        // Grid operations for multiple items.
        if (options.show_item_checkboxes) {
            // start template
            tmpl +=
                "<tr>" +
                '<input type="hidden" id="operation" name="operation" value="">' +
                "<td></td>" +
                '<td colspan="100">' +
                'For <span class="grid-selected-count"></span> selected items: ';

            // configure buttons for operations
            for (var i in options.operations) {
                var operation = options.operations[i];
                if (operation.allow_multiple) {
                    tmpl += `<input type="button" value="${operation.label}" class="operation-button action-button">&nbsp;`;
                }
            }

            // finalize template
            tmpl += "</td>" + "</tr>";
        }

<<<<<<< HEAD
        // count global operations
        var found_global = false;
        for (i in options.operations) {
            if (options.operations[i].global_operation) {
                found_global = true;
                break;
=======
            // return
            return tmpl;
        },

        // template
        message: function(options) {
            var status = str(options.status);
            if (status.indexOf(["success", "ok"]) != -1) {
                status = "done";
            }
            return (
                "<p>" +
                '<div class="' +
                status +
                'message transient-message">' +
                _.escape(options.message) +
                "</div>" +
                '<div style="clear: both"></div>' +
                "</p>"
            );
        },

        // template
        grid_filters: function(options) {
            // get filters
            var default_filter_dict = options.default_filter_dict;
            var filters = options.filters;

            // show advanced search if flag set or if there are filters for advanced search fields
            var advanced_search_display = "none";
            if (options.advanced_search) {
                advanced_search_display = "block";
>>>>>>> 605b2272
            }
        }

        // add global operations
        if (found_global) {
            tmpl += "<tr>" + '<td colspan="100">';
            for (i in options.operations) {
                var operation = options.operations[i];
                if (operation.global_operation) {
                    tmpl += `<a class="action-button" href="${operation.global_operation}">${operation.label}</a>`;
                }
            }
            tmpl += "</td>" + "</tr>";
        }

        // add legend
        if (options.legend) {
            tmpl += `<tr><td colspan="100">${options.legend}</td></tr>`;
        }

        // return
        return tmpl;
    },

    // template
    message: function(options) {
        var status = options.status == "success" ? "done" : options.status;
        return `<p><div class="${status}message transient-message">${_.escape(
            options.message
        )}</div><div style="clear: both"></div></p>`;
    },

    // template
    grid_filters: function(options) {
        // get filters
        var default_filter_dict = options.default_filter_dict;
        var filters = options.filters;

        // show advanced search if flag set or if there are filters for advanced search fields
        var advanced_search_display = "none";
        if (options.advanced_search) {
            advanced_search_display = "block";
        }

        // identify columns with advanced filtering
        var show_advanced_search_link = false;
        for (var i in options.columns) {
            var column = options.columns[i];
            if (column.filterable == "advanced") {
                var column_key = column.key;
                var f_key = filters[column_key];
                var d_key = default_filter_dict[column_key];
                if (f_key && d_key && f_key != d_key) {
                    advanced_search_display = "block";
                }
                show_advanced_search_link = true;
            }
        }

        // hide standard search if advanced is shown
        var standard_search_display = "block";
        if (advanced_search_display == "block") {
            standard_search_display = "none";
        }

        //
        // standard search
        //
        var tmpl = `<div id="standard-search" style="display: ${standard_search_display};"><table><tr><td style="padding: 0;"><table>`;

        // add standard filters
        for (var i in options.columns) {
            var column = options.columns[i];
            if (column.filterable == "standard") {
                tmpl += this.grid_column_filter(options, column);
            }
        }

        // finalize standard search
        tmpl += "</table>" + "</td>" + "</tr>" + "<tr>" + "<td>";

        // show advanced search link in standard display
        if (show_advanced_search_link) {
            tmpl +=
                '<a href="" class="advanced-search-toggle">Advanced Search</a>';
        }

        // finalize standard search display
        tmpl += "</td>" + "</tr>" + "</table>" + "</div>";

        //
        // advanced search
        //
        tmpl += `<div id="advanced-search" style="display: ${advanced_search_display}; margin-top: 5px; border: 1px solid #ccc;"><table><tr><td style="text-align: left" colspan="100"><a href="" class="advanced-search-toggle">Close Advanced Search</a></td></tr>`;

        // add advanced filters
        for (var i in options.columns) {
            var column = options.columns[i];
            if (column.filterable == "advanced") {
                tmpl += this.grid_column_filter(options, column);
            }
        }

        // finalize advanced search template
        tmpl += "</table>" + "</div>";

        // return template
        return tmpl;
    },

    // template
    grid_column_filter: function(options, column) {
        // collect parameters
        var default_filter_dict = options.default_filter_dict;
        var filters = options.filters;
        var column_label = column.label;
        var column_key = column.key;
        if (column.filterable == "advanced") {
            column_label = column_label.toLowerCase();
        }

        // start
        var tmpl = "<tr>";

        if (column.filterable == "advanced") {
            tmpl += `<td align="left" style="padding-left: 10px">${column_label}:</td>`;
        }
        tmpl += '<td style="padding-bottom: 1px;">';
        if (column.is_text) {
            tmpl += `<form class="text-filter-form" column_key="${column_key}" action="${options.url}" method="get" >`;
            // Carry forward filtering criteria with hidden inputs.
            for (i in options.columns) {
                var temp_column = options.columns[i];
                var filter_value = filters[temp_column.key];
                if (filter_value) {
                    if (filter_value != "All") {
                        if (temp_column.is_text) {
                            filter_value = JSON.stringify(filter_value);
                        }
                        tmpl += `<input type="hidden" id="${temp_column.key}" name="f-${temp_column.key}" value="${filter_value}"/>`;
                    }
                }
            }
            // Print current filtering criteria and links to delete.
            tmpl += `<span id="${column_key}-filtering-criteria">`;

            // add filters
            var column_filter = filters[column_key];
            if (column_filter) {
                // identify type
                var type = jQuery.type(column_filter);

                // single filter value
                if (type == "string") {
                    if (column_filter != "All") {
                        // append template
                        tmpl += this.filter_element(column_key, column_filter);
                    }
                }

                // multiple filter values
                if (type == "array") {
                    for (var i in column_filter) {
                        // get filter
                        var filter = column_filter[i];

                        // copy filters and remove entry
                        var params = column_filter;
                        params = params.slice(i);

                        // append template
                        tmpl += this.filter_element(column_key, filter);
                    }
                }
            }

            // close span
            tmpl += "</span>";

            // Set value, size of search input field. Minimum size is 20 characters.
            var value = "";
            if (column.filterable == "standard") {
                value = column.label.toLowerCase();
                var size = value.length;
                if (size < 20) {
                    size = 20;
                }
                // +4 to account for space after placeholder
                size = size + 4;
            }

            // print input field for column
            tmpl += `<span class="search-box"><input class="search-box-input" id="input-${column_key}-filter" name="f-${column_key}" type="text" placeholder="${value}" size="${size}"/><button type="submit" style="background: transparent; border: none; padding: 4px; margin: 0px;"><i class="fa fa-search"></i></button></span></form>`;
        } else {
            // filter criteria
            tmpl += `<span id="${column_key}-filtering-criteria">`;

            // add category filters
            var seperator = false;
            for (var cf_label in options.categorical_filters[column_key]) {
                // get category filter
                var cf = options.categorical_filters[column_key][cf_label];

                // each filter will have only a single argument, so get that single argument
                var cf_key = "";
                var cf_arg = "";
                for (var key in cf) {
                    cf_key = key;
                    cf_arg = cf[key];
                }

                // add seperator
                if (seperator) {
                    tmpl += " | ";
                }
                seperator = true;

                // add category
                var filter = filters[column_key];
                if (filter && cf[column_key] && filter == cf_arg) {
                    tmpl += `<span class="categorical-filter ${column_key}-filter current-filter">${cf_label}</span>`;
                } else {
                    tmpl += `<span class="categorical-filter ${column_key}-filter"><a href="javascript:void(0);" filter_key="${cf_key}" filter_val="${cf_arg}">${cf_label}</a></span>`;
                }
            }
            tmpl += "</span>";
        }
        tmpl += "</td>" + "</tr>";

        // return template
        return tmpl;
    },

    // template for filter items
    filter_element: function(filter_key, filter_value) {
        filter_value = Utils.sanitize(filter_value);
        return `<span class="text-filter-val">${filter_value}<a href="javascript:void(0);" filter_key="${filter_key}" filter_val="${filter_value}"><i class="fa fa-times" style="padding-left: 5px; padding-bottom: 6px;"/></a></span>`;
    }
};<|MERGE_RESOLUTION|>--- conflicted
+++ resolved
@@ -310,47 +310,12 @@
             tmpl += "</td>" + "</tr>";
         }
 
-<<<<<<< HEAD
         // count global operations
         var found_global = false;
         for (i in options.operations) {
             if (options.operations[i].global_operation) {
                 found_global = true;
                 break;
-=======
-            // return
-            return tmpl;
-        },
-
-        // template
-        message: function(options) {
-            var status = str(options.status);
-            if (status.indexOf(["success", "ok"]) != -1) {
-                status = "done";
-            }
-            return (
-                "<p>" +
-                '<div class="' +
-                status +
-                'message transient-message">' +
-                _.escape(options.message) +
-                "</div>" +
-                '<div style="clear: both"></div>' +
-                "</p>"
-            );
-        },
-
-        // template
-        grid_filters: function(options) {
-            // get filters
-            var default_filter_dict = options.default_filter_dict;
-            var filters = options.filters;
-
-            // show advanced search if flag set or if there are filters for advanced search fields
-            var advanced_search_display = "none";
-            if (options.advanced_search) {
-                advanced_search_display = "block";
->>>>>>> 605b2272
             }
         }
 
@@ -377,7 +342,10 @@
 
     // template
     message: function(options) {
-        var status = options.status == "success" ? "done" : options.status;
+        var status = str(options.status);
+        if (status.indexOf(["success", "ok"]) != -1) {
+            status = "done";
+        }
         return `<p><div class="${status}message transient-message">${_.escape(
             options.message
         )}</div><div style="clear: both"></div></p>`;
