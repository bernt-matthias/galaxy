define([
    "mvc/ui/popup-menu",
    "mvc/history/copy-dialog",
    "mvc/base-mvc",
    "utils/localization",
    "mvc/webhooks"
], function( PopupMenu, historyCopyDialog, BASE_MVC, _l, Webhooks ){

'use strict';

// ============================================================================
var menu = [
    {
        html    : _l( 'History Lists' ),
        header  : true
    },
    {
        html    : _l( 'Saved Histories' ),
        href    : 'history/list',
    },
    {
        html    : _l( 'Histories Shared with Me' ),
        href    : 'history/list_shared'
    },

    {
        html    : _l( 'History Actions' ),
        header  : true,
        anon    : true
    },
    {
        html    : _l( 'Create New' ),
        func    : function(){ Galaxy.currHistoryPanel.createNewHistory(); }
    },
    {
        html    : _l( 'Copy History' ),
        func    : function(){
            historyCopyDialog( Galaxy.currHistoryPanel.model )
                .done( function(){
                    Galaxy.currHistoryPanel.loadCurrentHistory();
                });
        },
    },
    {
        html    : _l( 'Share or Publish' ),
        href    : 'history/sharing',
    },
    {
        html    : _l( 'Show Structure' ),
        href    : 'history/display_structured',
        anon    : true,
    },
    {
        html    : _l( 'Extract Workflow' ),
        href    : 'workflow/build_from_current_history',
    },
    {
        html    : _l( 'Delete' ),
        anon    : true,
        func    : function() {
            if( Galaxy && Galaxy.currHistoryPanel && confirm( _l( 'Really delete the current history?' ) ) ){
                galaxy_main.window.location.href = 'history/delete?id=' + Galaxy.currHistoryPanel.model.id;
            }
        },
    },
    {
        html    : _l( 'Delete Permanently' ),
        purge   : true,
        anon    : true,
        func    : function() {
            if( Galaxy && Galaxy.currHistoryPanel
            &&  confirm( _l( 'Really delete the current history permanently? This cannot be undone.' ) ) ){
                galaxy_main.window.location.href = 'history/delete?purge=True&id=' + Galaxy.currHistoryPanel.model.id;
            }
        },
    },


    {
        html    : _l( 'Dataset Actions' ),
        header  : true,
        anon    : true
    },
    {
        html    : _l( 'Copy Datasets' ),
        href    : 'dataset/copy_datasets',
    },
    {
        html    : _l( 'Dataset Security' ),
        href    : 'root/history_set_default_permissions',
    },
    {
        html    : _l( 'Resume Paused Jobs' ),
        href    : 'history/resume_paused_jobs?current=True',
        anon    : true,
    },
    {
        html    : _l( 'Collapse Expanded Datasets' ),
        func    : function(){ Galaxy.currHistoryPanel.collapseAll(); }
    },
    {
        html    : _l( 'Unhide Hidden Datasets' ),
        anon    : true,
        func    : function(){ Galaxy.currHistoryPanel.unhideHidden(); }
    },
    {
        html    : _l( 'Delete Hidden Datasets' ),
        anon    : true,
        func    : function(){ Galaxy.currHistoryPanel.deleteHidden(); }
    },
    {
        html    : _l( 'Purge Deleted Datasets' ),
        confirm : _l( 'Really delete all deleted datasets permanently? This cannot be undone.' ),
        href    : 'history/purge_deleted_datasets',
        purge   : true,
        anon    : true,
    },

    {
        html    : _l( 'Downloads' ),
        header  : true
    },
    {
        html    : _l( 'Export Tool Citations' ),
        href    : 'history/citations',
        anon    : true,
    },
    {
        html    : _l( 'Export History to File' ),
        href    : 'history/export_archive?preview=True',
        anon    : true,
    },

    {
        html    : _l( 'Other Actions' ),
        header  : true
    },
    {
        html    : _l( 'Import from File' ),
        href    : 'history/import_archive',
    }
];

<<<<<<< HEAD

=======
>>>>>>> 1a80a0df
// Webhooks
Webhooks.addToHistoryMenu(_l, menu);


function buildMenu( isAnon, purgeAllowed, urlRoot ){
    return _.clone( menu ).filter( function( menuOption ){
        if( isAnon && !menuOption.anon ){
            return false;
        }
        if( !purgeAllowed && menuOption.purge ){
            return false;
        }

        //TODO:?? hard-coded galaxy_main
        if( menuOption.href ){
            menuOption.href = urlRoot + menuOption.href;
            menuOption.target = 'galaxy_main';
        }

        if( menuOption.confirm ){
            menuOption.func = function(){
                if( confirm( menuOption.confirm ) ){
                    galaxy_main.location = menuOption.href;
                }
            };
        }
        return true;
    });
}

var create = function( $button, options ){
    options = options || {};
    var isAnon = options.anonymous === undefined? true : options.anonymous,
        purgeAllowed = options.purgeAllowed || false,
        menu = buildMenu( isAnon, purgeAllowed, Galaxy.root );
    //console.debug( 'menu:', menu );
    return new PopupMenu( $button, menu );
};


// ============================================================================
    return create;
});<|MERGE_RESOLUTION|>--- conflicted
+++ resolved
@@ -30,11 +30,15 @@
     },
     {
         html    : _l( 'Create New' ),
-        func    : function(){ Galaxy.currHistoryPanel.createNewHistory(); }
+        func    : function() {
+            if( Galaxy && Galaxy.currHistoryPanel ){
+                Galaxy.currHistoryPanel.createNewHistory();
+            }
+        },
     },
     {
         html    : _l( 'Copy History' ),
-        func    : function(){
+        func    : function() {
             historyCopyDialog( Galaxy.currHistoryPanel.model )
                 .done( function(){
                     Galaxy.currHistoryPanel.loadCurrentHistory();
@@ -56,23 +60,15 @@
     },
     {
         html    : _l( 'Delete' ),
-        anon    : true,
-        func    : function() {
-            if( Galaxy && Galaxy.currHistoryPanel && confirm( _l( 'Really delete the current history?' ) ) ){
-                galaxy_main.window.location.href = 'history/delete?id=' + Galaxy.currHistoryPanel.model.id;
-            }
-        },
+        confirm : _l( 'Really delete the current history?' ),
+        href    : 'history/delete_current',
     },
     {
         html    : _l( 'Delete Permanently' ),
+        confirm : _l( 'Really delete the current history permanently? This cannot be undone.' ),
+        href    : 'history/delete_current?purge=True',
         purge   : true,
         anon    : true,
-        func    : function() {
-            if( Galaxy && Galaxy.currHistoryPanel
-            &&  confirm( _l( 'Really delete the current history permanently? This cannot be undone.' ) ) ){
-                galaxy_main.window.location.href = 'history/delete?purge=True&id=' + Galaxy.currHistoryPanel.model.id;
-            }
-        },
     },
 
 
@@ -96,17 +92,48 @@
     },
     {
         html    : _l( 'Collapse Expanded Datasets' ),
-        func    : function(){ Galaxy.currHistoryPanel.collapseAll(); }
+        func    : function() {
+            if( Galaxy && Galaxy.currHistoryPanel ){
+                Galaxy.currHistoryPanel.collapseAll();
+            }
+        },
     },
     {
         html    : _l( 'Unhide Hidden Datasets' ),
         anon    : true,
-        func    : function(){ Galaxy.currHistoryPanel.unhideHidden(); }
+        func    : function() {
+            if( Galaxy && Galaxy.currHistoryPanel && confirm( _l( 'Really unhide all hidden datasets?' ) ) ){
+                var filtered = Galaxy.currHistoryPanel.model.contents.hidden();
+                //TODO: batch
+                filtered.ajaxQueue( Backbone.Model.prototype.save, { visible : true })
+                    .done( function(){
+                        Galaxy.currHistoryPanel.renderItems();
+                    })
+                    .fail( function(){
+                        alert( 'There was an error unhiding the datasets' );
+                        console.error( arguments );
+                    });
+            }
+        },
     },
     {
         html    : _l( 'Delete Hidden Datasets' ),
         anon    : true,
-        func    : function(){ Galaxy.currHistoryPanel.deleteHidden(); }
+        func    : function() {
+            if( Galaxy && Galaxy.currHistoryPanel && confirm( _l( 'Really delete all hidden datasets?' ) ) ){
+                var filtered = Galaxy.currHistoryPanel.model.contents.hidden();
+                //TODO: batch
+                // both delete *and* unhide them
+                filtered.ajaxQueue( Backbone.Model.prototype.save, { deleted : true, visible: true })
+                    .done( function(){
+                        Galaxy.currHistoryPanel.renderItems();
+                    })
+                    .fail( function(){
+                        alert( 'There was an error deleting the datasets' );
+                        console.error( arguments );
+                    });
+            }
+        },
     },
     {
         html    : _l( 'Purge Deleted Datasets' ),
@@ -116,6 +143,7 @@
         anon    : true,
     },
 
+
     {
         html    : _l( 'Downloads' ),
         header  : true
@@ -141,10 +169,6 @@
     }
 ];
 
-<<<<<<< HEAD
-
-=======
->>>>>>> 1a80a0df
 // Webhooks
 Webhooks.addToHistoryMenu(_l, menu);
 
