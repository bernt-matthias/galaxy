/** en/main localization hash - for use with requirejs' i18n plugin */
define({
<<<<<<< HEAD
    root : {
// ----------------------------------------------------------------------------- masthead
"Analyze Data":
    false,
"Workflow":
    false,
"Shared Data":
    false,
"Data Libraries":
    false,
"Histories":
    false,
"Workflows":
    false,
"Visualizations":
    false,
"Pages":
    false,
"Visualization":
    false,
"New Track Browser":
    false,
"Saved Visualizations":
    false,
"Interactive Environments":
    false,
"Admin":
    false,
"Help":
    false,
"Support":
    false,
"Search":
    false,
"Mailing Lists":
    false,
"Videos":
    false,
"Wiki":
    false,
"How to Cite Galaxy":
    false,
"Interactive Tours":
    false,
"User":
    false,
"Login":
    false,
"Register":
    false,
"Login or Register":
    false,
"Logged in as":
    false,
"Preferences":
    false,
"Custom Builds":
    false,
"Logout":
    false,
"Saved Histories":
    false,
"Saved Datasets":
    false,
"Saved Pages":
    false,

//Tooltip
"Account and saved data" :
   false,
"Account registration or login" :
   false,
"Support, contact, and community" :
   false,
"Administer this Galaxy" :
   false,
"Visualize datasets" :
   false,
"Access published resources" :
   false,
"Chain tools into workflows" :
   false,
"Analysis home view" :
   false,

// ---------------------------------------------------------------------------- histories
// ---- history/options-menu
"History Lists":
    false,
// Saved histories is defined above.
// "Saved Histories":
//     false,
"Histories Shared with Me":
    false,
"Current History":
    false,
"Create New":
    false,
"Copy History":
    false,
"Share or Publish":
    false,
"Show Structure":
    false,
"Extract Workflow":
    false,
// Delete is defined elsewhere, but is also in this menu.
// "Delete":
//     false,
"Delete Permanently":
    false,
"Dataset Actions":
    false,
"Copy Datasets":
    false,
"Dataset Security":
    false,
"Resume Paused Jobs":
    false,
"Collapse Expanded Datasets":
    false,
"Unhide Hidden Datasets":
    false,
"Delete Hidden Datasets":
    false,
"Purge Deleted Datasets":
    false,
"Downloads":
    false,
"Export Tool Citations":
    false,
"Export History to File":
    false,
"Other Actions":
    false,
"Import from File":
    false,
"Webhooks":
    false,

// ---- history-model
// ---- history-view
"This history is empty" :
    false,
"No matching datasets found" :
    false,
"An error occurred while getting updates from the server" :
    false,
"Please contact a Galaxy administrator if the problem persists" :
    false,
//TODO:
//"An error was encountered while <% where %>" :
//false,
"search datasets" :
    false,
"You are currently viewing a deleted history!" :
    false,
"You are over your disk quota" :
    false,
"Tool execution is on hold until your disk usage drops below your allocated quota" :
    false,
"All" :
    false,
"None" :
    false,
"For all selected" :
    false,

// ---- history-view-edit
"Edit history tags" :
    false,
"Edit history Annotation" :
    false,
"Click to rename history" :
    false,
// multi operations
"Operations on multiple datasets" :
    false,
"Hide datasets" :
    false,
"Unhide datasets" :
    false,
"Delete datasets" :
    false,
"Undelete datasets" :
    false,
"Permanently delete datasets" :
    false,
"This will permanently remove the data in your datasets. Are you sure?" :
    false,

// ---- history-view-annotated
"Dataset" :
    false,
"Annotation" :
false,

// ---- history-view-edit-current
"This history is empty. Click 'Get Data' on the left tool menu to start" :
    false,
"You must be logged in to create histories" :
    false,
//TODO:
//"You can <% loadYourOwn %> or <% externalSource %>" :
//false,
//"load your own data" :
//false,
//"get data from an external source" :
//false,

// these aren't in zh/ginga.po and the template doesn't localize
//"Include Deleted Datasets" :
//false,
//"Include Hidden Datasets" :
//false,


// ---------------------------------------------------------------------------- datasets
// ---- hda-model
"Unable to purge dataset" :
    false,

// ---- hda-base
// display button
"Cannot display datasets removed from disk" :
    false,
"This dataset must finish uploading before it can be viewed" :
    false,
"This dataset is not yet viewable" :
    false,
"View data" :
    false,
// download button
"Download" :
    false,
"Download dataset" :
    false,
"Additional files" :
    false,
// info/show_params
"View details" :
    false,

// dataset states
// state: new
"This is a new dataset and not all of its data are available yet" :
    false,
// state: noPermission
"You do not have permission to view this dataset" :
    false,
// state: discarded
"The job creating this dataset was cancelled before completion" :
    false,
// state: queued
"This job is waiting to run" :
    false,
// state: upload
"This dataset is currently uploading" :
    false,
// state: setting_metadata
"Metadata is being auto-detected" :
    false,
// state: running
"This job is currently running" :
    false,
// state: paused
"This job is paused. Use the \"Resume Paused Jobs\" in the history menu to resume" :
    false,
// state: error
"An error occurred with this dataset" :
    false,
// state: empty
"No data" :
    false,
// state: failed_metadata
"An error occurred setting the metadata for this dataset" :
    false,

// ajax error prefix
"There was an error getting the data for this dataset" :
    false,

// purged'd/del'd msg
"This dataset has been deleted and removed from disk" :
    false,
"This dataset has been deleted" :
    false,
"This dataset has been hidden" :
    false,

"format" :
    false,
"database" :
    false,

// ---- hda-edit
"Edit attributes" :
    false,
"Cannot edit attributes of datasets removed from disk" :
    false,
"Undelete dataset to edit attributes" :
    false,
"This dataset must finish uploading before it can be edited" :
    false,
"This dataset is not yet editable" :
    false,

"Delete" :
    false,
"Dataset is already deleted" :
    false,

"View or report this error" :
    false,

"Run this job again" :
    false,

"Visualize" :
    false,
"Visualize in" :
    false,

"Undelete it" :
    false,
"Permanently remove it from disk" :
    false,
"Unhide it" :
    false,

"You may be able to" :
    false,
"set it manually or retry auto-detection" :
    false,

"Edit dataset tags" :
    false,
"Edit dataset annotation" :
    false,

"Tool Help" :
    false,

// ---------------------------------------------------------------------------- admin
"Search Tool Shed":
    false,
"Monitor installing repositories":
    false,
"Manage installed tools":
    false,
"Reset metadata":
    false,
"Download local tool":
    false,
"Tool lineage":
    false,
"Reload a tool's configuration":
    false,
"Review tool migration stages":
    false,
"View Tool Error Logs":
    false,
"Manage Display Whitelist":
    false,
"Manage Tool Dependencies":
    false,
"Users":
    false,
"Groups":
    false,
"API keys":
    false,
"Impersonate a user":
    false,
"Data":
    false,
"Quotas":
    false,
"Roles":
    false,
"Local data":
    false,
"Form Definitions":
    false,

// ---------------------------------------------------------------------------- Scratchbook
"Enable/Disable Scratchbook":
    false,
"Show/Hide Scratchbook":
    false,

// ---------------------------------------------------------------------------- misc. MVC
"Tags" :
    false,
"Edit annotation" :
    false,


// ----------------------------------------------------------------------------
},
    'ja' : true,
    'fr' : true,
    'zh' : true
=======
    root: {
        // ----------------------------------------------------------------------------- masthead
        "Analyze Data": false,
        Workflow: false,
        "Shared Data": false,
        "Data Libraries": false,
        Histories: false,
        Workflows: false,
        Visualizations: false,
        Pages: false,
        Visualization: false,
        "New Track Browser": false,
        "Saved Visualizations": false,
        "Interactive Environments": false,
        Admin: false,
        Help: false,
        Support: false,
        Search: false,
        "Mailing Lists": false,
        Videos: false,
        Wiki: false,
        "How to Cite Galaxy": false,
        "Interactive Tours": false,
        User: false,
        Login: false,
        Register: false,
        "Login or Register": false,
        "Logged in as": false,
        Preferences: false,
        "Custom Builds": false,
        Logout: false,
        "Saved Histories": false,
        "Saved Datasets": false,
        "Saved Pages": false,

        //Tooltip
        "Account and saved data": false,
        "Account registration or login": false,
        "Support, contact, and community": false,
        "Administer this Galaxy": false,
        "Visualize datasets": false,
        "Access published resources": false,
        "Chain tools into workflows": false,
        "Analysis home view": false,

        // ---------------------------------------------------------------------------- histories
        // ---- history/options-menu
        "History Lists": false,
        // Saved histories is defined above.
        // "Saved Histories":
        //     false,
        "Histories Shared with Me": false,
        "Current History": false,
        "Create New": false,
        "Copy History": false,
        "Share or Publish": false,
        "Show Structure": false,
        "Extract Workflow": false,
        // Delete is defined elsewhere, but is also in this menu.
        // "Delete":
        //     false,
        "Delete Permanently": false,
        "Dataset Actions": false,
        "Copy Datasets": false,
        "Dataset Security": false,
        "Resume Paused Jobs": false,
        "Collapse Expanded Datasets": false,
        "Unhide Hidden Datasets": false,
        "Delete Hidden Datasets": false,
        "Purge Deleted Datasets": false,
        Downloads: false,
        "Export Tool Citations": false,
        "Export History to File": false,
        "Other Actions": false,
        "Import from File": false,
        Webhooks: false,

        // ---- history-model
        // ---- history-view
        "This history is empty": false,
        "No matching datasets found": false,
        "An error occurred while getting updates from the server": false,
        "Please contact a Galaxy administrator if the problem persists": false,
        //TODO:
        //"An error was encountered while <% where %>" :
        //false,
        "search datasets": false,
        "You are currently viewing a deleted history!": false,
        "You are over your disk quota": false,
        "Tool execution is on hold until your disk usage drops below your allocated quota": false,
        All: false,
        None: false,
        "For all selected": false,

        // ---- history-view-edit
        "Edit history tags": false,
        "Edit history Annotation": false,
        "Click to rename history": false,
        // multi operations
        "Operations on multiple datasets": false,
        "Hide datasets": false,
        "Unhide datasets": false,
        "Delete datasets": false,
        "Undelete datasets": false,
        "Permanently delete datasets": false,
        "This will permanently remove the data in your datasets. Are you sure?": false,

        // ---- history-view-annotated
        Dataset: false,
        Annotation: false,

        // ---- history-view-edit-current
        "This history is empty. Click 'Get Data' on the left tool menu to start": false,
        "You must be logged in to create histories": false,
        //TODO:
        //"You can <% loadYourOwn %> or <% externalSource %>" :
        //false,
        //"load your own data" :
        //false,
        //"get data from an external source" :
        //false,

        // these aren't in zh/ginga.po and the template doesn't localize
        //"Include Deleted Datasets" :
        //false,
        //"Include Hidden Datasets" :
        //false,

        // ---------------------------------------------------------------------------- datasets
        // ---- hda-model
        "Unable to purge dataset": false,

        // ---- hda-base
        // display button
        "Cannot display datasets removed from disk": false,
        "This dataset must finish uploading before it can be viewed": false,
        "This dataset is not yet viewable": false,
        "View data": false,
        // download button
        Download: false,
        "Download dataset": false,
        "Additional files": false,
        // info/show_params
        "View details": false,

        // dataset states
        // state: new
        "This is a new dataset and not all of its data are available yet": false,
        // state: noPermission
        "You do not have permission to view this dataset": false,
        // state: discarded
        "The job creating this dataset was cancelled before completion": false,
        // state: queued
        "This job is waiting to run": false,
        // state: upload
        "This dataset is currently uploading": false,
        // state: setting_metadata
        "Metadata is being auto-detected": false,
        // state: running
        "This job is currently running": false,
        // state: paused
        'This job is paused. Use the "Resume Paused Jobs" in the history menu to resume': false,
        // state: error
        "An error occurred with this dataset": false,
        // state: empty
        "No data": false,
        // state: failed_metadata
        "An error occurred setting the metadata for this dataset": false,

        // ajax error prefix
        "There was an error getting the data for this dataset": false,

        // purged'd/del'd msg
        "This dataset has been deleted and removed from disk": false,
        "This dataset has been deleted": false,
        "This dataset has been hidden": false,

        format: false,
        database: false,

        // ---- hda-edit
        "Edit attributes": false,
        "Cannot edit attributes of datasets removed from disk": false,
        "Undelete dataset to edit attributes": false,
        "This dataset must finish uploading before it can be edited": false,
        "This dataset is not yet editable": false,

        Delete: false,
        "Dataset is already deleted": false,

        "View or report this error": false,

        "Run this job again": false,

        Visualize: false,
        "Visualize in": false,

        "Undelete it": false,
        "Permanently remove it from disk": false,
        "Unhide it": false,

        "You may be able to": false,
        "set it manually or retry auto-detection": false,

        "Edit dataset tags": false,
        "Edit dataset annotation": false,

        "Tool Help": false,

        // ---------------------------------------------------------------------------- admin
        "Search Tool Shed": false,
        "Monitor installing repositories": false,
        "Manage installed tools": false,
        "Reset metadata": false,
        "Download local tool": false,
        "Tool lineage": false,
        "Reload a tool's configuration": false,
        "Review tool migration stages": false,
        "View Tool Error Logs": false,
        "Manage Display Whitelist": false,
        "Manage Tool Dependencies": false,
        Users: false,
        Groups: false,
        "API keys": false,
        "Impersonate a user": false,
        Data: false,
        Quotas: false,
        Roles: false,
        "Local data": false,
        "Form Definitions": false,

        // ---------------------------------------------------------------------------- Scratchbook
        "Enable/Disable Scratchbook": false,
        "Show/Hide Scratchbook": false,

        // ---------------------------------------------------------------------------- misc. MVC
        Tags: false,
        "Edit annotation": false

        // ----------------------------------------------------------------------------
    },
    ja: true,
    fr: true,
    zh: true
>>>>>>> 2f2acb98
});<|MERGE_RESOLUTION|>--- conflicted
+++ resolved
@@ -1,410 +1,5 @@
 /** en/main localization hash - for use with requirejs' i18n plugin */
 define({
-<<<<<<< HEAD
-    root : {
-// ----------------------------------------------------------------------------- masthead
-"Analyze Data":
-    false,
-"Workflow":
-    false,
-"Shared Data":
-    false,
-"Data Libraries":
-    false,
-"Histories":
-    false,
-"Workflows":
-    false,
-"Visualizations":
-    false,
-"Pages":
-    false,
-"Visualization":
-    false,
-"New Track Browser":
-    false,
-"Saved Visualizations":
-    false,
-"Interactive Environments":
-    false,
-"Admin":
-    false,
-"Help":
-    false,
-"Support":
-    false,
-"Search":
-    false,
-"Mailing Lists":
-    false,
-"Videos":
-    false,
-"Wiki":
-    false,
-"How to Cite Galaxy":
-    false,
-"Interactive Tours":
-    false,
-"User":
-    false,
-"Login":
-    false,
-"Register":
-    false,
-"Login or Register":
-    false,
-"Logged in as":
-    false,
-"Preferences":
-    false,
-"Custom Builds":
-    false,
-"Logout":
-    false,
-"Saved Histories":
-    false,
-"Saved Datasets":
-    false,
-"Saved Pages":
-    false,
-
-//Tooltip
-"Account and saved data" :
-   false,
-"Account registration or login" :
-   false,
-"Support, contact, and community" :
-   false,
-"Administer this Galaxy" :
-   false,
-"Visualize datasets" :
-   false,
-"Access published resources" :
-   false,
-"Chain tools into workflows" :
-   false,
-"Analysis home view" :
-   false,
-
-// ---------------------------------------------------------------------------- histories
-// ---- history/options-menu
-"History Lists":
-    false,
-// Saved histories is defined above.
-// "Saved Histories":
-//     false,
-"Histories Shared with Me":
-    false,
-"Current History":
-    false,
-"Create New":
-    false,
-"Copy History":
-    false,
-"Share or Publish":
-    false,
-"Show Structure":
-    false,
-"Extract Workflow":
-    false,
-// Delete is defined elsewhere, but is also in this menu.
-// "Delete":
-//     false,
-"Delete Permanently":
-    false,
-"Dataset Actions":
-    false,
-"Copy Datasets":
-    false,
-"Dataset Security":
-    false,
-"Resume Paused Jobs":
-    false,
-"Collapse Expanded Datasets":
-    false,
-"Unhide Hidden Datasets":
-    false,
-"Delete Hidden Datasets":
-    false,
-"Purge Deleted Datasets":
-    false,
-"Downloads":
-    false,
-"Export Tool Citations":
-    false,
-"Export History to File":
-    false,
-"Other Actions":
-    false,
-"Import from File":
-    false,
-"Webhooks":
-    false,
-
-// ---- history-model
-// ---- history-view
-"This history is empty" :
-    false,
-"No matching datasets found" :
-    false,
-"An error occurred while getting updates from the server" :
-    false,
-"Please contact a Galaxy administrator if the problem persists" :
-    false,
-//TODO:
-//"An error was encountered while <% where %>" :
-//false,
-"search datasets" :
-    false,
-"You are currently viewing a deleted history!" :
-    false,
-"You are over your disk quota" :
-    false,
-"Tool execution is on hold until your disk usage drops below your allocated quota" :
-    false,
-"All" :
-    false,
-"None" :
-    false,
-"For all selected" :
-    false,
-
-// ---- history-view-edit
-"Edit history tags" :
-    false,
-"Edit history Annotation" :
-    false,
-"Click to rename history" :
-    false,
-// multi operations
-"Operations on multiple datasets" :
-    false,
-"Hide datasets" :
-    false,
-"Unhide datasets" :
-    false,
-"Delete datasets" :
-    false,
-"Undelete datasets" :
-    false,
-"Permanently delete datasets" :
-    false,
-"This will permanently remove the data in your datasets. Are you sure?" :
-    false,
-
-// ---- history-view-annotated
-"Dataset" :
-    false,
-"Annotation" :
-false,
-
-// ---- history-view-edit-current
-"This history is empty. Click 'Get Data' on the left tool menu to start" :
-    false,
-"You must be logged in to create histories" :
-    false,
-//TODO:
-//"You can <% loadYourOwn %> or <% externalSource %>" :
-//false,
-//"load your own data" :
-//false,
-//"get data from an external source" :
-//false,
-
-// these aren't in zh/ginga.po and the template doesn't localize
-//"Include Deleted Datasets" :
-//false,
-//"Include Hidden Datasets" :
-//false,
-
-
-// ---------------------------------------------------------------------------- datasets
-// ---- hda-model
-"Unable to purge dataset" :
-    false,
-
-// ---- hda-base
-// display button
-"Cannot display datasets removed from disk" :
-    false,
-"This dataset must finish uploading before it can be viewed" :
-    false,
-"This dataset is not yet viewable" :
-    false,
-"View data" :
-    false,
-// download button
-"Download" :
-    false,
-"Download dataset" :
-    false,
-"Additional files" :
-    false,
-// info/show_params
-"View details" :
-    false,
-
-// dataset states
-// state: new
-"This is a new dataset and not all of its data are available yet" :
-    false,
-// state: noPermission
-"You do not have permission to view this dataset" :
-    false,
-// state: discarded
-"The job creating this dataset was cancelled before completion" :
-    false,
-// state: queued
-"This job is waiting to run" :
-    false,
-// state: upload
-"This dataset is currently uploading" :
-    false,
-// state: setting_metadata
-"Metadata is being auto-detected" :
-    false,
-// state: running
-"This job is currently running" :
-    false,
-// state: paused
-"This job is paused. Use the \"Resume Paused Jobs\" in the history menu to resume" :
-    false,
-// state: error
-"An error occurred with this dataset" :
-    false,
-// state: empty
-"No data" :
-    false,
-// state: failed_metadata
-"An error occurred setting the metadata for this dataset" :
-    false,
-
-// ajax error prefix
-"There was an error getting the data for this dataset" :
-    false,
-
-// purged'd/del'd msg
-"This dataset has been deleted and removed from disk" :
-    false,
-"This dataset has been deleted" :
-    false,
-"This dataset has been hidden" :
-    false,
-
-"format" :
-    false,
-"database" :
-    false,
-
-// ---- hda-edit
-"Edit attributes" :
-    false,
-"Cannot edit attributes of datasets removed from disk" :
-    false,
-"Undelete dataset to edit attributes" :
-    false,
-"This dataset must finish uploading before it can be edited" :
-    false,
-"This dataset is not yet editable" :
-    false,
-
-"Delete" :
-    false,
-"Dataset is already deleted" :
-    false,
-
-"View or report this error" :
-    false,
-
-"Run this job again" :
-    false,
-
-"Visualize" :
-    false,
-"Visualize in" :
-    false,
-
-"Undelete it" :
-    false,
-"Permanently remove it from disk" :
-    false,
-"Unhide it" :
-    false,
-
-"You may be able to" :
-    false,
-"set it manually or retry auto-detection" :
-    false,
-
-"Edit dataset tags" :
-    false,
-"Edit dataset annotation" :
-    false,
-
-"Tool Help" :
-    false,
-
-// ---------------------------------------------------------------------------- admin
-"Search Tool Shed":
-    false,
-"Monitor installing repositories":
-    false,
-"Manage installed tools":
-    false,
-"Reset metadata":
-    false,
-"Download local tool":
-    false,
-"Tool lineage":
-    false,
-"Reload a tool's configuration":
-    false,
-"Review tool migration stages":
-    false,
-"View Tool Error Logs":
-    false,
-"Manage Display Whitelist":
-    false,
-"Manage Tool Dependencies":
-    false,
-"Users":
-    false,
-"Groups":
-    false,
-"API keys":
-    false,
-"Impersonate a user":
-    false,
-"Data":
-    false,
-"Quotas":
-    false,
-"Roles":
-    false,
-"Local data":
-    false,
-"Form Definitions":
-    false,
-
-// ---------------------------------------------------------------------------- Scratchbook
-"Enable/Disable Scratchbook":
-    false,
-"Show/Hide Scratchbook":
-    false,
-
-// ---------------------------------------------------------------------------- misc. MVC
-"Tags" :
-    false,
-"Edit annotation" :
-    false,
-
-
-// ----------------------------------------------------------------------------
-},
-    'ja' : true,
-    'fr' : true,
-    'zh' : true
-=======
     root: {
         // ----------------------------------------------------------------------------- masthead
         "Analyze Data": false,
@@ -649,5 +244,4 @@
     ja: true,
     fr: true,
     zh: true
->>>>>>> 2f2acb98
 });