--- conflicted
+++ resolved
@@ -143,22 +143,8 @@
         });
     });
 
-<<<<<<< HEAD
-    it("loads correctly, shows alert", async () => {
-        expect(wrapper.classes()).contain("data-dialog-modal");
-        expect(wrapper.find(".fa-spinner").text()).to.equals("");
-        expect(wrapper.contains(".fa-spinner")).to.equals(true);
-        await Vue.nextTick();
-        expect(wrapper.findAll(".fa-folder").length).to.equals(2);
-        expect(wrapper.findAll(".fa-file-o").length).to.equals(2);
-    });
-
-    it("loads correctly, shows datasets and folders", async () => {
-        expect(wrapper.classes()).contain("data-dialog-modal");
-=======
     it("loads correctly, shows datasets and folders", async () => {
         expect(wrapper.find(":first-child div").classes()).contain("data-dialog-modal");
->>>>>>> 416c0086
         expect(wrapper.find(".fa-spinner").text()).to.equals("");
         expect(wrapper.contains(".fa-spinner")).to.equals(true);
         await Vue.nextTick();
