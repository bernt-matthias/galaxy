var jQuery = require( 'jquery' ),
    $ = jQuery,
    GalaxyApp = require( 'galaxy' ).GalaxyApp,
    QUERY_STRING = require( 'utils/query-string-parsing' ),
    ToolPanel = require( './panels/tool-panel' ),
    HistoryPanel = require( './panels/history-panel' ),
    Page = require( 'layout/page' ),
    ToolForm = require( 'mvc/tool/tool-form' ),
    UserPreferences = require( 'mvc/user/user-preferences' ),
<<<<<<< HEAD
    Tours = require( 'mvc/tours' );
=======
    CustomBuilds = require( 'mvc/user/user-custom-builds' ),
    Tours = require( 'mvc/tours' ),
    GridView = require( 'mvc/grid/grid-view' ),
    PageList = require( 'mvc/page/page-list' ),
    Workflows = require( 'mvc/workflow/workflow' ),
    HistoryList = require( 'mvc/history/history-list' ),
    WorkflowsConfigureMenu = require( 'mvc/workflow/workflow-configure-menu' ),
    ToolFormComposite = require( 'mvc/tool/tool-form-composite' ),
    Utils = require( 'utils/utils' ),
    Ui = require( 'mvc/ui/ui-misc' );
>>>>>>> 4ba2b9f8

/** define the 'Analyze Data'/analysis/main/home page for Galaxy
 *  * has a masthead
 *  * a left tool menu to allow the user to load tools in the center panel
 *  * a right history menu that shows the user's current data
 *  * a center panel
 *  Both panels (generally) persist while the center panel shows any
 *  UI needed for the current step of an analysis, like:
 *      * tool forms to set tool parameters,
 *      * tables showing the contents of datasets
 *      * etc.
 */
window.app = function app( options, bootstrapped ){
    window.Galaxy = new GalaxyApp( options, bootstrapped );
    Galaxy.debug( 'analysis app' );
    Galaxy.params = Galaxy.config.params;

    var routingMessage = Backbone.View.extend({
        initialize: function(options) {
            this.message = options.message || "Undefined Message";
            this.msg_status = options.type || 'info';
            this.render();
		},
        render: function(){
            this.$el.html(_.escape(this.message)).addClass(this.msg_status + "message");
        }
    });

    /** Routes */
    var Router = Backbone.Router.extend({
        // TODO: not many client routes at this point - fill and remove from server.
        // since we're at root here, this may be the last to be routed entirely on the client.
        initialize : function( page, options ){
            this.page = page;
            this.options = options;
        },

        /** helper to push a new navigation state */
        push: function( url, data ) {
            data = data || {};
            data.__identifer = Math.random().toString( 36 ).substr( 2 );
            if ( !$.isEmptyObject( data ) ) {
                url += url.indexOf( '?' ) == -1 ? '?' : '&';
                url += $.param( data , true );
            }
            this.navigate( url, { 'trigger': true } );
        },

        /** override to parse query string into obj and send to each route */
        execute: function( callback, args, name ){
            Galaxy.debug( 'router execute:', callback, args, name );
            var queryObj = QUERY_STRING.parse( args.pop() );
            args.push( queryObj );
            if( callback ){
                if ( this.authenticate( args, name ) ) {
                    callback.apply( this, args );
                } else {
                    this.loginRequired();
                }
            }
        },

        routes : {
            '(/)' : 'home',
            '(/)root*' : 'home',
            '(/)tours(/)(:tour_id)' : 'show_tours',
            '(/)user(/)' : 'show_user',
            '(/)user(/)(:form_id)' : 'show_user_form',
            '(/)workflow(/)' : 'show_workflows',
            '(/)workflow/run(/)' : 'show_run',
            '(/)pages(/)(:action_id)' : 'show_pages',
            '(/)visualizations/list_published(/)' : 'show_visualizations',
            '(/)workflows/list_published(/)' : 'show_workflows_published',
            '(/)histories(/)(:action_id)' : 'show_histories',
            '(/)datasets(/)list(/)' : 'show_datasets',
            '(/)workflow/configure_menu(/)' : 'show_configure_menu',
            '(/)workflow/import_workflow' : 'show_import_workflow',
            '(/)custom_builds' : 'show_custom_builds'
        },

        require_login: [
            'show_user',
            'show_user_form',
            'show_workflows',
            'show_configure_menu'
        ],

        loginRequired: function() {
            this.page.display( new routingMessage({type: 'error', message: "You must be logged in to make this request."}) );
        },

        authenticate: function( args, name ) {
            return ( Galaxy.user && Galaxy.user.id ) || this.require_login.indexOf( name ) == -1;
        },

        show_tours : function( tour_id ){
            if ( tour_id ){
                Tours.giveTour( tour_id );
            } else {
                this.page.display( new Tours.ToursView() );
            }
        },

        show_user : function(){
            this.page.display( new UserPreferences.View() );
        },

        show_user_form : function( form_id ) {
            this.page.display( new UserPreferences.Forms( { form_id: form_id, user_id: Galaxy.params.id } ) );
        },

        show_visualizations : function() {
            this.page.display( new GridView( { url_base: Galaxy.root + 'visualization/list_published', dict_format: true } ) );
        },

        show_workflows_published : function() {
            this.page.display( new GridView( { url_base: Galaxy.root + 'workflow/list_published', dict_format: true } ) );
        },

        show_histories : function( action_id ) {
            this.page.display( new HistoryList.View( { action_id: action_id } ) );
        },

        show_datasets : function() {
            this.page.display( new GridView( { url_base: Galaxy.root + 'dataset/list', dict_format: true } ) );
        },

        show_pages : function( action_id ) {
            if ( action_id == 'list' ) {
                this.page.display( new PageList.View() );
            } else {
                this.page.display( new GridView( { url_base: Galaxy.root + 'page/list_published', dict_format: true } ) );
            }
        },

        show_workflows : function(){
            this.page.display( new Workflows.View() );
        },

        show_run : function() {
            this._loadWorkflow();
        },

        show_import_workflow : function() {
            this.page.display( new Workflows.ImportWorkflowView() );
        },

        show_configure_menu : function(){
            this.page.display( new WorkflowsConfigureMenu.View() );
        },

        show_custom_builds : function() {
            var self = this;
            var historyPanel = this.page.historyPanel.historyView;
            if ( !historyPanel || !historyPanel.model || !historyPanel.model.id ) {
                window.setTimeout(function() { self.show_custom_builds() }, 500)
                return;
            }
            this.page.display( new CustomBuilds.View() );
        },

        /**  */
        home : function( params ){
            // TODO: to router, remove Globals
            // load a tool by id (tool_id) or rerun a previous tool execution (job_id)
            if( params.tool_id || params.job_id ) {
                if ( params.tool_id === 'upload1' ) {
                    this.page.toolPanel.upload.show();
                    this._loadCenterIframe( 'welcome' );
                } else {
                    this._loadToolForm( params );
                }
            } else {
                // show the workflow run form
                if( params.workflow_id ){
                    this._loadWorkflow();
                // load the center iframe with controller.action: galaxy.org/?m_c=history&m_a=list -> history/list
                } else if( params.m_c ){
                    this._loadCenterIframe( params.m_c + '/' + params.m_a );
                // show the workflow run form
                } else {
                    this._loadCenterIframe( 'welcome' );
                }
            }
        },

        /** load the center panel with a tool form described by the given params obj */
        _loadToolForm : function( params ){
            //TODO: load tool form code async
            params.id = decodeURIComponent( params.tool_id );
            this.page.display( new ToolForm.View( params ) );
        },

        /** load the center panel iframe using the given url */
        _loadCenterIframe : function( url, root ){
            root = root || Galaxy.root;
            url = root + url;
            this.page.$( '#galaxy_main' ).prop( 'src', url );
        },

        /** load workflow by its url in run mode */
        _loadWorkflow: function() {
            var self = this;
            Utils.get({
                url: Galaxy.root + 'api/workflows/' + Utils.getQueryString( 'id' ) + '/download',
                data: { 'style': 'run' },
                success: function( response ) {
                    self.page.display( new ToolFormComposite.View( response ) );
                },
                error: function( response ) {
                    var error_msg = "Error occurred while loading the resource.",
                        options = { 'message': error_msg, 'status': 'error', 'persistent': true, 'cls': 'errormessage' };
                    self.page.display( new Ui.Message( options ) );
                }
            });
        }
    });

    // render and start the router
    $(function(){

        Galaxy.page = new Page.View( _.extend( options, {
            Left   : ToolPanel,
            Right  : HistoryPanel,
            Router : Router
        } ) );

        // start the router - which will call any of the routes above
        Backbone.history.start({
            root        : Galaxy.root,
            pushState   : true,
        });
    });
};<|MERGE_RESOLUTION|>--- conflicted
+++ resolved
@@ -7,9 +7,6 @@
     Page = require( 'layout/page' ),
     ToolForm = require( 'mvc/tool/tool-form' ),
     UserPreferences = require( 'mvc/user/user-preferences' ),
-<<<<<<< HEAD
-    Tours = require( 'mvc/tours' );
-=======
     CustomBuilds = require( 'mvc/user/user-custom-builds' ),
     Tours = require( 'mvc/tours' ),
     GridView = require( 'mvc/grid/grid-view' ),
@@ -20,7 +17,6 @@
     ToolFormComposite = require( 'mvc/tool/tool-form-composite' ),
     Utils = require( 'utils/utils' ),
     Ui = require( 'mvc/ui/ui-misc' );
->>>>>>> 4ba2b9f8
 
 /** define the 'Analyze Data'/analysis/main/home page for Galaxy
  *  * has a masthead
