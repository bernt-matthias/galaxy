/**
 * Top-level trackster code, used for creating/loading visualizations and user interface elements.
 */
import _l from "utils/localization";
import * as _ from "libs/underscore";
import * as Backbone from "libs/backbone";
import tracks from "viz/trackster/tracks";
import visualization from "viz/visualization";
import IconButton from "mvc/ui/icon-button";
import query_string from "utils/query-string-parsing";
import GridView from "mvc/grid/grid-view";
import Utils from "utils/utils";
import "libs/jquery/jquery.event.drag";
import "libs/jquery/jquery.event.hover";
import "libs/jquery/jquery.mousewheel";
import "libs/jquery/jquery-ui";
import "libs/jquery/select2";
import "libs/farbtastic";
import "libs/jquery/jquery.form";
import "libs/jquery/jquery.rating";
import "ui/editable-text";

/* global Galaxy */
/* global $ */

/**
 * User interface controls for trackster
 */
class TracksterUI extends Backbone.Model {
    constructor(options) {
        super(options);
    }

    initialize(baseURL) {
        this.baseURL = baseURL;
        Utils.cssLoadFile("static/style/jquery.rating.css");
        Utils.cssLoadFile("static/style/autocomplete_tagging.css");
        Utils.cssLoadFile("static/style/jquery-ui/smoothness/jquery-ui.css");
        Utils.cssLoadFile("static/style/library.css");
        Utils.cssLoadFile("static/style/trackster.css");
    }

    /**
     * Save visualization, returning a Deferred object for the remote call to save.
     */
    save_viz() {
        // show dialog
        Galaxy.modal.show({ title: "Saving...", body: "progress" });

        // Save bookmarks.
        var bookmarks = [];
        $(".bookmark").each(() => {
            bookmarks.push({
                position: $(this)
                    .children(".position")
                    .text(),
                annotation: $(this)
                    .children(".annotation")
                    .text()
            });
        });

        // FIXME: give unique IDs to Drawables and save overview as ID.
        var overview_track_name = this.view.overview_drawable
            ? this.view.overview_drawable.config.get_value("name")
            : null;

        var viz_config = {
            view: this.view.to_dict(),
            viewport: {
                chrom: this.view.chrom,
                start: this.view.low,
                end: this.view.high,
                overview: overview_track_name
            },
            bookmarks: bookmarks
        };

        // Make call to save visualization.
        return $.ajax({
            url: `${Galaxy.root}visualization/save`,
            type: "POST",
            dataType: "json",
            data: {
                id: this.view.vis_id,
                title: this.view.config.get_value("name"),
                dbkey: this.view.dbkey,
                type: "trackster",
                vis_json: JSON.stringify(viz_config)
            }
        })
            .success(vis_info => {
                Galaxy.modal.hide();
                this.view.vis_id = vis_info.vis_id;
                this.view.has_changes = false;

                // Needed to set URL when first saving a visualization.
                window.history.pushState({}, "", vis_info.url + window.top.location.hash);
            })
            .error(() => {
                // show dialog
                Galaxy.modal.show({
                    title: _l("Could Not Save"),
                    body: "Could not save visualization. Please try again later.",
                    buttons: {
                        Cancel: () => {
                            Galaxy.modal.hide();
                        }
                    }
                });
            });
    }

    /**
     * Create button menu
     */
    createButtonMenu() {
        var menu = IconButton.create_icon_buttons_menu(
            [
                {
                    icon_class: "plus-button",
                    title: _l("Add tracks"),
                    on_click: () => {
                        visualization.select_datasets({ dbkey: this.view.dbkey }, new_tracks => {
                            _.each(new_tracks, track => {
                                this.view.add_drawable(tracks.object_from_template(track, this.view, this.view));
                            });
                        });
                    }
                },
                {
                    icon_class: "block--plus",
                    title: _l("Add group"),
                    on_click: () => {
                        this.view.add_drawable(
                            new tracks.DrawableGroup(this.view, this.view, {
                                name: "New Group"
                            })
                        );
                    }
                },
                {
                    icon_class: "bookmarks",
                    title: _l("Bookmarks"),
                    on_click: () => {
                        // HACK -- use style to determine if panel is hidden and hide/show accordingly.
                        window.force_right_panel($("div#right").css("right") == "0px" ? "hide" : "show");
                    }
                },
                {
                    icon_class: "globe",
                    title: _l("Circster"),
<<<<<<< HEAD
                    on_click: function() {
                        window.top.location = `${self.baseURL}visualization/circster?id=${view.vis_id}`;
=======
                    on_click: () => {
                        window.location = `${this.baseURL}visualization/circster?id=${this.view.vis_id}`;
>>>>>>> 4fc63807
                    }
                },
                {
                    icon_class: "disk--arrow",
                    title: _l("Save"),
                    on_click: () => {
                        this.save_viz();
                    }
                },
                {
                    icon_class: "cross-circle",
                    title: _l("Close"),
                    on_click: () => {
                        this.handle_unsaved_changes(this.view);
                    }
                }
            ],
            {
                tooltip_config: { placement: "bottom" }
            }
        );

        this.buttonMenu = menu;
        return menu;
    }

    /**
     * Add bookmark.
     */
    add_bookmark(position, annotation, editable) {
        // Create HTML.
        var bookmarks_container = $("#right .unified-panel-body");

        var new_bookmark = $("<div/>")
            .addClass("bookmark")
            .appendTo(bookmarks_container);

        var position_div = $("<div/>")
            .addClass("position")
            .appendTo(new_bookmark);

        //position_link
        $("<a href=''/>")
            .text(position)
            .appendTo(position_div)
            .click(() => {
                this.view.go_to(position);
                return false;
            });

        var annotation_div = $("<div/>")
            .text(annotation)
            .appendTo(new_bookmark);

        // If editable, enable bookmark deletion and annotation editing.
        if (editable) {
            var delete_icon_container = $("<div/>")
                .addClass("delete-icon-container")
                .prependTo(new_bookmark)
                .click(() => {
                    // Remove bookmark.
                    new_bookmark.slideUp("fast");
                    new_bookmark.remove();
                    this.view.has_changes = true;
                    return false;
                });

            // delete_icon
            $("<a href=''/>")
                .addClass("icon-button delete")
                .appendTo(delete_icon_container);

            annotation_div
                .make_text_editable({
                    num_rows: 3,
                    use_textarea: true,
                    help_text: "Edit bookmark note"
                })
                .addClass("annotation");
        }

        this.view.has_changes = true;
        return new_bookmark;
    }

    /**
     * Create a complete Trackster visualization. Returns view.
     */
    create_visualization(view_config, viewport_config, drawables_config, bookmarks_config, editable) {
        // Create view.
        this.view = new tracks.TracksterView(_.extend(view_config, { header: false }));
        this.view.editor = true;

        $.when(this.view.load_chroms_deferred).then(chrom_info => {
            var overview_drawable_name = null;
            // Viewport config.
            if (viewport_config) {
                var chrom = viewport_config.chrom;
                var start = viewport_config.start;
                var end = viewport_config.end;
                overview_drawable_name = viewport_config.overview;

                if (chrom && start !== undefined && end) {
                    this.view.change_chrom(chrom, start, end);
                } else {
                    // No valid viewport, so use first chromosome.
                    this.view.change_chrom(chrom_info[0].chrom);
                }
            } else {
                // No viewport, so use first chromosome.
                this.view.change_chrom(chrom_info[0].chrom);
            }

            // Add drawables to view.
            if (drawables_config) {
                // FIXME: can from_dict() be used to create view and add drawables?
                for (let i = 0; i < drawables_config.length; i++) {
                    this.view.add_drawable(tracks.object_from_template(drawables_config[i], this.view, this.view));
                }
            }

            // Set overview.
            for (let i = 0; i < this.view.drawables.length; i++) {
                if (this.view.drawables[i].config.get_value("name") === overview_drawable_name) {
                    this.view.set_overview(this.view.drawables[i]);
                    break;
                }
            }

            // Load bookmarks.
            if (bookmarks_config) {
                var bookmark;
                for (let i = 0; i < bookmarks_config.length; i++) {
                    bookmark = bookmarks_config[i];
                    this.add_bookmark(bookmark.position, bookmark.annotation, editable);
                }
            }

            // View has no changes as of yet.
            this.view.has_changes = false;
        });

        // Final initialization.
        this.set_up_router({ view: this.view });

        // TODO: This is hopefully not necessary anymore, since we're using the instance view.  Do it for compatibility for now.
        return this.view;
    }

    /**
     * Set up location router to use hashes as track browser locations.
     */
    set_up_router(options) {
        new visualization.TrackBrowserRouter(options);
        Backbone.history.start();
    }

    /**
     * Set up keyboard navigation for a visualization.
     */
    init_keyboard_nav(view) {
        // Keyboard navigation. Scroll ~7% of height when scrolling up/down.
        $(document).keyup(e => {
            // Do not navigate if arrow keys used in input element.
            if ($(e.srcElement).is(":input")) {
                return;
            }

            // Key codes: left == 37, up == 38, right == 39, down == 40
            switch (e.which) {
                case 37:
                    view.move_fraction(0.25);
                    break;
                case 38:
                    // var change = Math.round(view.viewport_container.height() / 15.0);
                    view.viewport_container.scrollTop(view.viewport_container.scrollTop() - 20);
                    break;
                case 39:
                    view.move_fraction(-0.25);
                    break;
                case 40:
                    // var change = Math.round(view.viewport_container.height() / 15.0);
                    view.viewport_container.scrollTop(view.viewport_container.scrollTop() + 20);
                    break;
            }
        });
    }

    /**
     * Handle unsaved changes in visualization.
     */
    handle_unsaved_changes(view) {
        if (view.has_changes) {
            Galaxy.modal.show({
                title: _l("Close visualization"),
                body: "There are unsaved changes to your visualization which will be lost if you do not save them.",
                buttons: {
                    Cancel: () => {
                        Galaxy.modal.hide();
                    },
                    "Leave without Saving": () => {
                        $(window).off("beforeunload");
                        window.top.location = `${Galaxy.root}visualization`;
                    },
<<<<<<< HEAD
                    Save: function() {
                        $.when(self.save_viz()).then(() => {
                            window.top.location = `${Galaxy.root}visualization`;
=======
                    Save: () => {
                        $.when(this.save_viz()).then(() => {
                            window.location = `${Galaxy.root}visualization`;
>>>>>>> 4fc63807
                        });
                    }
                }
            });
        } else {
            window.top.location = `${Galaxy.root}visualization`;
        }
    }
}

class TracksterUIView extends Backbone.View {
    constructor(options) {
        super(options);
    }
    // initalize trackster
    initialize() {
        // load ui
        this.ui = new TracksterUI(Galaxy.root);

        // create button menu
        this.ui.createButtonMenu();

        // attach the button menu to the panel header and float it left
        this.ui.buttonMenu.$el.attr("style", "float: right");

        // add to center panel
        $("#center .unified-panel-header-inner").append(this.ui.buttonMenu.$el);

        // configure right panel
        $("#right .unified-panel-title").append("Bookmarks");
        $("#right .unified-panel-icons").append(
            "<a id='add-bookmark-button' class='icon-button menu-button plus-button' href='javascript:void(0);' title='Add bookmark'></a>"
        );

        // resize view when showing/hiding right panel (bookmarks for now).
        $("#right-border").click(() => {
            this.ui.view.resize_window();
        });

        // hide right panel
        window.force_right_panel("hide");

        // check if id is available
        if (window.galaxy_config.app.id) {
            this.view_existing();
        } else if (query_string.get("dataset_id")) {
            this.choose_existing_or_new();
        } else {
            this.view_new();
        }
    }

    choose_existing_or_new() {
        var dbkey = query_string.get("dbkey");
        var listTracksParams = {};

        var dataset_params = {
            dbkey: dbkey,
            dataset_id: query_string.get("dataset_id"),
            hda_ldda: query_string.get("hda_ldda"),
            gene_region: query_string.get("gene_region")
        };

        if (dbkey) {
            listTracksParams["f-dbkey"] = dbkey;
        }

        Galaxy.modal.show({
            title: "View Data in a New or Saved Visualization?",
            // either have text in here or have to remove body and the header/footer margins
            body: `<p><ul style='list-style: disc inside none'>You can add this dataset as:<li>a new track to one of your existing, saved Trackster sessions if they share the genome build: <b>${dbkey ||
                "Not available."}</b></li><li>or create a new session with this dataset as the only track</li></ul></p>`,
            buttons: {
<<<<<<< HEAD
                Cancel: function() {
                    window.top.location = `${Galaxy.root}visualizations/list`;
=======
                Cancel: () => {
                    window.location = `${Galaxy.root}visualizations/list`;
>>>>>>> 4fc63807
                },
                "View in saved visualization": () => {
                    this.view_in_saved(dataset_params);
                },
                "View in new visualization": () => {
                    this.view_new();
                }
            }
        });
    }

    // view
    view_in_saved(dataset_params) {
        var tracks_grid = new GridView({
            url_base: `${Galaxy.root}visualization/list_tracks`,
            embedded: true
        });
        Galaxy.modal.show({
            title: _l("Add Data to Saved Visualization"),
            body: tracks_grid.$el,
            buttons: {
<<<<<<< HEAD
                Cancel: function() {
                    window.top.location = `${Galaxy.root}visualizations/list`;
=======
                Cancel: () => {
                    window.location = `${Galaxy.root}visualizations/list`;
>>>>>>> 4fc63807
                },
                "Add to visualization": () => {
                    $(window.parent.document)
                        .find("input[name=id]:checked")
                        .each(() => {
                            dataset_params.id = $(this).val();
                            window.top.location = `${Galaxy.root}visualization/trackster?${$.param(dataset_params)}`;
                        });
                }
            }
        });
    }

    // view
    view_existing() {
        // get config
        var viz_config = window.galaxy_config.app.viz_config;

        // view
        this.ui.create_visualization(
            {
                container: $("#center .unified-panel-body"),
                name: viz_config.title,
                vis_id: viz_config.vis_id,
                dbkey: viz_config.dbkey
            },
            viz_config.viewport,
            viz_config.tracks,
            viz_config.bookmarks,
            true
        );

        // initialize editor
        this.init_editor();
    }

    // view
    view_new() {
        // ajax
        $.ajax({
            url: `${Galaxy.root}api/genomes?chrom_info=True`,
            data: {},
            error: () => {
                alert("Couldn't create new browser.");
            },
            success: response => {
                // show dialog
                Galaxy.modal.show({
                    title: _l("New Visualization"),
                    body: this.template_view_new(response),
                    buttons: {
<<<<<<< HEAD
                        Cancel: function() {
                            window.top.location = `${Galaxy.root}visualizations/list`;
=======
                        Cancel: () => {
                            window.location = `${Galaxy.root}visualizations/list`;
>>>>>>> 4fc63807
                        },
                        Create: () => {
                            this.create_browser($("#new-title").val(), $("#new-dbkey").val());
                            Galaxy.modal.hide();
                        }
                    }
                });

                // select default
                var dbkeys_in_genomes = response.map(r => r[1]);
                if (
                    window.galaxy_config.app.default_dbkey &&
                    _.contains(dbkeys_in_genomes, window.galaxy_config.app.default_dbkey)
                ) {
                    $("#new-dbkey").val(window.galaxy_config.app.default_dbkey);
                }

                // change focus
                $("#new-title").focus();
                $("select[name='dbkey']").select2();

                // to support the large number of options for dbkey, enable scrolling in overlay.
                $("#overlay").css("overflow", "auto");
            }
        });
    }

    // new browser form
    template_view_new(response) {
        // start template
        var html =
            '<form id="new-browser-form" action="javascript:void(0);" method="post" onsubmit="return false;">' +
            '<div class="form-row">' +
            '<label for="new-title">Browser name:</label>' +
            '<div class="form-row-input">' +
            '<input type="text" name="title" id="new-title" value="Unnamed"></input>' +
            "</div>" +
            '<div style="clear: both;"></div>' +
            "</div>" +
            '<div class="form-row">' +
            '<label for="new-dbkey">Reference genome build (dbkey): </label>' +
            '<div class="form-row-input">' +
            '<select name="dbkey" id="new-dbkey">';

        // add dbkeys
        for (let i = 0; i < response.length; i++) {
            html += `<option value="${response[i][1]}">${response[i][0]}</option>`;
        }

        // close selection/finalize template
        html += `</select></div><div style="clear: both;"></div></div><div class="form-row">Is the build not listed here? <a href="${
            Galaxy.root
        }custom_builds">Add a Custom Build</a></div></form>`;

        // return
        return html;
    }

    // initialization for editor-specific functions.
    init_editor() {
        // set title
        $("#center .unified-panel-title").text(`${this.ui.view.config.get_value("name")} (${this.ui.view.dbkey})`);

        // add dataset
        if (window.galaxy_config.app.add_dataset)
            $.ajax({
                url: `${Galaxy.root}api/datasets/${window.galaxy_config.app.add_dataset}`,
                data: { hda_ldda: "hda", data_type: "track_config" },
                dataType: "json",
                success: track_data => {
                    this.ui.view.add_drawable(tracks.object_from_template(track_data, this.ui.view, this.ui.view));
                }
            });

        // initialize icons
        $("#add-bookmark-button").click(() => {
            // add new bookmark.
            var position = `${this.ui.view.chrom}:${this.ui.view.low}-${this.ui.view.high}`;

            var annotation = "Bookmark description";
            return this.ui.add_bookmark(position, annotation, true);
        });

        // initialize keyboard
        this.ui.init_keyboard_nav(this.ui.view);

        $(window).on("beforeunload", () => {
            if (this.ui.view.has_changes) {
                return "There are unsaved changes to your visualization that will be lost if you leave this page.";
            }
        });
    }

    // create
    create_browser(name, dbkey) {
        $(document).trigger("convert_to_values");

        this.ui.create_visualization(
            {
                container: $("#center .unified-panel-body"),
                name: name,
                dbkey: dbkey
            },
            window.galaxy_config.app.gene_region
        );

        // initialize editor
        this.init_editor();

        // modify view setting
        this.ui.view.editor = true;
    }
}

export default {
    TracksterUI: TracksterUI,
    GalaxyApp: TracksterUIView
};<|MERGE_RESOLUTION|>--- conflicted
+++ resolved
@@ -150,13 +150,8 @@
                 {
                     icon_class: "globe",
                     title: _l("Circster"),
-<<<<<<< HEAD
-                    on_click: function() {
-                        window.top.location = `${self.baseURL}visualization/circster?id=${view.vis_id}`;
-=======
                     on_click: () => {
-                        window.location = `${this.baseURL}visualization/circster?id=${this.view.vis_id}`;
->>>>>>> 4fc63807
+                        window.top.location = `${this.baseURL}visualization/circster?id=${this.view.vis_id}`;
                     }
                 },
                 {
@@ -361,15 +356,9 @@
                         $(window).off("beforeunload");
                         window.top.location = `${Galaxy.root}visualization`;
                     },
-<<<<<<< HEAD
-                    Save: function() {
-                        $.when(self.save_viz()).then(() => {
-                            window.top.location = `${Galaxy.root}visualization`;
-=======
                     Save: () => {
                         $.when(this.save_viz()).then(() => {
-                            window.location = `${Galaxy.root}visualization`;
->>>>>>> 4fc63807
+                            window.top.location = `${Galaxy.root}visualization`;
                         });
                     }
                 }
@@ -443,13 +432,8 @@
             body: `<p><ul style='list-style: disc inside none'>You can add this dataset as:<li>a new track to one of your existing, saved Trackster sessions if they share the genome build: <b>${dbkey ||
                 "Not available."}</b></li><li>or create a new session with this dataset as the only track</li></ul></p>`,
             buttons: {
-<<<<<<< HEAD
-                Cancel: function() {
+                Cancel: () => {
                     window.top.location = `${Galaxy.root}visualizations/list`;
-=======
-                Cancel: () => {
-                    window.location = `${Galaxy.root}visualizations/list`;
->>>>>>> 4fc63807
                 },
                 "View in saved visualization": () => {
                     this.view_in_saved(dataset_params);
@@ -471,13 +455,8 @@
             title: _l("Add Data to Saved Visualization"),
             body: tracks_grid.$el,
             buttons: {
-<<<<<<< HEAD
-                Cancel: function() {
+                Cancel: () => {
                     window.top.location = `${Galaxy.root}visualizations/list`;
-=======
-                Cancel: () => {
-                    window.location = `${Galaxy.root}visualizations/list`;
->>>>>>> 4fc63807
                 },
                 "Add to visualization": () => {
                     $(window.parent.document)
@@ -529,13 +508,8 @@
                     title: _l("New Visualization"),
                     body: this.template_view_new(response),
                     buttons: {
-<<<<<<< HEAD
-                        Cancel: function() {
+                        Cancel: () => {
                             window.top.location = `${Galaxy.root}visualizations/list`;
-=======
-                        Cancel: () => {
-                            window.location = `${Galaxy.root}visualizations/list`;
->>>>>>> 4fc63807
                         },
                         Create: () => {
                             this.create_browser($("#new-title").val(), $("#new-dbkey").val());
